--- conflicted
+++ resolved
@@ -957,7 +957,6 @@
 
     if (!question) throw new functions.https.HttpsError("invalid-argument", "Missing 'question'");
 
-<<<<<<< HEAD
   // === Deterministic Moodle course intent (regex) ===
   const courseIntent = detectCourseIntent(question);
   if (courseIntent) {
@@ -1030,10 +1029,8 @@
     }
   }
   // === End deterministic Moodle course intent ===
-=======
     const fetchIntentResult = detectFetchFromEdIntentCore(question);
     const { ed_fetch_intent_detected, ed_fetch_query } = fetchIntentResult;
->>>>>>> cf1a2075
 
     // === ED Intent Detection (fast, regex-based) ===
     const edIntentResult = detectPostToEdIntentCore(question);
