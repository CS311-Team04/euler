--- conflicted
+++ resolved
@@ -12,10 +12,6 @@
     "noImplicitReturns": true,
     "noUnusedLocals": true
   },
-<<<<<<< HEAD
   "include": ["src/**/*.ts"],
   "exclude": ["test/**/*.ts"]
-=======
-  "include": ["src"]
->>>>>>> 5e88830d
 }