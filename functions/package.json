--- conflicted
+++ resolved
@@ -14,9 +14,6 @@
     "deploy": "firebase deploy --only functions",
     "clean": "rm -rf lib",
     "lint": "echo skip-lint",
-<<<<<<< HEAD
-    "test": "jest"
-=======
     "test": "jest --config jest.config.js",
     "test:watch": "jest --config jest.config.js --watch",
     "test:coverage": "jest --config jest.config.js --coverage --testPathIgnorePatterns=integration",
@@ -24,7 +21,6 @@
     "test:unit": "jest --config jest.config.js --testPathIgnorePatterns=integration",
     "test:integration": "FIRESTORE_EMULATOR_HOST=localhost:8080 jest --config jest.config.js --testPathPattern=integration",
     "test:integration:summary": "FIRESTORE_EMULATOR_HOST=localhost:8080 jest --config jest.config.js summary.integration.test.ts"
->>>>>>> 707e9d3f
   },
   "dependencies": {
     "dotenv": "16.6.1",
@@ -33,14 +29,6 @@
     "openai": "4.104.0"
   },
   "devDependencies": {
-<<<<<<< HEAD
-    "@types/jest": "^29.5.11",
-    "@types/node": "^20.11.0",
-    "firebase-functions-test": "^3.1.0",
-    "jest": "^29.7.0",
-    "ts-jest": "^29.2.5",
-    "typescript": "^5.4.0"
-=======
     "@jest/globals": "29.7.0",
     "@jest/test-sequencer": "29.7.0",
     "@types/jest": "29.5.14",
@@ -49,6 +37,5 @@
     "jest": "29.7.0",
     "ts-jest": "29.4.5",
     "typescript": "5.4.5"
->>>>>>> 707e9d3f
   }
 }