"use strict";
var __createBinding = (this && this.__createBinding) || (Object.create ? (function(o, m, k, k2) {
    if (k2 === undefined) k2 = k;
    var desc = Object.getOwnPropertyDescriptor(m, k);
    if (!desc || ("get" in desc ? !m.__esModule : desc.writable || desc.configurable)) {
      desc = { enumerable: true, get: function() { return m[k]; } };
    }
    Object.defineProperty(o, k2, desc);
}) : (function(o, m, k, k2) {
    if (k2 === undefined) k2 = k;
    o[k2] = m[k];
}));
var __setModuleDefault = (this && this.__setModuleDefault) || (Object.create ? (function(o, v) {
    Object.defineProperty(o, "default", { enumerable: true, value: v });
}) : function(o, v) {
    o["default"] = v;
});
var __importStar = (this && this.__importStar) || (function () {
    var ownKeys = function(o) {
        ownKeys = Object.getOwnPropertyNames || function (o) {
            var ar = [];
            for (var k in o) if (Object.prototype.hasOwnProperty.call(o, k)) ar[ar.length] = k;
            return ar;
        };
        return ownKeys(o);
    };
    return function (mod) {
        if (mod && mod.__esModule) return mod;
        var result = {};
        if (mod != null) for (var k = ownKeys(mod), i = 0; i < k.length; i++) if (k[i] !== "default") __createBinding(result, mod, k[i]);
        __setModuleDefault(result, mod);
        return result;
    };
})();
var __importDefault = (this && this.__importDefault) || function (mod) {
    return (mod && mod.__esModule) ? mod : { "default": mod };
};
Object.defineProperty(exports, "__esModule", { value: true });
exports.generateTitleFn = exports.answerWithRagHttp = exports.indexChunksHttp = exports.answerWithRagFn = exports.indexChunksFn = exports.ping = void 0;
exports.apertusChatFnCore = apertusChatFnCore;
exports.generateTitleCore = generateTitleCore;
exports.indexChunksCore = indexChunksCore;
exports.answerWithRagCore = answerWithRagCore;
// functions/src/index.ts
const node_path_1 = __importDefault(require("node:path"));
const dotenv_1 = __importDefault(require("dotenv"));
dotenv_1.default.config({ path: node_path_1.default.join(__dirname, "..", ".env") });
const logger = __importStar(require("firebase-functions/logger"));
const openai_1 = __importDefault(require("openai"));
const node_crypto_1 = require("node:crypto");
const functions = __importStar(require("firebase-functions/v1"));
/* ---------- helpers ---------- */
function withV1(url) {
    const u = (url ?? "").trim();
    if (!u)
        return "https://api.publicai.co/v1";
    return u.includes("/v1") ? u : u.replace(/\/+$/, "") + "/v1";
}
function isUuid(s) {
    return /^[0-9a-f]{8}-[0-9a-f]{4}-[1-5][0-9a-f]{3}-[89ab][0-9a-f]{3}-[0-9a-f]{12}$/i.test(s);
}
function isUintString(s) {
    return /^\d+$/.test(s);
}
function normalizePointId(id) {
    if (typeof id === "number")
        return id;
    const s = String(id);
    if (isUintString(s))
        return Number(s);
    if (isUuid(s))
        return s;
    return (0, node_crypto_1.randomUUID)();
}
/* ---------- clients ---------- */
// Chat = PublicAI (Apertus)
const chatClient = new openai_1.default({
    apiKey: process.env.OPENAI_API_KEY,
    baseURL: withV1(process.env.OPENAI_BASE_URL),
    defaultHeaders: { "User-Agent": "euler-mvp/1.0 (genkit-functions)" },
});
// Embeddings = Jina
const EMBED_URL = withV1(process.env.EMBED_BASE_URL) + "/embeddings";
const EMBED_KEY = process.env.EMBED_API_KEY;
const EMBED_MODEL = process.env.EMBED_MODEL_ID; // e.g. "jina-embeddings-v3"
/* =========================================================
 *                         CHAT (optional)
 * ======================================================= */
async function apertusChatFnCore({ messages, model, temperature, }) {
    const resp = await chatClient.chat.completions.create({
        model: model ?? process.env.APERTUS_MODEL_ID,
        messages,
        temperature: temperature ?? 0.2,
    });
    const reply = resp.choices?.[0]?.message?.content ?? "";
    logger.info("apertusChat success", { length: reply.length });
    return { reply };
}
<<<<<<< HEAD
// collection already created with hybrid schema; only verify existence
=======
async function generateTitleCore({ question, model }) {
    const prompt = [
        "Generate a concise conversation title (4-5 words max, no trailing punctuation).",
        `User's first question: "${question.trim()}"`,
        "Return ONLY the title.",
    ].join("\n");
    // réutilise le même client Apertus
    const { reply } = await apertusChatFnCore({
        messages: [{ role: "user", content: prompt }],
        model,
        temperature: 0.2,
    });
    const title = (reply || "")
        .replace(/\s+/g, " ")
        .replace(/^["'“”]+|["'“”]+$/g, "")
        .trim()
        .slice(0, 60);
    return { title: title || "New conversation" };
}
// collection is already created with hybrid schema; only verify existence
>>>>>>> 7cb54880
async function qdrantEnsureCollection(_) {
    const base = process.env.QDRANT_URL;
    const key = process.env.QDRANT_API_KEY;
    const coll = process.env.QDRANT_COLLECTION;
    const res = await fetch(`${base}/collections/${coll}`, { headers: { "api-key": key } });
    if (!res.ok) {
        const t = await res.text().catch(() => "");
        throw new Error(`Qdrant collection "${coll}" not found: ${res.status} ${t}`);
    }
}
async function qdrantUpsert(points) {
    const res = await fetch(`${process.env.QDRANT_URL}/collections/${process.env.QDRANT_COLLECTION}/points?wait=true`, {
        method: "PUT",
        headers: { "Content-Type": "application/json", "api-key": process.env.QDRANT_API_KEY },
        body: JSON.stringify({ points }),
    });
    if (!res.ok) {
        const t = await res.text().catch(() => "");
        throw new Error(`Qdrant upsert failed: ${res.status} ${t}`);
    }
}
// retrieval knobs
const MAX_CANDIDATES = 24;
const MAX_DOCS = 3;
const MAX_PER_DOC = 2;
const CONTEXT_BUDGET = 1600;
const SNIPPET_LIMIT = 600;
// gates
const SCORE_GATE = 0.35; // top score must be >= to use context
const SMALL_TALK = /^(hi|hello|salut|yo|coucou|hey|who are you|ça va|tu vas bien|bonjour|bonsoir)\b/i;
// --- RRF fusion ---
function rrfFuse(dense, sparse, k = 60) {
    const map = new Map();
    const add = (arr) => {
        arr.forEach((it) => {
            const key = String(it.id);
            const inc = 1.0 / (k + it._rank + 1);
            const cur = map.get(key);
            if (cur)
                cur.score += inc;
            else
                map.set(key, { item: it, score: inc });
        });
    };
    add(dense);
    add(sparse);
    return [...map.values()]
        .sort((a, b) => b.score - a.score)
        .map(v => ({ ...v.item, score: v.score }));
}
// dense-only search for NAMED vector schema
async function qdrantSearchDenseNamed(denseVec, topK = 24, filter) {
    const body = {
        vector: { name: "dense", vector: denseVec, params: { hnsw_ef: 48 } },
        limit: topK,
        with_payload: true,
        with_vector: false,
        score_threshold: 0.25,
    };
    if (filter)
        body.filter = filter;
    const r = await fetch(`${process.env.QDRANT_URL}/collections/${process.env.QDRANT_COLLECTION}/points/search`, {
        method: "POST",
        headers: { "Content-Type": "application/json", "api-key": process.env.QDRANT_API_KEY },
        body: JSON.stringify(body),
    });
    if (!r.ok)
        throw new Error(`dense search failed: ${r.status} ${await r.text()}`);
    const j = await r.json();
    return (j.result ?? []).map((h, i) => ({ ...h, _rank: i }));
}
// sparse-only search using query text
async function qdrantSearchSparseText(queryText, topK = 24, filter) {
    const body = {
        sparse: { name: "sparse", text: queryText },
        limit: topK,
        with_payload: true,
        with_vector: false,
        score_threshold: 0.25,
    };
    if (filter)
        body.filter = filter;
    const r = await fetch(`${process.env.QDRANT_URL}/collections/${process.env.QDRANT_COLLECTION}/points/search`, {
        method: "POST",
        headers: { "Content-Type": "application/json", "api-key": process.env.QDRANT_API_KEY },
        body: JSON.stringify(body),
    });
    if (!r.ok)
        throw new Error(`sparse search failed: ${r.status} ${await r.text()}`);
    const j = await r.json();
    return (j.result ?? []).map((h, i) => ({ ...h, _rank: i }));
}
// hybrid with safe fallback
async function qdrantSearchHybrid(denseVec, queryText, topK = 24, filter) {
    const dense = await qdrantSearchDenseNamed(denseVec, topK, filter);
    let sparse = [];
    try {
        sparse = await qdrantSearchSparseText(queryText, topK, filter);
    }
    catch {
        return dense; // fallback
    }
    const fused = rrfFuse(dense, sparse, 60);
    return fused.slice(0, topK);
}
/* =========================================================
 *            EMBEDDINGS UTIL
 * ======================================================= */
const MAX_CHARS = 8000;
function sanitizeTexts(arr) {
    return arr
        .map((s) => (typeof s === "string" ? s : String(s ?? "")))
        .map((s) => s.trim())
        .map((s) => (s.length > MAX_CHARS ? s.slice(0, MAX_CHARS) : s))
        .filter((s) => s.length > 0);
}
async function embedBatch(texts) {
    const clean = sanitizeTexts(texts);
    if (clean.length === 0)
        throw new Error("No valid texts to embed.");
    const body = JSON.stringify({ model: EMBED_MODEL, input: clean });
    const res = await fetch(EMBED_URL, {
        method: "POST",
        headers: {
            Authorization: `Bearer ${EMBED_KEY}`,
            "Content-Type": "application/json",
            Accept: "application/json",
            "User-Agent": "euler-mvp/1.0 (contact: you@example.com)",
        },
        body,
    });
    if (!res.ok) {
        const text = await res.text().catch(() => "");
        logger.error("Embed error", {
            status: res.status, url: EMBED_URL, model: EMBED_MODEL,
            sampleInputLen: clean[0]?.length, batchSize: clean.length,
            bodyPreview: body.slice(0, 2000), responseTextPreview: text.slice(0, 2000),
        });
        throw new Error(`${res.status} ${text || "(no body)"}`);
    }
    const json = await res.json();
    return (json.data ?? []).map((d) => d.embedding);
}
async function sleep(ms) { return new Promise((res) => setTimeout(res, ms)); }
async function embedInBatches(allTexts, batchSize = 16, pauseMs = 150) {
    const out = [];
    for (let i = 0; i < allTexts.length; i += batchSize) {
        const slice = allTexts.slice(i, i + batchSize);
        if (i > 0 && pauseMs > 0)
            await sleep(pauseMs);
        const vecs = await embedBatch(slice);
        out.push(...vecs);
    }
    return out;
}
async function indexChunksCore({ chunks }) {
    if (!chunks?.length)
        return { count: 0, dim: 0 };
    const texts = chunks.map((c) => {
        const parts = [];
        if (c.title)
            parts.push(`Title: ${c.title}`);
        const section = c.payload?.section ?? c.payload?.SECTION ?? c.payload?.Section;
        if (section)
            parts.push(`Section: ${section}`);
        parts.push(c.text);
        return parts.join("\n\n");
    });
    const vectors = await embedInBatches(texts, 16, 150);
    const dim = vectors[0].length;
    await qdrantEnsureCollection(dim);
    const points = vectors.map((v, i) => ({
        id: normalizePointId(chunks[i].id),
        vector: { dense: v },
        payload: {
            original_id: chunks[i].id,
            text: chunks[i].text,
            title: chunks[i].title,
            url: chunks[i].url,
            ...(chunks[i].payload ?? {}),
        },
    }));
    await qdrantUpsert(points);
    logger.info("indexChunks", { count: chunks.length, dim });
    return { count: chunks.length, dim };
}
async function answerWithRagCore({ question, topK, model }) {
    const q = question.trim();
    // Gate 1: skip retrieval on small talk
    const isSmallTalk = SMALL_TALK.test(q) && q.length <= 30;
    let chosen = [];
    let bestScore = 0;
    if (!isSmallTalk) {
        const [queryVec] = await embedInBatches([q], 1, 0);
        const raw = await qdrantSearchHybrid(queryVec, q, Math.max(topK ?? 0, MAX_CANDIDATES));
        bestScore = raw[0]?.score ?? 0;
        // Gate 2: drop weak matches
        if (bestScore >= SCORE_GATE) {
            // group by source (url first, fallback title)
            const groups = new Map();
            for (const h of raw) {
                const key = (h.payload?.url || h.payload?.title || String(h.id)).toString();
                if (!groups.has(key))
                    groups.set(key, []);
                const arr = groups.get(key);
                if (arr.length < MAX_PER_DOC)
                    arr.push(h);
            }
            // assemble diversified context under a budget
            const orderedGroups = Array.from(groups.values())
                .sort((a, b) => (b[0].score ?? 0) - (a[0].score ?? 0))
                .slice(0, MAX_DOCS);
            let budget = CONTEXT_BUDGET;
            for (const g of orderedGroups) {
                for (const h of g) {
                    const title = h.payload?.title;
                    const url = h.payload?.url;
                    const txt = String(h.payload?.text ?? "").slice(0, SNIPPET_LIMIT);
                    if (txt.length + 50 > budget)
                        continue;
                    chosen.push({ title, url, text: txt, score: h.score ?? 0 });
                    budget -= (txt.length + 50);
                }
            }
        }
    }
    // build context only if we kept chunks
    const context = chosen.length === 0
        ? ""
        : chosen
            .map((c, i) => {
            const head = c.title ? `[${i + 1}] ${c.title}` : `[${i + 1}]`;
            const src = c.url ? `\nSource: ${c.url}` : "";
            return `${head}\n${c.text}${src}`;
        })
            .join("\n\n");
    const prompt = [
        "Tu es un assistant concis. Utilise le contexte fourni (plusieurs extraits) et cite les indices [1], [2], etc.",
        context ? `\nContexte:\n${context}\n` : "\n(Contexte vide)\n",
        `Question: ${q}`,
        "Si l'information n'est pas dans le contexte, dis que tu ne sais pas.",
        "À la fin, écris EXACTEMENT: USED_CONTEXT=YES si tu as utilisé un extrait du contexte, sinon USED_CONTEXT=NO."
    ].join("\n");
    const chat = await chatClient.chat.completions.create({
        model: model ?? process.env.APERTUS_MODEL_ID,
        messages: [{ role: "user", content: prompt }],
        temperature: 0.2,
        max_tokens: 400,
    });
    const rawReply = chat.choices?.[0]?.message?.content ?? "";
    const marker = rawReply.match(/USED_CONTEXT=(YES|NO)\s*$/i);
    const usedContextByModel = marker ? marker[1].toUpperCase() === "YES" : false;
    const reply = rawReply.replace(/\s*USED_CONTEXT=(YES|NO)\s*$/i, "").trim();
    // Only expose a URL when BOTH gates pass: we have chosen context and the model says it used it
    const primary_url = (chosen.length > 0 && usedContextByModel) ? (chosen[0]?.url ?? null) : null;
    return {
        reply,
        primary_url,
        best_score: bestScore,
        sources: chosen.map((c, i) => ({ idx: i + 1, title: c.title, url: c.url, score: c.score })),
    };
}
/* =========================================================
 *                EXPORTS: callable + HTTP twins
 * ======================================================= */
// ping
exports.ping = functions.https.onRequest((_req, res) => {
    res.status(200).send("pong");
});
// callable (for Kotlin via Firebase SDK)
exports.indexChunksFn = functions.https.onCall(async (data) => {
    const { chunks } = data || {};
    if (!Array.isArray(chunks) || chunks.length === 0) {
        throw new functions.https.HttpsError("invalid-argument", "Missing 'chunks'");
    }
    return await indexChunksCore({ chunks });
});
exports.answerWithRagFn = functions.https.onCall(async (data) => {
    const question = String(data?.question || "").trim();
    const topK = Number(data?.topK ?? 5);
    const model = data?.model;
    if (!question)
        throw new functions.https.HttpsError("invalid-argument", "Missing 'question'");
    return await answerWithRagCore({ question, topK, model });
});
// HTTP endpoints (for Python)
const INDEX_API_KEY = process.env.INDEX_API_KEY || "";
function checkKey(req) {
    if (!INDEX_API_KEY)
        return;
    if (req.get("x-api-key") !== INDEX_API_KEY) {
        const e = new Error("unauthorized");
        e.code = 401;
        throw e;
    }
}
exports.indexChunksHttp = functions.https.onRequest(async (req, res) => {
    try {
        if (req.method !== "POST") {
            res.status(405).end();
            return;
        }
        checkKey(req);
        const out = await indexChunksCore(req.body);
        res.status(200).json(out);
    }
    catch (e) {
        res.status(e.code === 401 ? 401 : 400).json({ error: String(e) });
    }
});
exports.answerWithRagHttp = functions.https.onRequest(async (req, res) => {
    try {
        if (req.method !== "POST") {
            res.status(405).end();
            return;
        }
        checkKey(req);
        const out = await answerWithRagCore(req.body);
        res.status(200).json(out);
    }
    catch (e) {
        res.status(e.code === 401 ? 401 : 400).json({ error: String(e) });
    }
});
exports.generateTitleFn = functions.https.onCall(async (data) => {
    const q = String(data?.question || "").trim();
    const model = data?.model;
    if (!q)
        throw new functions.https.HttpsError("invalid-argument", "Missing 'question'");
    return await generateTitleCore({ question: q, model });
});
//# sourceMappingURL=index.js.map<|MERGE_RESOLUTION|>--- conflicted
+++ resolved
@@ -1,4 +1,5 @@
 "use strict";
+// functions/src/index.ts
 var __createBinding = (this && this.__createBinding) || (Object.create ? (function(o, m, k, k2) {
     if (k2 === undefined) k2 = k;
     var desc = Object.getOwnPropertyDescriptor(m, k);
@@ -41,7 +42,6 @@
 exports.generateTitleCore = generateTitleCore;
 exports.indexChunksCore = indexChunksCore;
 exports.answerWithRagCore = answerWithRagCore;
-// functions/src/index.ts
 const node_path_1 = __importDefault(require("node:path"));
 const dotenv_1 = __importDefault(require("dotenv"));
 dotenv_1.default.config({ path: node_path_1.default.join(__dirname, "..", ".env") });
@@ -96,9 +96,6 @@
     logger.info("apertusChat success", { length: reply.length });
     return { reply };
 }
-<<<<<<< HEAD
-// collection already created with hybrid schema; only verify existence
-=======
 async function generateTitleCore({ question, model }) {
     const prompt = [
         "Generate a concise conversation title (4-5 words max, no trailing punctuation).",
@@ -119,7 +116,6 @@
     return { title: title || "New conversation" };
 }
 // collection is already created with hybrid schema; only verify existence
->>>>>>> 7cb54880
 async function qdrantEnsureCollection(_) {
     const base = process.env.QDRANT_URL;
     const key = process.env.QDRANT_API_KEY;
@@ -127,7 +123,7 @@
     const res = await fetch(`${base}/collections/${coll}`, { headers: { "api-key": key } });
     if (!res.ok) {
         const t = await res.text().catch(() => "");
-        throw new Error(`Qdrant collection "${coll}" not found: ${res.status} ${t}`);
+        throw new Error(`Qdrant collection "${coll}" not found or not accessible: ${res.status} ${t}`);
     }
 }
 async function qdrantUpsert(points) {
@@ -142,15 +138,12 @@
     }
 }
 // retrieval knobs
-const MAX_CANDIDATES = 24;
-const MAX_DOCS = 3;
-const MAX_PER_DOC = 2;
-const CONTEXT_BUDGET = 1600;
-const SNIPPET_LIMIT = 600;
-// gates
-const SCORE_GATE = 0.35; // top score must be >= to use context
-const SMALL_TALK = /^(hi|hello|salut|yo|coucou|hey|who are you|ça va|tu vas bien|bonjour|bonsoir)\b/i;
-// --- RRF fusion ---
+const MAX_CANDIDATES = 24; // wider pool for better recall
+const MAX_DOCS = 3; // distinct sources to include
+const MAX_PER_DOC = 2; // chunks per source
+const CONTEXT_BUDGET = 1600; // total chars across all chunks
+const SNIPPET_LIMIT = 600; // per-chunk truncate
+// --- RRF fusion helper ---
 function rrfFuse(dense, sparse, k = 60) {
     const map = new Map();
     const add = (arr) => {
@@ -170,14 +163,13 @@
         .sort((a, b) => b.score - a.score)
         .map(v => ({ ...v.item, score: v.score }));
 }
-// dense-only search for NAMED vector schema
+// --- dense-only search for NAMED vector schema ---
 async function qdrantSearchDenseNamed(denseVec, topK = 24, filter) {
     const body = {
         vector: { name: "dense", vector: denseVec, params: { hnsw_ef: 48 } },
         limit: topK,
         with_payload: true,
         with_vector: false,
-        score_threshold: 0.25,
     };
     if (filter)
         body.filter = filter;
@@ -189,16 +181,16 @@
     if (!r.ok)
         throw new Error(`dense search failed: ${r.status} ${await r.text()}`);
     const j = await r.json();
+    // annotate rank so RRF is stable
     return (j.result ?? []).map((h, i) => ({ ...h, _rank: i }));
 }
-// sparse-only search using query text
+// --- sparse-only search using query text (needs sparse_vectors in collection) ---
 async function qdrantSearchSparseText(queryText, topK = 24, filter) {
     const body = {
         sparse: { name: "sparse", text: queryText },
         limit: topK,
         with_payload: true,
         with_vector: false,
-        score_threshold: 0.25,
     };
     if (filter)
         body.filter = filter;
@@ -212,15 +204,17 @@
     const j = await r.json();
     return (j.result ?? []).map((h, i) => ({ ...h, _rank: i }));
 }
-// hybrid with safe fallback
+// --- hybrid with safe fallback (NO /points/query) ---
 async function qdrantSearchHybrid(denseVec, queryText, topK = 24, filter) {
+    // run dense always
     const dense = await qdrantSearchDenseNamed(denseVec, topK, filter);
+    // try sparse; if it fails (older Qdrant or missing sparse_vectors), fall back to dense-only
     let sparse = [];
     try {
         sparse = await qdrantSearchSparseText(queryText, topK, filter);
     }
     catch {
-        return dense; // fallback
+        return dense; // dense-only fallback
     }
     const fused = rrfFuse(dense, sparse, 60);
     return fused.slice(0, topK);
@@ -293,7 +287,7 @@
     await qdrantEnsureCollection(dim);
     const points = vectors.map((v, i) => ({
         id: normalizePointId(chunks[i].id),
-        vector: { dense: v },
+        vector: { dense: v }, // named dense vector
         payload: {
             original_id: chunks[i].id,
             text: chunks[i].text,
@@ -307,61 +301,48 @@
     return { count: chunks.length, dim };
 }
 async function answerWithRagCore({ question, topK, model }) {
-    const q = question.trim();
-    // Gate 1: skip retrieval on small talk
-    const isSmallTalk = SMALL_TALK.test(q) && q.length <= 30;
-    let chosen = [];
-    let bestScore = 0;
-    if (!isSmallTalk) {
-        const [queryVec] = await embedInBatches([q], 1, 0);
-        const raw = await qdrantSearchHybrid(queryVec, q, Math.max(topK ?? 0, MAX_CANDIDATES));
-        bestScore = raw[0]?.score ?? 0;
-        // Gate 2: drop weak matches
-        if (bestScore >= SCORE_GATE) {
-            // group by source (url first, fallback title)
-            const groups = new Map();
-            for (const h of raw) {
-                const key = (h.payload?.url || h.payload?.title || String(h.id)).toString();
-                if (!groups.has(key))
-                    groups.set(key, []);
-                const arr = groups.get(key);
-                if (arr.length < MAX_PER_DOC)
-                    arr.push(h);
-            }
-            // assemble diversified context under a budget
-            const orderedGroups = Array.from(groups.values())
-                .sort((a, b) => (b[0].score ?? 0) - (a[0].score ?? 0))
-                .slice(0, MAX_DOCS);
-            let budget = CONTEXT_BUDGET;
-            for (const g of orderedGroups) {
-                for (const h of g) {
-                    const title = h.payload?.title;
-                    const url = h.payload?.url;
-                    const txt = String(h.payload?.text ?? "").slice(0, SNIPPET_LIMIT);
-                    if (txt.length + 50 > budget)
-                        continue;
-                    chosen.push({ title, url, text: txt, score: h.score ?? 0 });
-                    budget -= (txt.length + 50);
-                }
-            }
+    const [queryVec] = await embedInBatches([question], 1, 0);
+    // server-side hybrid search
+    const raw = await qdrantSearchHybrid(queryVec, question, Math.max(topK ?? 0, MAX_CANDIDATES));
+    // group by source (url first, fallback title)
+    const groups = new Map();
+    for (const h of raw) {
+        const key = (h.payload?.url || h.payload?.title || String(h.id)).toString();
+        if (!groups.has(key))
+            groups.set(key, []);
+        const arr = groups.get(key);
+        if (arr.length < MAX_PER_DOC)
+            arr.push(h);
+    }
+    // assemble diversified context under a strict budget
+    const orderedGroups = Array.from(groups.values())
+        .sort((a, b) => (b[0].score ?? 0) - (a[0].score ?? 0))
+        .slice(0, MAX_DOCS);
+    let budget = CONTEXT_BUDGET;
+    const chosen = [];
+    for (const g of orderedGroups) {
+        for (const h of g) {
+            const title = h.payload?.title;
+            const url = h.payload?.url;
+            const txt = String(h.payload?.text ?? "").slice(0, SNIPPET_LIMIT);
+            const snippet = txt;
+            if (snippet.length + 50 > budget)
+                continue;
+            chosen.push({ title, url, text: snippet, score: h.score ?? 0 });
+            budget -= (snippet.length + 50);
         }
     }
-    // build context only if we kept chunks
-    const context = chosen.length === 0
-        ? ""
-        : chosen
-            .map((c, i) => {
-            const head = c.title ? `[${i + 1}] ${c.title}` : `[${i + 1}]`;
-            const src = c.url ? `\nSource: ${c.url}` : "";
-            return `${head}\n${c.text}${src}`;
-        })
-            .join("\n\n");
+    // numbered context
+    const context = chosen.map((c, i) => {
+        const head = c.title ? `[${i + 1}] ${c.title}` : `[${i + 1}]`;
+        const src = c.url ? `\nSource: ${c.url}` : "";
+        return `${head}\n${c.text}${src}`;
+    }).join("\n\n");
     const prompt = [
         "Tu es un assistant concis. Utilise le contexte fourni (plusieurs extraits) et cite les indices [1], [2], etc.",
         context ? `\nContexte:\n${context}\n` : "\n(Contexte vide)\n",
-        `Question: ${q}`,
+        `Question: ${question}`,
         "Si l'information n'est pas dans le contexte, dis que tu ne sais pas.",
-        "À la fin, écris EXACTEMENT: USED_CONTEXT=YES si tu as utilisé un extrait du contexte, sinon USED_CONTEXT=NO."
     ].join("\n");
     const chat = await chatClient.chat.completions.create({
         model: model ?? process.env.APERTUS_MODEL_ID,
@@ -369,16 +350,8 @@
         temperature: 0.2,
         max_tokens: 400,
     });
-    const rawReply = chat.choices?.[0]?.message?.content ?? "";
-    const marker = rawReply.match(/USED_CONTEXT=(YES|NO)\s*$/i);
-    const usedContextByModel = marker ? marker[1].toUpperCase() === "YES" : false;
-    const reply = rawReply.replace(/\s*USED_CONTEXT=(YES|NO)\s*$/i, "").trim();
-    // Only expose a URL when BOTH gates pass: we have chosen context and the model says it used it
-    const primary_url = (chosen.length > 0 && usedContextByModel) ? (chosen[0]?.url ?? null) : null;
     return {
-        reply,
-        primary_url,
-        best_score: bestScore,
+        reply: chat.choices?.[0]?.message?.content ?? "",
         sources: chosen.map((c, i) => ({ idx: i + 1, title: c.title, url: c.url, score: c.score })),
     };
 }
@@ -406,10 +379,10 @@
     return await answerWithRagCore({ question, topK, model });
 });
 // HTTP endpoints (for Python)
-const INDEX_API_KEY = process.env.INDEX_API_KEY || "";
+const INDEX_API_KEY = process.env.INDEX_API_KEY || ""; // set in functions/.env
 function checkKey(req) {
     if (!INDEX_API_KEY)
-        return;
+        return; // no key configured -> open (dev only)
     if (req.get("x-api-key") !== INDEX_API_KEY) {
         const e = new Error("unauthorized");
         e.code = 401;
@@ -425,9 +398,11 @@
         checkKey(req);
         const out = await indexChunksCore(req.body);
         res.status(200).json(out);
+        return;
     }
     catch (e) {
         res.status(e.code === 401 ? 401 : 400).json({ error: String(e) });
+        return;
     }
 });
 exports.answerWithRagHttp = functions.https.onRequest(async (req, res) => {
@@ -439,9 +414,11 @@
         checkKey(req);
         const out = await answerWithRagCore(req.body);
         res.status(200).json(out);
+        return;
     }
     catch (e) {
         res.status(e.code === 401 ? 401 : 400).json({ error: String(e) });
+        return;
     }
 });
 exports.generateTitleFn = functions.https.onCall(async (data) => {
