package com.android.sample.screen

import android.content.Context
import androidx.activity.ComponentActivity
import androidx.compose.material3.MaterialTheme
import androidx.compose.ui.test.assertIsDisplayed
import androidx.compose.ui.test.junit4.createAndroidComposeRule
import androidx.compose.ui.test.onNodeWithTag
import androidx.compose.ui.test.onNodeWithText
import androidx.compose.ui.test.performTextInput
import androidx.test.core.app.ApplicationProvider
import androidx.test.ext.junit.runners.AndroidJUnit4
import com.android.sample.home.HomeScreen
import com.android.sample.home.HomeTags
import com.android.sample.home.HomeViewModel
<<<<<<< HEAD
import com.google.firebase.FirebaseApp
import com.google.firebase.FirebaseOptions
import com.google.firebase.auth.FirebaseAuth
import org.junit.After
import org.junit.Assert.assertEquals
=======
import com.android.sample.llm.FakeLlmClient
import com.android.sample.speech.SpeechToTextHelper
>>>>>>> 0dfa7774
import org.junit.Assert.assertTrue
import org.junit.Before
import org.junit.Rule
import org.junit.Test
import org.junit.runner.RunWith

@RunWith(AndroidJUnit4::class)
class HomeScreenTest {

  @get:Rule val composeRule = createAndroidComposeRule<ComponentActivity>()

<<<<<<< HEAD
  private lateinit var viewModel: HomeViewModel

  @Before
  fun setUp() {
    initFirebase()
    FirebaseAuth.getInstance().signOut()
  }

  @After
  fun tearDown() {
    FirebaseAuth.getInstance().signOut()
  }

  @Test
  fun suggestions_visible_in_guest_mode() {
    launchScreen()
=======
  private fun setHomeScreenContent(
      modifier: Modifier = Modifier,
      onAction1Click: () -> Unit = {},
      onAction2Click: () -> Unit = {},
      onSendMessage: (String) -> Unit = {},
      onSignOut: () -> Unit = {},
      onSettingsClick: () -> Unit = {},
      onVoiceChatClick: () -> Unit = {},
      openDrawerOnStart: Boolean = false,
      speechHelper: SpeechToTextHelper? = null
  ) {
    val viewModel = HomeViewModel(FakeLlmClient())
    composeRule.setContent {
      MaterialTheme {
        HomeScreen(
            modifier = modifier,
            viewModel = viewModel,
            onAction1Click = onAction1Click,
            onAction2Click = onAction2Click,
            onSendMessage = onSendMessage,
            onSignOut = onSignOut,
            onSettingsClick = onSettingsClick,
            onVoiceChatClick = onVoiceChatClick,
            openDrawerOnStart = openDrawerOnStart,
            speechHelper = speechHelper)
      }
    }
  }

  // Helper function to check if a node does not exist
  private fun assertNodeDoesNotExist(text: String) {
    try {
      composeRule.onNodeWithText(text).assertIsDisplayed()
      fail("Node with text '$text' should not exist but was found")
    } catch (e: AssertionError) {
      // Expected: node does not exist
    }
  }

  // Helper function to check if a node with content description does not exist
  private fun assertNodeWithContentDescriptionDoesNotExist(contentDescription: String) {
    val nodes = composeRule.onAllNodesWithContentDescription(contentDescription)
    assertTrue(
        "Node with content description '$contentDescription' should not exist but was found",
        nodes.fetchSemanticsNodes().isEmpty())
  }

  // Helper function to wait for Send button to be available and click it
  // This is more robust for CI environments where timing can vary
  private fun waitAndClickSendButton() {
    // Wait until the Send button is found (either by testTag or contentDescription)
    composeRule.waitUntilAtLeastOneExists(hasContentDescription("Send"), timeoutMillis = 5000)
    composeRule.waitForIdle()
    // Try testTag first, fallback to contentDescription
    try {
      composeRule.onNodeWithTag(HomeTags.SendBtn).assertIsDisplayed()
      composeRule.onNodeWithTag(HomeTags.SendBtn).performClick()
    } catch (e: AssertionError) {
      // Fallback to contentDescription if testTag doesn't work
      composeRule.onAllNodesWithContentDescription("Send").get(0).assertIsDisplayed()
      composeRule.onAllNodesWithContentDescription("Send").get(0).performClick()
    }
  }

  @Test
  fun action_buttons_trigger_callbacks() {
    var action1Clicked = false
    var action2Clicked = false

    setHomeScreenContent(
        onAction1Click = { action1Clicked = true }, onAction2Click = { action2Clicked = true })

    // Wait for buttons to be visible
    composeRule.waitForIdle()
    composeRule.waitUntilAtLeastOneExists(hasTestTag(HomeTags.Action1Btn), timeoutMillis = 5000)

    composeRule.onNodeWithTag(HomeTags.Action1Btn).performClick()
    assertTrue(action1Clicked)

    // Note: After clicking Action1Btn, suggestions might disappear if a message is sent
    // So we only test Action1Btn in this test
  }

  @Test
  fun displays_correct_action_button_texts() {
    setHomeScreenContent()

    composeRule.onNodeWithText(TestConstants.ButtonTexts.WHAT_IS_EPFL).assertIsDisplayed()
    composeRule.onNodeWithText(TestConstants.ButtonTexts.CHECK_ED_DISCUSSION).assertIsDisplayed()
  }

  @Test
  fun displays_correct_placeholder_text() {
    setHomeScreenContent()

    composeRule.onNodeWithText(TestConstants.PlaceholderTexts.MESSAGE_EULER).assertIsDisplayed()
  }

  //  @Test
  //  fun displays_icons_with_correct_content_descriptions() {
  //    setHomeScreenContent()
  //    composeRule.waitForIdle()
  //
  //    composeRule.waitUntilAtLeastOneExists(
  //        hasContentDescription(TestConstants.ContentDescriptions.MENU), timeoutMillis = 5000)
  //    composeRule
  //        .onAllNodesWithContentDescription(TestConstants.ContentDescriptions.MENU)
  //        .get(0)
  //        .assertIsDisplayed()
  //    composeRule.waitUntilAtLeastOneExists(
  //        hasContentDescription(TestConstants.ContentDescriptions.MORE), timeoutMillis = 5000)
  //    composeRule
  //        .onAllNodesWithContentDescription(TestConstants.ContentDescriptions.MORE)
  //        .get(0)
  //        .assertIsDisplayed()
  //    // Send button only appears when there's text
  //    composeRule.onNodeWithTag(HomeTags.MessageField).performTextInput("Test")
  //    composeRule.waitForIdle()
  //    composeRule.waitUntilAtLeastOneExists(
  //        hasContentDescription(TestConstants.ContentDescriptions.SEND), timeoutMillis = 5000)
  //    composeRule
  //        .onAllNodesWithContentDescription(TestConstants.ContentDescriptions.SEND)
  //        .get(0)
  //        .assertIsDisplayed()
  //    composeRule.waitUntilAtLeastOneExists(
  //        hasContentDescription(TestConstants.ContentDescriptions.EULER), timeoutMillis = 5000)
  //    composeRule
  //        .onAllNodesWithContentDescription(TestConstants.ContentDescriptions.EULER)
  //        .get(0)
  //        .assertIsDisplayed()
  //  }

  @Test
  fun menu_button_click_triggers_viewmodel_toggle() {
    setHomeScreenContent()

    // The menu button should trigger the drawer toggle
    composeRule.onNodeWithTag(HomeTags.MenuBtn).performClick()

    // Verify that the component is still displayed (no crash)
    composeRule.onNodeWithTag(HomeTags.MenuBtn).assertIsDisplayed()
  }

  @Test
  fun topRight_button_click_triggers_viewmodel_setTopRightOpen() {
    setHomeScreenContent()

    // The top-right button should trigger the menu opening
    composeRule.onNodeWithTag(HomeTags.TopRightBtn).performClick()

    // Verify that the menu is displayed
    composeRule.onNodeWithTag(HomeTags.TopRightMenu).assertIsDisplayed()
  }

  @Test
  fun message_field_text_input_updates_viewmodel() {
    setHomeScreenContent()

    val testMessage = "Test message input"
    composeRule.onNodeWithTag(HomeTags.MessageField).performTextInput(testMessage)

    // Verify that the field accepts the input
    composeRule.onNodeWithTag(HomeTags.MessageField).assertIsDisplayed()
  }

  @Test
  fun send_button_is_disabled_when_text_is_empty() {
    var sendMessageCalled = false

    setHomeScreenContent(onSendMessage = { _ -> sendMessageCalled = true })

    // Wait for the screen to be fully loaded
    composeRule.onNodeWithTag(HomeTags.Root).assertIsDisplayed()
    composeRule.onNodeWithTag(HomeTags.MessageField).assertIsDisplayed()

    // Verify that without any text input, the callback should not be triggered
    // The send button is disabled when there's no text
    assertTrue(!sendMessageCalled)
  }

  @Test
  fun multiple_text_inputs_work_correctly() {
    setHomeScreenContent()

    // Test multiple consecutive inputs
    composeRule.onNodeWithTag(HomeTags.MessageField).performTextInput("First")
    composeRule.onNodeWithTag(HomeTags.MessageField).performTextInput("Second")
    composeRule.onNodeWithTag(HomeTags.MessageField).performTextInput("Third")

    // Verify that the field always accepts input
    composeRule.onNodeWithTag(HomeTags.MessageField).assertIsDisplayed()
  }

  @Test
  fun action_buttons_have_correct_styling_and_behavior() {
    var action1Clicked = false
    var action2Clicked = false

    setHomeScreenContent(
        onAction1Click = { action1Clicked = true }, onAction2Click = { action2Clicked = true })

    // Wait for buttons to be visible
    composeRule.waitForIdle()
    composeRule.waitUntilAtLeastOneExists(hasTestTag(HomeTags.Action1Btn), timeoutMillis = 5000)

    // Test that buttons are clickable and trigger callbacks
    composeRule.onNodeWithTag(HomeTags.Action1Btn).performClick()
    assertTrue(action1Clicked)

    // Note: After clicking Action1Btn, the suggestions might disappear if a message is sent
    // So we only test Action1Btn in this test
  }

  @Test
  fun drawer_state_synchronization_works() {
    setHomeScreenContent()

    // Test that the menu button can be clicked without error
    composeRule.onNodeWithTag(HomeTags.MenuBtn).performClick()

    // Verify that the screen remains stable
    composeRule.onNodeWithTag(HomeTags.Root).assertIsDisplayed()
    composeRule.onNodeWithTag(HomeTags.MenuBtn).assertIsDisplayed()
  }

  @Test
  fun message_field_accepts_multiline_text() {
    setHomeScreenContent()

    val multilineText = "Line 1\nLine 2\nLine 3"
    composeRule.onNodeWithTag(HomeTags.MessageField).performTextInput(multilineText)

    composeRule.onNodeWithTag(HomeTags.MessageField).assertIsDisplayed()
  }

  @Test
  fun top_right_menu_appears_and_disappears() {
    setHomeScreenContent()

    // Click the top right button
    composeRule.onNodeWithTag(HomeTags.TopRightBtn).performClick()

    // Menu should appear
    composeRule.onNodeWithTag(HomeTags.TopRightMenu).assertIsDisplayed()
  }

  @Test
  fun message_field_placeholder_is_displayed() {
    setHomeScreenContent()

    composeRule.onNodeWithText(TestConstants.PlaceholderTexts.MESSAGE_EULER).assertIsDisplayed()
  }

  @Test
  fun action_buttons_display_correct_labels() {
    setHomeScreenContent()

    composeRule.onNodeWithText(TestConstants.ButtonTexts.WHAT_IS_EPFL).assertIsDisplayed()
    composeRule.onNodeWithText(TestConstants.ButtonTexts.CHECK_ED_DISCUSSION).assertIsDisplayed()
  }

  @Test
  fun message_field_can_be_cleared_and_retyped() {
    setHomeScreenContent()

    // Type and clear
    composeRule.onNodeWithTag(HomeTags.MessageField).performTextInput("First")
    composeRule.onNodeWithTag(HomeTags.MessageField).performTextInput("Second")

    // Field should still be functional
    composeRule.onNodeWithTag(HomeTags.MessageField).assertIsDisplayed()
  }

  //  @Test
  //  fun all_icons_have_content_descriptions() {
  //    setHomeScreenContent()
  //    composeRule.waitForIdle()
  //
  //    composeRule.waitUntilAtLeastOneExists(
  //        hasContentDescription(TestConstants.ContentDescriptions.MENU), timeoutMillis = 5000)
  //    composeRule
  //        .onAllNodesWithContentDescription(TestConstants.ContentDescriptions.MENU)
  //        .get(0)
  //        .assertIsDisplayed()
  //    composeRule.waitUntilAtLeastOneExists(
  //        hasContentDescription(TestConstants.ContentDescriptions.MORE), timeoutMillis = 5000)
  //    composeRule
  //        .onAllNodesWithContentDescription(TestConstants.ContentDescriptions.MORE)
  //        .get(0)
  //        .assertIsDisplayed()
  //    // Send button only appears when there's text
  //    composeRule.onNodeWithTag(HomeTags.MessageField).performTextInput("Test")
  //    composeRule.waitForIdle()
  //    composeRule.waitUntilAtLeastOneExists(
  //        hasContentDescription(TestConstants.ContentDescriptions.SEND), timeoutMillis = 5000)
  //    composeRule
  //        .onAllNodesWithContentDescription(TestConstants.ContentDescriptions.SEND)
  //        .get(0)
  //        .assertIsDisplayed()
  //    composeRule.waitUntilAtLeastOneExists(
  //        hasContentDescription(TestConstants.ContentDescriptions.EULER), timeoutMillis = 5000)
  //    composeRule
  //        .onAllNodesWithContentDescription(TestConstants.ContentDescriptions.EULER)
  //        .get(0)
  //        .assertIsDisplayed()
  //  }

  @Test
  fun screen_handles_special_characters_in_message() {
    setHomeScreenContent()

    val specialText = "Hello! @#$%^&*()_+-=[]{}|;:',.<>?"
    composeRule.onNodeWithTag(HomeTags.MessageField).performTextInput(specialText)

    composeRule.onNodeWithTag(HomeTags.MessageField).assertIsDisplayed()
  }

  @Test
  fun screen_handles_unicode_characters() {
    setHomeScreenContent()

    val unicodeText = "Hello 你好 مرحبا Bonjour こんにちは"
    composeRule.onNodeWithTag(HomeTags.MessageField).performTextInput(unicodeText)

    composeRule.onNodeWithTag(HomeTags.MessageField).assertIsDisplayed()
  }

  @Test
  fun drawer_button_responds_correctly() {
    setHomeScreenContent()

    // The drawer button should be visible and clickable
    composeRule.onNodeWithTag(HomeTags.MenuBtn).assertIsDisplayed()

    // Test that clicking does not cause a crash
    composeRule.onNodeWithTag(HomeTags.MenuBtn).performClick()

    // After clicking, the drawer should be synchronized
    composeRule.onNodeWithTag(HomeTags.Root).assertIsDisplayed()

    // Test multiple rapid clicks
    for (i in 1..3) {
      composeRule.onNodeWithTag(HomeTags.MenuBtn).performClick()
    }

    // Verify that everything still works
    composeRule.onNodeWithTag(HomeTags.MenuBtn).assertIsDisplayed()
  }

  @Test
  fun delete_menu_flow_shows_confirmation_and_cancel_hides_it() {
    setHomeScreenContent()

    // Open top-right menu
    composeRule.onNodeWithTag(HomeTags.TopRightBtn).performClick()
    composeRule.onNodeWithTag(HomeTags.TopRightMenu).assertIsDisplayed()

    // Click "Delete" and expect confirmation modal
    composeRule.onNodeWithText("Delete").performClick()
    composeRule.onNodeWithText("Clear Chat?").assertIsDisplayed()

    // Cancel should hide the modal
    composeRule.onNodeWithText("Cancel").performClick()
    assertNodeDoesNotExist("Clear Chat?")
  }

  @Test
  fun delete_confirmation_delete_opens_and_closes_modal() {
    setHomeScreenContent()
    composeRule.waitForIdle()

    // Open menu -> Delete -> confirm Delete
    composeRule.onNodeWithTag(HomeTags.TopRightBtn).performClick()
    composeRule.onNodeWithText("Delete").performClick()
    composeRule.onNodeWithText("Clear Chat?").assertIsDisplayed()
    composeRule.onNodeWithText("Delete").performClick()
    composeRule.waitForIdle()

    // Modal should be closed
    assertNodeDoesNotExist("Clear Chat?")
  }

  @Test
  fun share_item_dismisses_menu() {
    setHomeScreenContent()

    // Open menu and click Share, which calls onDismiss
    composeRule.onNodeWithTag(HomeTags.TopRightBtn).performClick()
    composeRule.onNodeWithText("Share").performClick()

    // Menu should be dismissed (its items disappear)
    assertNodeDoesNotExist("Share")
  }

  @Test
  fun homeScreen_with_default_parameters_renders() {
    // Test that all default parameters work
    setHomeScreenContent()

    composeRule.onNodeWithTag(HomeTags.Root).assertIsDisplayed()
    composeRule.onNodeWithTag(HomeTags.MenuBtn).assertIsDisplayed()
  }

  @Test
  fun homeScreen_with_custom_modifier() {
    // Test the modifier parameter - verify that the modifier is applied
    setHomeScreenContent(modifier = Modifier.fillMaxSize())

    // The Root should always be present with its testTag
    composeRule.onNodeWithTag(HomeTags.Root).assertIsDisplayed()
  }

  @Test
  fun homeScreen_with_openDrawerOnStart_true() {
    // Test the openDrawerOnStart = true parameter
    setHomeScreenContent(openDrawerOnStart = true)

    composeRule.onNodeWithTag(HomeTags.Root).assertIsDisplayed()
    // The drawer should be opened automatically
    composeRule.onNodeWithTag(HomeTags.MenuBtn).assertIsDisplayed()
  }

  @Test
  fun homeScreen_onSignOut_callback_is_called() {
    var signOutCalled = false

    setHomeScreenContent(onSignOut = { signOutCalled = true })

    // Open the drawer to access sign out
    composeRule.onNodeWithTag(HomeTags.MenuBtn).performClick()
    composeRule.waitForIdle()

    // We cannot test DrawerContent directly as it doesn't have a testTag
    // but we can verify that the screen still responds
    composeRule.onNodeWithTag(HomeTags.Root).assertIsDisplayed()

    // The callback will only be called if we click sign out in the drawer
    // We just verify that the component works
    composeRule.onNodeWithTag(HomeTags.Root).assertIsDisplayed()
  }

  @Test
  fun homeScreen_onSettingsClick_callback_is_called() {
    var settingsClicked = false

    setHomeScreenContent(onSettingsClick = { settingsClicked = true })

    composeRule.onNodeWithTag(HomeTags.Root).assertIsDisplayed()
    // The callback will be tested via the drawer, but we verify that the component works
  }

  @Test
  fun homeScreen_all_callbacks_provided() {
    var action1Called = false
    var action2Called = false
    var sendCalled = false
    var signOutCalled = false
    var settingsCalled = false

    setHomeScreenContent(
        onAction1Click = { action1Called = true },
        onAction2Click = { action2Called = true },
        onSendMessage = { _ -> sendCalled = true },
        onSignOut = { signOutCalled = true },
        onSettingsClick = { settingsCalled = true })

    // Wait for the UI to be completely rendered (important for CI)
    composeRule.waitForIdle()
    composeRule.waitUntilAtLeastOneExists(hasTestTag(HomeTags.Action1Btn), timeoutMillis = 5000)

    // Test action1 callback
    composeRule.onNodeWithTag(HomeTags.Action1Btn).performClick()
    assertTrue(action1Called)

    // Note: After clicking Action1Btn, suggestions might disappear, so we skip Action2Btn
    // and test the send callback instead

    // For Send, we must fill the field first to enable the button
    composeRule.onNodeWithTag(HomeTags.MessageField).performTextInput("Test")
    composeRule.waitForIdle()
    // Use the robust helper function to find and click the Send button
    waitAndClickSendButton()
    assertTrue(sendCalled)
  }

  @Test
  fun delete_modal_background_click_cancels() {
    setHomeScreenContent()

    // Open menu and click Delete
    composeRule.onNodeWithTag(HomeTags.TopRightBtn).performClick()
    composeRule.onNodeWithText("Delete").performClick()

    // The modal should be displayed
    composeRule.onNodeWithText("Clear Chat?").assertIsDisplayed()

    // Clicking on the background (clickable Box) should cancel
    // We cannot click directly on the background, but we can test via Cancel
    composeRule.onNodeWithText("Cancel").performClick()
    assertNodeDoesNotExist("Clear Chat?")
  }

  @Test
  fun delete_modal_shows_correct_texts() {
    setHomeScreenContent()

    composeRule.onNodeWithTag(HomeTags.TopRightBtn).performClick()
    composeRule.onNodeWithText("Delete").performClick()

    // Verify all modal texts
    composeRule.onNodeWithText("Clear Chat?").assertIsDisplayed()
    composeRule
        .onNodeWithText("This will delete all messages. This action cannot be undone.")
        .assertIsDisplayed()
    composeRule.onNodeWithText("Cancel").assertIsDisplayed()
    composeRule.onNodeWithText("Delete").assertIsDisplayed()
  }

  @Test
  fun dropdown_menu_dismisses_when_requested() {
    setHomeScreenContent()

    composeRule.onNodeWithTag(HomeTags.TopRightBtn).performClick()
    composeRule.onNodeWithTag(HomeTags.TopRightMenu).assertIsDisplayed()

    // Clicking outside the menu should close it
    // We simulate by clicking on the root
    composeRule.onNodeWithTag(HomeTags.Root).performClick()
    composeRule.waitForIdle()

    // The menu should be closed (not visible)
    // Note: we cannot test directly, but we verify that the screen remains stable
    composeRule.onNodeWithTag(HomeTags.Root).assertIsDisplayed()
  }

  @Test
  fun menu_button_toggles_drawer_multiple_times() {
    setHomeScreenContent()

    // Toggle multiple times
    for (i in 1..5) {
      composeRule.onNodeWithTag(HomeTags.MenuBtn).performClick()
      composeRule.waitForIdle()
    }

    composeRule.onNodeWithTag(HomeTags.Root).assertIsDisplayed()
  }

  @Test
  fun message_field_updates_with_multiple_changes() {
    setHomeScreenContent()

    composeRule.onNodeWithTag(HomeTags.MessageField).performTextInput("A")
    composeRule.onNodeWithTag(HomeTags.MessageField).performTextInput("B")
    composeRule.onNodeWithTag(HomeTags.MessageField).performTextInput("C")

    composeRule.onNodeWithTag(HomeTags.MessageField).assertIsDisplayed()
  }

  @Test
  fun send_button_with_empty_message_still_calls_callback() {
    setHomeScreenContent()

    // Wait for the UI to be completely rendered
    composeRule.waitForIdle()

    // The send button should NOT be visible when message is empty
    // This is the new expected behavior - verify it doesn't exist
    assertNodeWithContentDescriptionDoesNotExist("Send")

    // Enter text to make send button appear
    composeRule.onNodeWithTag(HomeTags.MessageField).performTextInput("Test")
    composeRule.waitForIdle()
    composeRule.waitUntilAtLeastOneExists(hasContentDescription("Send"), timeoutMillis = 5000)
    composeRule.onAllNodesWithContentDescription("Send").get(0).assertIsDisplayed()
  }

  @Test
  fun loading_indicator_shows_when_isLoading_true() {
    setHomeScreenContent()

    // We cannot directly set isLoading in the ViewModel from the UI test
    // but we can verify that the component renders correctly
    composeRule.onNodeWithTag(HomeTags.Root).assertIsDisplayed()
  }

  @Test
  fun messages_list_is_empty_initially() {
    setHomeScreenContent()
    composeRule.waitForIdle()

    // Initially, the messages list is empty
    // We just verify that the UI renders correctly without crashing
    composeRule.onNodeWithTag(HomeTags.Root).assertIsDisplayed()
    composeRule.onNodeWithTag(HomeTags.MessageField).assertIsDisplayed()
  }

  @Test
  fun topRight_menu_open_and_close_cycle() {
    setHomeScreenContent()

    // Open
    composeRule.onNodeWithTag(HomeTags.TopRightBtn).performClick()
    composeRule.onNodeWithTag(HomeTags.TopRightMenu).assertIsDisplayed()

    // Close via dismiss
    composeRule.onNodeWithTag(HomeTags.TopRightBtn).performClick()
    composeRule.waitForIdle()

    // Reopen
    composeRule.onNodeWithTag(HomeTags.TopRightBtn).performClick()
    composeRule.onNodeWithTag(HomeTags.TopRightMenu).assertIsDisplayed()
  }

  @Test
  fun delete_menu_item_calls_onDeleteClick_and_onDismiss() {
    setHomeScreenContent()

    composeRule.onNodeWithTag(HomeTags.TopRightBtn).performClick()
    composeRule.onNodeWithText("Delete").performClick()

    // Both callbacks should be called: onDeleteClick (shows modal) and onDismiss (closes menu)
    composeRule.onNodeWithText("Clear Chat?").assertIsDisplayed()
    assertNodeDoesNotExist("Delete") // The menu should be closed
  }

  @Test
  fun delete_confirmation_modal_confirm_closes_modal() {
    setHomeScreenContent()
    composeRule.waitForIdle()

    // Open menu -> Delete -> Confirm
    composeRule.onNodeWithTag(HomeTags.TopRightBtn).performClick()
    composeRule.onNodeWithText("Delete").performClick()
    composeRule.onNodeWithText("Clear Chat?").assertIsDisplayed()
    composeRule.onNodeWithText("Delete").performClick() // Confirm in the modal
    composeRule.waitForIdle()

    // Modal should be closed
    assertNodeDoesNotExist("Clear Chat?")
  }

  @Test
  fun delete_confirmation_modal_cancel_closes_modal() {
    setHomeScreenContent()
    composeRule.waitForIdle()

    // Open menu -> Delete -> Cancel
    composeRule.onNodeWithTag(HomeTags.TopRightBtn).performClick()
    composeRule.onNodeWithText("Delete").performClick()
    composeRule.onNodeWithText("Clear Chat?").assertIsDisplayed()
    composeRule.onNodeWithText("Cancel").performClick()
    composeRule.waitForIdle()

    // Modal should be closed
    assertNodeDoesNotExist("Clear Chat?")
  }

  @Test
  fun homeScreen_with_all_parameters_combined() {
    var action1Called = false

    setHomeScreenContent(
        modifier = Modifier, onAction1Click = { action1Called = true }, openDrawerOnStart = false)

    composeRule.onNodeWithTag(HomeTags.Root).assertIsDisplayed()
    composeRule.onNodeWithTag(HomeTags.Action1Btn).performClick()
    assertTrue(action1Called)
  }

  @Test
  fun multiple_delete_confirmation_cycles() {
    setHomeScreenContent()

    // Multiple open/close modal cycles
    for (i in 1..3) {
      composeRule.onNodeWithTag(HomeTags.TopRightBtn).performClick()
      composeRule.onNodeWithText("Delete").performClick()
      composeRule.onNodeWithText("Clear Chat?").assertIsDisplayed()
      composeRule.onNodeWithText("Cancel").performClick()
      assertNodeDoesNotExist("Clear Chat?")
    }
  }

  @Test
  fun message_field_clears_after_send() {
    setHomeScreenContent()

    // Wait for the UI to be completely rendered (important for CI)
    composeRule.waitForIdle()

    composeRule.onNodeWithTag(HomeTags.MessageField).performTextInput("Test message")
    composeRule.waitForIdle()
    // Use the robust helper function to find and click the Send button
    waitAndClickSendButton()

    // The field should be cleared after sending (handled by the ViewModel)
    composeRule.waitForIdle()
    composeRule.onNodeWithTag(HomeTags.MessageField).assertIsDisplayed()
  }

  @Test
  fun topRight_menu_items_are_clickable() {
    setHomeScreenContent()

    composeRule.onNodeWithTag(HomeTags.TopRightBtn).performClick()
    composeRule.onNodeWithText("Share").assertIsDisplayed()
    composeRule.onNodeWithText("Delete").assertIsDisplayed()

    // Both items should be clickable
    composeRule.onNodeWithText("Share").performClick()
    composeRule.waitForIdle()

    composeRule.onNodeWithTag(HomeTags.TopRightBtn).performClick()
    composeRule.onNodeWithText("Delete").performClick()
    composeRule.waitForIdle()
  }

  @Test
  fun screen_handles_state_changes() {
    setHomeScreenContent()

    // Change multiple states quickly
    composeRule.onNodeWithTag(HomeTags.MenuBtn).performClick()
    composeRule.onNodeWithTag(HomeTags.TopRightBtn).performClick()
    composeRule.onNodeWithTag(HomeTags.MessageField).performTextInput("Quick")
    composeRule.onNodeWithTag(HomeTags.Action1Btn).performClick()

    composeRule.onNodeWithTag(HomeTags.Root).assertIsDisplayed()
  }

  @Test
  fun action_buttons_labels_are_displayed() {
    setHomeScreenContent()
>>>>>>> 0dfa7774

    composeRule.onNodeWithText("What is EPFL").assertIsDisplayed()
    composeRule.onNodeWithText("Check Ed Discussion").assertIsDisplayed()
  }

  @Test
<<<<<<< HEAD
  fun top_right_menu_opens_when_requested() {
    launchScreen()

    composeRule.runOnIdle { viewModel.setTopRightOpen(true) }
=======
  fun placeholder_text_in_message_field() {
    setHomeScreenContent()

    composeRule.onNodeWithText("Message EULER").assertIsDisplayed()
  }

  @Test
  fun messages_list_container_is_displayed() {
    setHomeScreenContent()
>>>>>>> 0dfa7774
    composeRule.waitForIdle()

    composeRule.onNodeWithTag(HomeTags.TopRightMenu, useUnmergedTree = true).assertIsDisplayed()
  }

<<<<<<< HEAD
  @Test
  fun message_field_updates_draft_text() {
    launchScreen()

    composeRule.onNodeWithTag(HomeTags.MessageField).performTextInput("Hello Euler")
=======
  //  @Test
  //  fun all_ui_elements_have_correct_content_descriptions() {
  //    setHomeScreenContent()
  //    composeRule.waitForIdle()
  //
  //    composeRule.waitUntilAtLeastOneExists(hasContentDescription("Menu"), timeoutMillis = 5000)
  //    composeRule.onAllNodesWithContentDescription("Menu").get(0).assertIsDisplayed()
  //    composeRule.waitUntilAtLeastOneExists(hasContentDescription("More"), timeoutMillis = 5000)
  //    composeRule.onAllNodesWithContentDescription("More").get(0).assertIsDisplayed()
  //    // Send button only appears when there's text
  //    composeRule.onNodeWithTag(HomeTags.MessageField).performTextInput("Test")
  //    composeRule.waitForIdle()
  //    composeRule.waitUntilAtLeastOneExists(hasContentDescription("Send"), timeoutMillis = 5000)
  //    composeRule.onAllNodesWithContentDescription("Send").get(0).assertIsDisplayed()
  //    composeRule.waitUntilAtLeastOneExists(hasContentDescription("Euler"), timeoutMillis = 5000)
  //    composeRule.onAllNodesWithContentDescription("Euler").get(0).assertIsDisplayed()
  //  }

  @Test
  fun delete_modal_cannot_be_dismissed_by_clicking_delete_button() {
    setHomeScreenContent()

    composeRule.onNodeWithTag(HomeTags.TopRightBtn).performClick()
    composeRule.onNodeWithText("Delete").performClick()

    composeRule.onNodeWithText("Clear Chat?").assertIsDisplayed()

    // The Delete button in the modal should confirm, not close
    composeRule.onNodeWithText("Delete").performClick()
    // The modal should close after confirmation
    assertNodeDoesNotExist("Clear Chat?")
  }

  @Test
  fun delete_modal_shows_when_showDeleteConfirmation_is_true() {
    setHomeScreenContent()

    // The modal should not be visible initially
    assertNodeDoesNotExist("Clear Chat?")

    // Open via the menu
    composeRule.onNodeWithTag(HomeTags.TopRightBtn).performClick()
    composeRule.onNodeWithText("Delete").performClick()

    // Now it should be visible
    composeRule.onNodeWithText("Clear Chat?").assertIsDisplayed()
  }

  @Test
  fun homeScreen_handles_null_callbacks_gracefully() {
    // Test with default callbacks (empty lambdas)
    setHomeScreenContent()

    // Wait for the UI to be completely rendered (important for CI)
    composeRule.waitForIdle()
    composeRule.waitUntilAtLeastOneExists(hasTestTag(HomeTags.Action1Btn), timeoutMillis = 5000)

    // Test that Action1Btn is clickable without crashing
    composeRule.onNodeWithTag(HomeTags.Action1Btn).performClick()

    // Note: After clicking Action1Btn, suggestions might disappear, so we skip Action2Btn

    // For Send, we must first fill the field to enable the button
    composeRule.onNodeWithTag(HomeTags.MessageField).performTextInput("Test")
    composeRule.waitForIdle()
    // Use the robust helper function to find and click the Send button
    waitAndClickSendButton()

    composeRule.onNodeWithTag(HomeTags.Root).assertIsDisplayed()
  }

  @Test
  fun message_field_updates_realtime() {
    setHomeScreenContent()

    val testText = "Hello World Test"
    composeRule.onNodeWithTag(HomeTags.MessageField).performTextInput(testText)

    // The ViewModel should update the state in real time
    composeRule.waitForIdle()
    composeRule.onNodeWithTag(HomeTags.MessageField).assertIsDisplayed()
  }

  @Test
  fun topRight_button_opens_menu_every_time() {
    setHomeScreenContent()

    for (i in 1..3) {
      composeRule.onNodeWithTag(HomeTags.TopRightBtn).performClick()
      composeRule.onNodeWithTag(HomeTags.TopRightMenu).assertIsDisplayed()

      // Close by clicking Share
      composeRule.onNodeWithText("Share").performClick()
      composeRule.waitForIdle()
    }
  }

  @Test
  fun delete_flow_complete_workflow() {
    setHomeScreenContent()
    composeRule.waitForIdle()

    // Complete workflow: open menu -> delete -> confirm
    composeRule.onNodeWithTag(HomeTags.TopRightBtn).performClick()
    composeRule.onNodeWithText("Delete").performClick()
    composeRule.onNodeWithText("Clear Chat?").assertIsDisplayed()
    composeRule.onNodeWithText("Delete").performClick()
    composeRule.waitForIdle()

    // Modal should be closed
    assertNodeDoesNotExist("Clear Chat?")
  }

  @Test
  fun microphone_button_is_displayed_when_empty() {
    setHomeScreenContent()

    // Microphone button should always be visible
    composeRule.onNodeWithTag(HomeTags.MicBtn).assertIsDisplayed()
  }

  @Test
  fun voice_mode_button_is_displayed_when_empty() {
    setHomeScreenContent()

    // Voice mode button should be visible when input is empty
    composeRule.onNodeWithTag(HomeTags.VoiceBtn).assertIsDisplayed()
  }

  @Test
  fun voice_mode_button_disappears_when_text_entered() {
    setHomeScreenContent()

    // Initially, voice mode button should be visible
    composeRule.onNodeWithTag(HomeTags.VoiceBtn).assertIsDisplayed()

    // Enter text
    composeRule.onNodeWithTag(HomeTags.MessageField).performTextInput("Test message")
>>>>>>> 0dfa7774
    composeRule.waitForIdle()

    composeRule.runOnIdle { assertEquals("Hello Euler", viewModel.uiState.value.messageDraft) }
  }

  @Test
<<<<<<< HEAD
  fun drawer_state_reflects_viewmodel_toggle() {
    launchScreen()
=======
  fun voice_mode_button_reappears_when_text_cleared() {
    setHomeScreenContent()
>>>>>>> 0dfa7774

    composeRule.runOnIdle { viewModel.toggleDrawer() }
    composeRule.waitForIdle()

    composeRule.runOnIdle { assertTrue(viewModel.uiState.value.isDrawerOpen) }
  }

<<<<<<< HEAD
  private fun launchScreen() {
    viewModel = HomeViewModel()
    composeRule.setContent { MaterialTheme { HomeScreen(viewModel = viewModel) } }
=======
  @Test
  fun send_button_appears_when_text_entered() {
    setHomeScreenContent()

    // Initially, send button should NOT be visible
    try {
      composeRule.onNodeWithTag(HomeTags.SendBtn).assertIsDisplayed()
      fail("Send button should not be visible when input is empty")
    } catch (e: AssertionError) {
      // Expected: button should not be displayed
    }

    // Enter text
    composeRule.onNodeWithTag(HomeTags.MessageField).performTextInput("Test")
>>>>>>> 0dfa7774
    composeRule.waitForIdle()
  }

<<<<<<< HEAD
  private fun initFirebase() {
    val context = ApplicationProvider.getApplicationContext<Context>()
    if (FirebaseApp.getApps(context).isEmpty()) {
      FirebaseApp.initializeApp(
          context,
          FirebaseOptions.Builder()
              .setApplicationId("1:1234567890:android:test")
              .setProjectId("test-project")
              .setApiKey("fake-api-key")
              .build())
=======
  @Test
  fun send_button_disappears_when_text_cleared() {
    setHomeScreenContent()

    // Enter text to make send button appear
    composeRule.onNodeWithTag(HomeTags.MessageField).performTextInput("Test")
    composeRule.waitForIdle()
    composeRule.onNodeWithTag(HomeTags.SendBtn).assertIsDisplayed()

    // Clear text
    composeRule.onNodeWithTag(HomeTags.MessageField).performTextClearance()
    composeRule.waitForIdle()

    // Send button should disappear
    try {
      composeRule.onNodeWithTag(HomeTags.SendBtn).assertIsDisplayed()
      fail("Send button should not be visible when input is empty")
    } catch (e: AssertionError) {
      // Expected: button should not be displayed
    }
  }

  @Test
  fun microphone_button_always_stays_visible() {
    setHomeScreenContent()

    // Microphone should be visible initially
    composeRule.onNodeWithTag(HomeTags.MicBtn).assertIsDisplayed()

    // Enter text
    composeRule.onNodeWithTag(HomeTags.MessageField).performTextInput("Test")
    composeRule.waitForIdle()

    // Microphone should still be visible
    composeRule.onNodeWithTag(HomeTags.MicBtn).assertIsDisplayed()

    // Clear text
    composeRule.onNodeWithTag(HomeTags.MessageField).performTextClearance()
    composeRule.waitForIdle()

    // Microphone should still be visible
    composeRule.onNodeWithTag(HomeTags.MicBtn).assertIsDisplayed()
  }

  @Test
  fun voice_mode_button_can_be_clicked() {
    var voiceClicked = false

    setHomeScreenContent(onAction1Click = {}, onAction2Click = {})

    // Click voice mode button - it should not crash
    composeRule.onNodeWithTag(HomeTags.VoiceBtn).performClick()
    composeRule.waitForIdle()

    // Screen should still be stable
    composeRule.onNodeWithTag(HomeTags.Root).assertIsDisplayed()
  }

  @Test
  fun microphone_and_voice_mode_buttons_transition_smoothly() {
    setHomeScreenContent()

    // Both buttons should be visible initially
    composeRule.onNodeWithTag(HomeTags.MicBtn).assertIsDisplayed()
    composeRule.onNodeWithTag(HomeTags.VoiceBtn).assertIsDisplayed()

    // Enter text
    composeRule.onNodeWithTag(HomeTags.MessageField).performTextInput("Test")
    composeRule.waitForIdle()

    // Only microphone should be visible, send button should appear
    composeRule.onNodeWithTag(HomeTags.MicBtn).assertIsDisplayed()
    try {
      composeRule.onNodeWithTag(HomeTags.VoiceBtn).assertIsDisplayed()
      fail("Voice mode should disappear when text is entered")
    } catch (e: AssertionError) {
      // Expected
    }
    composeRule.onNodeWithTag(HomeTags.SendBtn).assertIsDisplayed()

    // Clear text
    composeRule.onNodeWithTag(HomeTags.MessageField).performTextClearance()
    composeRule.waitForIdle()

    // Back to initial state
    composeRule.onNodeWithTag(HomeTags.MicBtn).assertIsDisplayed()
    composeRule.onNodeWithTag(HomeTags.VoiceBtn).assertIsDisplayed()
    try {
      composeRule.onNodeWithTag(HomeTags.SendBtn).assertIsDisplayed()
      fail("Send button should disappear when text is cleared")
    } catch (e: AssertionError) {
      // Expected
>>>>>>> 0dfa7774
    }
  }
}<|MERGE_RESOLUTION|>--- conflicted
+++ resolved
@@ -1,1113 +1,106 @@
 package com.android.sample.screen
 
-import android.content.Context
 import androidx.activity.ComponentActivity
 import androidx.compose.material3.MaterialTheme
+import androidx.compose.ui.test.ExperimentalTestApi
 import androidx.compose.ui.test.assertIsDisplayed
+import androidx.compose.ui.test.hasTestTag
 import androidx.compose.ui.test.junit4.createAndroidComposeRule
 import androidx.compose.ui.test.onNodeWithTag
 import androidx.compose.ui.test.onNodeWithText
+import androidx.compose.ui.test.performClick
 import androidx.compose.ui.test.performTextInput
-import androidx.test.core.app.ApplicationProvider
+import androidx.compose.ui.test.waitUntilAtLeastOneExists
 import androidx.test.ext.junit.runners.AndroidJUnit4
+import com.android.sample.TestConstants
 import com.android.sample.home.HomeScreen
 import com.android.sample.home.HomeTags
 import com.android.sample.home.HomeViewModel
-<<<<<<< HEAD
-import com.google.firebase.FirebaseApp
-import com.google.firebase.FirebaseOptions
-import com.google.firebase.auth.FirebaseAuth
-import org.junit.After
-import org.junit.Assert.assertEquals
-=======
 import com.android.sample.llm.FakeLlmClient
-import com.android.sample.speech.SpeechToTextHelper
->>>>>>> 0dfa7774
 import org.junit.Assert.assertTrue
-import org.junit.Before
 import org.junit.Rule
 import org.junit.Test
 import org.junit.runner.RunWith
 
+@OptIn(ExperimentalTestApi::class)
 @RunWith(AndroidJUnit4::class)
 class HomeScreenTest {
 
   @get:Rule val composeRule = createAndroidComposeRule<ComponentActivity>()
 
-<<<<<<< HEAD
-  private lateinit var viewModel: HomeViewModel
-
-  @Before
-  fun setUp() {
-    initFirebase()
-    FirebaseAuth.getInstance().signOut()
-  }
-
-  @After
-  fun tearDown() {
-    FirebaseAuth.getInstance().signOut()
-  }
-
-  @Test
-  fun suggestions_visible_in_guest_mode() {
-    launchScreen()
-=======
-  private fun setHomeScreenContent(
-      modifier: Modifier = Modifier,
-      onAction1Click: () -> Unit = {},
-      onAction2Click: () -> Unit = {},
-      onSendMessage: (String) -> Unit = {},
-      onSignOut: () -> Unit = {},
-      onSettingsClick: () -> Unit = {},
-      onVoiceChatClick: () -> Unit = {},
-      openDrawerOnStart: Boolean = false,
-      speechHelper: SpeechToTextHelper? = null
-  ) {
-    val viewModel = HomeViewModel(FakeLlmClient())
+  private fun launchHomeScreen() {
     composeRule.setContent {
-      MaterialTheme {
-        HomeScreen(
-            modifier = modifier,
-            viewModel = viewModel,
-            onAction1Click = onAction1Click,
-            onAction2Click = onAction2Click,
-            onSendMessage = onSendMessage,
-            onSignOut = onSignOut,
-            onSettingsClick = onSettingsClick,
-            onVoiceChatClick = onVoiceChatClick,
-            openDrawerOnStart = openDrawerOnStart,
-            speechHelper = speechHelper)
-      }
-    }
-  }
-
-  // Helper function to check if a node does not exist
-  private fun assertNodeDoesNotExist(text: String) {
-    try {
-      composeRule.onNodeWithText(text).assertIsDisplayed()
-      fail("Node with text '$text' should not exist but was found")
-    } catch (e: AssertionError) {
-      // Expected: node does not exist
-    }
-  }
-
-  // Helper function to check if a node with content description does not exist
-  private fun assertNodeWithContentDescriptionDoesNotExist(contentDescription: String) {
-    val nodes = composeRule.onAllNodesWithContentDescription(contentDescription)
-    assertTrue(
-        "Node with content description '$contentDescription' should not exist but was found",
-        nodes.fetchSemanticsNodes().isEmpty())
-  }
-
-  // Helper function to wait for Send button to be available and click it
-  // This is more robust for CI environments where timing can vary
-  private fun waitAndClickSendButton() {
-    // Wait until the Send button is found (either by testTag or contentDescription)
-    composeRule.waitUntilAtLeastOneExists(hasContentDescription("Send"), timeoutMillis = 5000)
-    composeRule.waitForIdle()
-    // Try testTag first, fallback to contentDescription
-    try {
-      composeRule.onNodeWithTag(HomeTags.SendBtn).assertIsDisplayed()
-      composeRule.onNodeWithTag(HomeTags.SendBtn).performClick()
-    } catch (e: AssertionError) {
-      // Fallback to contentDescription if testTag doesn't work
-      composeRule.onAllNodesWithContentDescription("Send").get(0).assertIsDisplayed()
-      composeRule.onAllNodesWithContentDescription("Send").get(0).performClick()
+      MaterialTheme { HomeScreen(viewModel = HomeViewModel(FakeLlmClient())) }
     }
   }
 
   @Test
-  fun action_buttons_trigger_callbacks() {
+  fun action1_button_triggers_callback() {
     var action1Clicked = false
-    var action2Clicked = false
 
-    setHomeScreenContent(
-        onAction1Click = { action1Clicked = true }, onAction2Click = { action2Clicked = true })
+    composeRule.setContent {
+      MaterialTheme {
+        HomeScreen(
+            viewModel = HomeViewModel(FakeLlmClient()), onAction1Click = { action1Clicked = true })
+      }
+    }
 
-    // Wait for buttons to be visible
-    composeRule.waitForIdle()
-    composeRule.waitUntilAtLeastOneExists(hasTestTag(HomeTags.Action1Btn), timeoutMillis = 5000)
+    composeRule.waitUntilAtLeastOneExists(hasTestTag(HomeTags.Action1Btn), timeoutMillis = 5_000)
+    composeRule.onNodeWithTag(HomeTags.Action1Btn).performClick()
 
-    composeRule.onNodeWithTag(HomeTags.Action1Btn).performClick()
     assertTrue(action1Clicked)
-
-    // Note: After clicking Action1Btn, suggestions might disappear if a message is sent
-    // So we only test Action1Btn in this test
   }
 
   @Test
-  fun displays_correct_action_button_texts() {
-    setHomeScreenContent()
+  fun action2_button_triggers_callback() {
+    var action2Clicked = false
 
-    composeRule.onNodeWithText(TestConstants.ButtonTexts.WHAT_IS_EPFL).assertIsDisplayed()
-    composeRule.onNodeWithText(TestConstants.ButtonTexts.CHECK_ED_DISCUSSION).assertIsDisplayed()
+    composeRule.setContent {
+      MaterialTheme {
+        HomeScreen(
+            viewModel = HomeViewModel(FakeLlmClient()), onAction2Click = { action2Clicked = true })
+      }
+    }
+
+    composeRule.waitUntilAtLeastOneExists(hasTestTag(HomeTags.Action2Btn), timeoutMillis = 5_000)
+    composeRule.onNodeWithTag(HomeTags.Action2Btn).performClick()
+
+    assertTrue(action2Clicked)
   }
 
   @Test
-  fun displays_correct_placeholder_text() {
-    setHomeScreenContent()
+  fun menu_button_click_toggles_drawer_state() {
+    launchHomeScreen()
 
-    composeRule.onNodeWithText(TestConstants.PlaceholderTexts.MESSAGE_EULER).assertIsDisplayed()
-  }
-
-  //  @Test
-  //  fun displays_icons_with_correct_content_descriptions() {
-  //    setHomeScreenContent()
-  //    composeRule.waitForIdle()
-  //
-  //    composeRule.waitUntilAtLeastOneExists(
-  //        hasContentDescription(TestConstants.ContentDescriptions.MENU), timeoutMillis = 5000)
-  //    composeRule
-  //        .onAllNodesWithContentDescription(TestConstants.ContentDescriptions.MENU)
-  //        .get(0)
-  //        .assertIsDisplayed()
-  //    composeRule.waitUntilAtLeastOneExists(
-  //        hasContentDescription(TestConstants.ContentDescriptions.MORE), timeoutMillis = 5000)
-  //    composeRule
-  //        .onAllNodesWithContentDescription(TestConstants.ContentDescriptions.MORE)
-  //        .get(0)
-  //        .assertIsDisplayed()
-  //    // Send button only appears when there's text
-  //    composeRule.onNodeWithTag(HomeTags.MessageField).performTextInput("Test")
-  //    composeRule.waitForIdle()
-  //    composeRule.waitUntilAtLeastOneExists(
-  //        hasContentDescription(TestConstants.ContentDescriptions.SEND), timeoutMillis = 5000)
-  //    composeRule
-  //        .onAllNodesWithContentDescription(TestConstants.ContentDescriptions.SEND)
-  //        .get(0)
-  //        .assertIsDisplayed()
-  //    composeRule.waitUntilAtLeastOneExists(
-  //        hasContentDescription(TestConstants.ContentDescriptions.EULER), timeoutMillis = 5000)
-  //    composeRule
-  //        .onAllNodesWithContentDescription(TestConstants.ContentDescriptions.EULER)
-  //        .get(0)
-  //        .assertIsDisplayed()
-  //  }
-
-  @Test
-  fun menu_button_click_triggers_viewmodel_toggle() {
-    setHomeScreenContent()
-
-    // The menu button should trigger the drawer toggle
+    composeRule.waitUntilAtLeastOneExists(hasTestTag(HomeTags.MenuBtn), timeoutMillis = 5_000)
     composeRule.onNodeWithTag(HomeTags.MenuBtn).performClick()
-
-    // Verify that the component is still displayed (no crash)
-    composeRule.onNodeWithTag(HomeTags.MenuBtn).assertIsDisplayed()
+    // Drawer contents include "New chat" entry
+    composeRule.onNodeWithText("New chat").assertIsDisplayed()
   }
 
   @Test
-  fun topRight_button_click_triggers_viewmodel_setTopRightOpen() {
-    setHomeScreenContent()
+  fun top_right_menu_can_be_opened() {
+    launchHomeScreen()
 
-    // The top-right button should trigger the menu opening
-    composeRule.onNodeWithTag(HomeTags.TopRightBtn).performClick()
-
-    // Verify that the menu is displayed
-    composeRule.onNodeWithTag(HomeTags.TopRightMenu).assertIsDisplayed()
-  }
-
-  @Test
-  fun message_field_text_input_updates_viewmodel() {
-    setHomeScreenContent()
-
-    val testMessage = "Test message input"
-    composeRule.onNodeWithTag(HomeTags.MessageField).performTextInput(testMessage)
-
-    // Verify that the field accepts the input
-    composeRule.onNodeWithTag(HomeTags.MessageField).assertIsDisplayed()
-  }
-
-  @Test
-  fun send_button_is_disabled_when_text_is_empty() {
-    var sendMessageCalled = false
-
-    setHomeScreenContent(onSendMessage = { _ -> sendMessageCalled = true })
-
-    // Wait for the screen to be fully loaded
-    composeRule.onNodeWithTag(HomeTags.Root).assertIsDisplayed()
-    composeRule.onNodeWithTag(HomeTags.MessageField).assertIsDisplayed()
-
-    // Verify that without any text input, the callback should not be triggered
-    // The send button is disabled when there's no text
-    assertTrue(!sendMessageCalled)
-  }
-
-  @Test
-  fun multiple_text_inputs_work_correctly() {
-    setHomeScreenContent()
-
-    // Test multiple consecutive inputs
-    composeRule.onNodeWithTag(HomeTags.MessageField).performTextInput("First")
-    composeRule.onNodeWithTag(HomeTags.MessageField).performTextInput("Second")
-    composeRule.onNodeWithTag(HomeTags.MessageField).performTextInput("Third")
-
-    // Verify that the field always accepts input
-    composeRule.onNodeWithTag(HomeTags.MessageField).assertIsDisplayed()
-  }
-
-  @Test
-  fun action_buttons_have_correct_styling_and_behavior() {
-    var action1Clicked = false
-    var action2Clicked = false
-
-    setHomeScreenContent(
-        onAction1Click = { action1Clicked = true }, onAction2Click = { action2Clicked = true })
-
-    // Wait for buttons to be visible
-    composeRule.waitForIdle()
-    composeRule.waitUntilAtLeastOneExists(hasTestTag(HomeTags.Action1Btn), timeoutMillis = 5000)
-
-    // Test that buttons are clickable and trigger callbacks
-    composeRule.onNodeWithTag(HomeTags.Action1Btn).performClick()
-    assertTrue(action1Clicked)
-
-    // Note: After clicking Action1Btn, the suggestions might disappear if a message is sent
-    // So we only test Action1Btn in this test
-  }
-
-  @Test
-  fun drawer_state_synchronization_works() {
-    setHomeScreenContent()
-
-    // Test that the menu button can be clicked without error
-    composeRule.onNodeWithTag(HomeTags.MenuBtn).performClick()
-
-    // Verify that the screen remains stable
-    composeRule.onNodeWithTag(HomeTags.Root).assertIsDisplayed()
-    composeRule.onNodeWithTag(HomeTags.MenuBtn).assertIsDisplayed()
-  }
-
-  @Test
-  fun message_field_accepts_multiline_text() {
-    setHomeScreenContent()
-
-    val multilineText = "Line 1\nLine 2\nLine 3"
-    composeRule.onNodeWithTag(HomeTags.MessageField).performTextInput(multilineText)
-
-    composeRule.onNodeWithTag(HomeTags.MessageField).assertIsDisplayed()
-  }
-
-  @Test
-  fun top_right_menu_appears_and_disappears() {
-    setHomeScreenContent()
-
-    // Click the top right button
-    composeRule.onNodeWithTag(HomeTags.TopRightBtn).performClick()
-
-    // Menu should appear
-    composeRule.onNodeWithTag(HomeTags.TopRightMenu).assertIsDisplayed()
-  }
-
-  @Test
-  fun message_field_placeholder_is_displayed() {
-    setHomeScreenContent()
-
-    composeRule.onNodeWithText(TestConstants.PlaceholderTexts.MESSAGE_EULER).assertIsDisplayed()
-  }
-
-  @Test
-  fun action_buttons_display_correct_labels() {
-    setHomeScreenContent()
-
-    composeRule.onNodeWithText(TestConstants.ButtonTexts.WHAT_IS_EPFL).assertIsDisplayed()
-    composeRule.onNodeWithText(TestConstants.ButtonTexts.CHECK_ED_DISCUSSION).assertIsDisplayed()
-  }
-
-  @Test
-  fun message_field_can_be_cleared_and_retyped() {
-    setHomeScreenContent()
-
-    // Type and clear
-    composeRule.onNodeWithTag(HomeTags.MessageField).performTextInput("First")
-    composeRule.onNodeWithTag(HomeTags.MessageField).performTextInput("Second")
-
-    // Field should still be functional
-    composeRule.onNodeWithTag(HomeTags.MessageField).assertIsDisplayed()
-  }
-
-  //  @Test
-  //  fun all_icons_have_content_descriptions() {
-  //    setHomeScreenContent()
-  //    composeRule.waitForIdle()
-  //
-  //    composeRule.waitUntilAtLeastOneExists(
-  //        hasContentDescription(TestConstants.ContentDescriptions.MENU), timeoutMillis = 5000)
-  //    composeRule
-  //        .onAllNodesWithContentDescription(TestConstants.ContentDescriptions.MENU)
-  //        .get(0)
-  //        .assertIsDisplayed()
-  //    composeRule.waitUntilAtLeastOneExists(
-  //        hasContentDescription(TestConstants.ContentDescriptions.MORE), timeoutMillis = 5000)
-  //    composeRule
-  //        .onAllNodesWithContentDescription(TestConstants.ContentDescriptions.MORE)
-  //        .get(0)
-  //        .assertIsDisplayed()
-  //    // Send button only appears when there's text
-  //    composeRule.onNodeWithTag(HomeTags.MessageField).performTextInput("Test")
-  //    composeRule.waitForIdle()
-  //    composeRule.waitUntilAtLeastOneExists(
-  //        hasContentDescription(TestConstants.ContentDescriptions.SEND), timeoutMillis = 5000)
-  //    composeRule
-  //        .onAllNodesWithContentDescription(TestConstants.ContentDescriptions.SEND)
-  //        .get(0)
-  //        .assertIsDisplayed()
-  //    composeRule.waitUntilAtLeastOneExists(
-  //        hasContentDescription(TestConstants.ContentDescriptions.EULER), timeoutMillis = 5000)
-  //    composeRule
-  //        .onAllNodesWithContentDescription(TestConstants.ContentDescriptions.EULER)
-  //        .get(0)
-  //        .assertIsDisplayed()
-  //  }
-
-  @Test
-  fun screen_handles_special_characters_in_message() {
-    setHomeScreenContent()
-
-    val specialText = "Hello! @#$%^&*()_+-=[]{}|;:',.<>?"
-    composeRule.onNodeWithTag(HomeTags.MessageField).performTextInput(specialText)
-
-    composeRule.onNodeWithTag(HomeTags.MessageField).assertIsDisplayed()
-  }
-
-  @Test
-  fun screen_handles_unicode_characters() {
-    setHomeScreenContent()
-
-    val unicodeText = "Hello 你好 مرحبا Bonjour こんにちは"
-    composeRule.onNodeWithTag(HomeTags.MessageField).performTextInput(unicodeText)
-
-    composeRule.onNodeWithTag(HomeTags.MessageField).assertIsDisplayed()
-  }
-
-  @Test
-  fun drawer_button_responds_correctly() {
-    setHomeScreenContent()
-
-    // The drawer button should be visible and clickable
-    composeRule.onNodeWithTag(HomeTags.MenuBtn).assertIsDisplayed()
-
-    // Test that clicking does not cause a crash
-    composeRule.onNodeWithTag(HomeTags.MenuBtn).performClick()
-
-    // After clicking, the drawer should be synchronized
-    composeRule.onNodeWithTag(HomeTags.Root).assertIsDisplayed()
-
-    // Test multiple rapid clicks
-    for (i in 1..3) {
-      composeRule.onNodeWithTag(HomeTags.MenuBtn).performClick()
-    }
-
-    // Verify that everything still works
-    composeRule.onNodeWithTag(HomeTags.MenuBtn).assertIsDisplayed()
-  }
-
-  @Test
-  fun delete_menu_flow_shows_confirmation_and_cancel_hides_it() {
-    setHomeScreenContent()
-
-    // Open top-right menu
-    composeRule.onNodeWithTag(HomeTags.TopRightBtn).performClick()
-    composeRule.onNodeWithTag(HomeTags.TopRightMenu).assertIsDisplayed()
-
-    // Click "Delete" and expect confirmation modal
-    composeRule.onNodeWithText("Delete").performClick()
-    composeRule.onNodeWithText("Clear Chat?").assertIsDisplayed()
-
-    // Cancel should hide the modal
-    composeRule.onNodeWithText("Cancel").performClick()
-    assertNodeDoesNotExist("Clear Chat?")
-  }
-
-  @Test
-  fun delete_confirmation_delete_opens_and_closes_modal() {
-    setHomeScreenContent()
-    composeRule.waitForIdle()
-
-    // Open menu -> Delete -> confirm Delete
-    composeRule.onNodeWithTag(HomeTags.TopRightBtn).performClick()
-    composeRule.onNodeWithText("Delete").performClick()
-    composeRule.onNodeWithText("Clear Chat?").assertIsDisplayed()
-    composeRule.onNodeWithText("Delete").performClick()
-    composeRule.waitForIdle()
-
-    // Modal should be closed
-    assertNodeDoesNotExist("Clear Chat?")
-  }
-
-  @Test
-  fun share_item_dismisses_menu() {
-    setHomeScreenContent()
-
-    // Open menu and click Share, which calls onDismiss
-    composeRule.onNodeWithTag(HomeTags.TopRightBtn).performClick()
-    composeRule.onNodeWithText("Share").performClick()
-
-    // Menu should be dismissed (its items disappear)
-    assertNodeDoesNotExist("Share")
-  }
-
-  @Test
-  fun homeScreen_with_default_parameters_renders() {
-    // Test that all default parameters work
-    setHomeScreenContent()
-
-    composeRule.onNodeWithTag(HomeTags.Root).assertIsDisplayed()
-    composeRule.onNodeWithTag(HomeTags.MenuBtn).assertIsDisplayed()
-  }
-
-  @Test
-  fun homeScreen_with_custom_modifier() {
-    // Test the modifier parameter - verify that the modifier is applied
-    setHomeScreenContent(modifier = Modifier.fillMaxSize())
-
-    // The Root should always be present with its testTag
-    composeRule.onNodeWithTag(HomeTags.Root).assertIsDisplayed()
-  }
-
-  @Test
-  fun homeScreen_with_openDrawerOnStart_true() {
-    // Test the openDrawerOnStart = true parameter
-    setHomeScreenContent(openDrawerOnStart = true)
-
-    composeRule.onNodeWithTag(HomeTags.Root).assertIsDisplayed()
-    // The drawer should be opened automatically
-    composeRule.onNodeWithTag(HomeTags.MenuBtn).assertIsDisplayed()
-  }
-
-  @Test
-  fun homeScreen_onSignOut_callback_is_called() {
-    var signOutCalled = false
-
-    setHomeScreenContent(onSignOut = { signOutCalled = true })
-
-    // Open the drawer to access sign out
-    composeRule.onNodeWithTag(HomeTags.MenuBtn).performClick()
-    composeRule.waitForIdle()
-
-    // We cannot test DrawerContent directly as it doesn't have a testTag
-    // but we can verify that the screen still responds
-    composeRule.onNodeWithTag(HomeTags.Root).assertIsDisplayed()
-
-    // The callback will only be called if we click sign out in the drawer
-    // We just verify that the component works
-    composeRule.onNodeWithTag(HomeTags.Root).assertIsDisplayed()
-  }
-
-  @Test
-  fun homeScreen_onSettingsClick_callback_is_called() {
-    var settingsClicked = false
-
-    setHomeScreenContent(onSettingsClick = { settingsClicked = true })
-
-    composeRule.onNodeWithTag(HomeTags.Root).assertIsDisplayed()
-    // The callback will be tested via the drawer, but we verify that the component works
-  }
-
-  @Test
-  fun homeScreen_all_callbacks_provided() {
-    var action1Called = false
-    var action2Called = false
-    var sendCalled = false
-    var signOutCalled = false
-    var settingsCalled = false
-
-    setHomeScreenContent(
-        onAction1Click = { action1Called = true },
-        onAction2Click = { action2Called = true },
-        onSendMessage = { _ -> sendCalled = true },
-        onSignOut = { signOutCalled = true },
-        onSettingsClick = { settingsCalled = true })
-
-    // Wait for the UI to be completely rendered (important for CI)
-    composeRule.waitForIdle()
-    composeRule.waitUntilAtLeastOneExists(hasTestTag(HomeTags.Action1Btn), timeoutMillis = 5000)
-
-    // Test action1 callback
-    composeRule.onNodeWithTag(HomeTags.Action1Btn).performClick()
-    assertTrue(action1Called)
-
-    // Note: After clicking Action1Btn, suggestions might disappear, so we skip Action2Btn
-    // and test the send callback instead
-
-    // For Send, we must fill the field first to enable the button
-    composeRule.onNodeWithTag(HomeTags.MessageField).performTextInput("Test")
-    composeRule.waitForIdle()
-    // Use the robust helper function to find and click the Send button
-    waitAndClickSendButton()
-    assertTrue(sendCalled)
-  }
-
-  @Test
-  fun delete_modal_background_click_cancels() {
-    setHomeScreenContent()
-
-    // Open menu and click Delete
-    composeRule.onNodeWithTag(HomeTags.TopRightBtn).performClick()
-    composeRule.onNodeWithText("Delete").performClick()
-
-    // The modal should be displayed
-    composeRule.onNodeWithText("Clear Chat?").assertIsDisplayed()
-
-    // Clicking on the background (clickable Box) should cancel
-    // We cannot click directly on the background, but we can test via Cancel
-    composeRule.onNodeWithText("Cancel").performClick()
-    assertNodeDoesNotExist("Clear Chat?")
-  }
-
-  @Test
-  fun delete_modal_shows_correct_texts() {
-    setHomeScreenContent()
-
-    composeRule.onNodeWithTag(HomeTags.TopRightBtn).performClick()
-    composeRule.onNodeWithText("Delete").performClick()
-
-    // Verify all modal texts
-    composeRule.onNodeWithText("Clear Chat?").assertIsDisplayed()
-    composeRule
-        .onNodeWithText("This will delete all messages. This action cannot be undone.")
-        .assertIsDisplayed()
-    composeRule.onNodeWithText("Cancel").assertIsDisplayed()
-    composeRule.onNodeWithText("Delete").assertIsDisplayed()
-  }
-
-  @Test
-  fun dropdown_menu_dismisses_when_requested() {
-    setHomeScreenContent()
-
-    composeRule.onNodeWithTag(HomeTags.TopRightBtn).performClick()
-    composeRule.onNodeWithTag(HomeTags.TopRightMenu).assertIsDisplayed()
-
-    // Clicking outside the menu should close it
-    // We simulate by clicking on the root
-    composeRule.onNodeWithTag(HomeTags.Root).performClick()
-    composeRule.waitForIdle()
-
-    // The menu should be closed (not visible)
-    // Note: we cannot test directly, but we verify that the screen remains stable
-    composeRule.onNodeWithTag(HomeTags.Root).assertIsDisplayed()
-  }
-
-  @Test
-  fun menu_button_toggles_drawer_multiple_times() {
-    setHomeScreenContent()
-
-    // Toggle multiple times
-    for (i in 1..5) {
-      composeRule.onNodeWithTag(HomeTags.MenuBtn).performClick()
-      composeRule.waitForIdle()
-    }
-
-    composeRule.onNodeWithTag(HomeTags.Root).assertIsDisplayed()
-  }
-
-  @Test
-  fun message_field_updates_with_multiple_changes() {
-    setHomeScreenContent()
-
-    composeRule.onNodeWithTag(HomeTags.MessageField).performTextInput("A")
-    composeRule.onNodeWithTag(HomeTags.MessageField).performTextInput("B")
-    composeRule.onNodeWithTag(HomeTags.MessageField).performTextInput("C")
-
-    composeRule.onNodeWithTag(HomeTags.MessageField).assertIsDisplayed()
-  }
-
-  @Test
-  fun send_button_with_empty_message_still_calls_callback() {
-    setHomeScreenContent()
-
-    // Wait for the UI to be completely rendered
-    composeRule.waitForIdle()
-
-    // The send button should NOT be visible when message is empty
-    // This is the new expected behavior - verify it doesn't exist
-    assertNodeWithContentDescriptionDoesNotExist("Send")
-
-    // Enter text to make send button appear
-    composeRule.onNodeWithTag(HomeTags.MessageField).performTextInput("Test")
-    composeRule.waitForIdle()
-    composeRule.waitUntilAtLeastOneExists(hasContentDescription("Send"), timeoutMillis = 5000)
-    composeRule.onAllNodesWithContentDescription("Send").get(0).assertIsDisplayed()
-  }
-
-  @Test
-  fun loading_indicator_shows_when_isLoading_true() {
-    setHomeScreenContent()
-
-    // We cannot directly set isLoading in the ViewModel from the UI test
-    // but we can verify that the component renders correctly
-    composeRule.onNodeWithTag(HomeTags.Root).assertIsDisplayed()
-  }
-
-  @Test
-  fun messages_list_is_empty_initially() {
-    setHomeScreenContent()
-    composeRule.waitForIdle()
-
-    // Initially, the messages list is empty
-    // We just verify that the UI renders correctly without crashing
-    composeRule.onNodeWithTag(HomeTags.Root).assertIsDisplayed()
-    composeRule.onNodeWithTag(HomeTags.MessageField).assertIsDisplayed()
-  }
-
-  @Test
-  fun topRight_menu_open_and_close_cycle() {
-    setHomeScreenContent()
-
-    // Open
-    composeRule.onNodeWithTag(HomeTags.TopRightBtn).performClick()
-    composeRule.onNodeWithTag(HomeTags.TopRightMenu).assertIsDisplayed()
-
-    // Close via dismiss
-    composeRule.onNodeWithTag(HomeTags.TopRightBtn).performClick()
-    composeRule.waitForIdle()
-
-    // Reopen
+    composeRule.waitUntilAtLeastOneExists(hasTestTag(HomeTags.TopRightBtn), timeoutMillis = 5_000)
     composeRule.onNodeWithTag(HomeTags.TopRightBtn).performClick()
     composeRule.onNodeWithTag(HomeTags.TopRightMenu).assertIsDisplayed()
   }
 
   @Test
-  fun delete_menu_item_calls_onDeleteClick_and_onDismiss() {
-    setHomeScreenContent()
+  fun message_field_accepts_text_input() {
+    launchHomeScreen()
 
-    composeRule.onNodeWithTag(HomeTags.TopRightBtn).performClick()
-    composeRule.onNodeWithText("Delete").performClick()
-
-    // Both callbacks should be called: onDeleteClick (shows modal) and onDismiss (closes menu)
-    composeRule.onNodeWithText("Clear Chat?").assertIsDisplayed()
-    assertNodeDoesNotExist("Delete") // The menu should be closed
-  }
-
-  @Test
-  fun delete_confirmation_modal_confirm_closes_modal() {
-    setHomeScreenContent()
-    composeRule.waitForIdle()
-
-    // Open menu -> Delete -> Confirm
-    composeRule.onNodeWithTag(HomeTags.TopRightBtn).performClick()
-    composeRule.onNodeWithText("Delete").performClick()
-    composeRule.onNodeWithText("Clear Chat?").assertIsDisplayed()
-    composeRule.onNodeWithText("Delete").performClick() // Confirm in the modal
-    composeRule.waitForIdle()
-
-    // Modal should be closed
-    assertNodeDoesNotExist("Clear Chat?")
-  }
-
-  @Test
-  fun delete_confirmation_modal_cancel_closes_modal() {
-    setHomeScreenContent()
-    composeRule.waitForIdle()
-
-    // Open menu -> Delete -> Cancel
-    composeRule.onNodeWithTag(HomeTags.TopRightBtn).performClick()
-    composeRule.onNodeWithText("Delete").performClick()
-    composeRule.onNodeWithText("Clear Chat?").assertIsDisplayed()
-    composeRule.onNodeWithText("Cancel").performClick()
-    composeRule.waitForIdle()
-
-    // Modal should be closed
-    assertNodeDoesNotExist("Clear Chat?")
-  }
-
-  @Test
-  fun homeScreen_with_all_parameters_combined() {
-    var action1Called = false
-
-    setHomeScreenContent(
-        modifier = Modifier, onAction1Click = { action1Called = true }, openDrawerOnStart = false)
-
-    composeRule.onNodeWithTag(HomeTags.Root).assertIsDisplayed()
-    composeRule.onNodeWithTag(HomeTags.Action1Btn).performClick()
-    assertTrue(action1Called)
-  }
-
-  @Test
-  fun multiple_delete_confirmation_cycles() {
-    setHomeScreenContent()
-
-    // Multiple open/close modal cycles
-    for (i in 1..3) {
-      composeRule.onNodeWithTag(HomeTags.TopRightBtn).performClick()
-      composeRule.onNodeWithText("Delete").performClick()
-      composeRule.onNodeWithText("Clear Chat?").assertIsDisplayed()
-      composeRule.onNodeWithText("Cancel").performClick()
-      assertNodeDoesNotExist("Clear Chat?")
-    }
-  }
-
-  @Test
-  fun message_field_clears_after_send() {
-    setHomeScreenContent()
-
-    // Wait for the UI to be completely rendered (important for CI)
-    composeRule.waitForIdle()
-
-    composeRule.onNodeWithTag(HomeTags.MessageField).performTextInput("Test message")
-    composeRule.waitForIdle()
-    // Use the robust helper function to find and click the Send button
-    waitAndClickSendButton()
-
-    // The field should be cleared after sending (handled by the ViewModel)
-    composeRule.waitForIdle()
+    composeRule.onNodeWithTag(HomeTags.MessageField).performTextInput("Hello Euler")
     composeRule.onNodeWithTag(HomeTags.MessageField).assertIsDisplayed()
   }
 
   @Test
-  fun topRight_menu_items_are_clickable() {
-    setHomeScreenContent()
+  fun displays_expected_button_and_placeholder_texts() {
+    launchHomeScreen()
 
-    composeRule.onNodeWithTag(HomeTags.TopRightBtn).performClick()
-    composeRule.onNodeWithText("Share").assertIsDisplayed()
-    composeRule.onNodeWithText("Delete").assertIsDisplayed()
-
-    // Both items should be clickable
-    composeRule.onNodeWithText("Share").performClick()
-    composeRule.waitForIdle()
-
-    composeRule.onNodeWithTag(HomeTags.TopRightBtn).performClick()
-    composeRule.onNodeWithText("Delete").performClick()
-    composeRule.waitForIdle()
-  }
-
-  @Test
-  fun screen_handles_state_changes() {
-    setHomeScreenContent()
-
-    // Change multiple states quickly
-    composeRule.onNodeWithTag(HomeTags.MenuBtn).performClick()
-    composeRule.onNodeWithTag(HomeTags.TopRightBtn).performClick()
-    composeRule.onNodeWithTag(HomeTags.MessageField).performTextInput("Quick")
-    composeRule.onNodeWithTag(HomeTags.Action1Btn).performClick()
-
-    composeRule.onNodeWithTag(HomeTags.Root).assertIsDisplayed()
-  }
-
-  @Test
-  fun action_buttons_labels_are_displayed() {
-    setHomeScreenContent()
->>>>>>> 0dfa7774
-
-    composeRule.onNodeWithText("What is EPFL").assertIsDisplayed()
-    composeRule.onNodeWithText("Check Ed Discussion").assertIsDisplayed()
-  }
-
-  @Test
-<<<<<<< HEAD
-  fun top_right_menu_opens_when_requested() {
-    launchScreen()
-
-    composeRule.runOnIdle { viewModel.setTopRightOpen(true) }
-=======
-  fun placeholder_text_in_message_field() {
-    setHomeScreenContent()
-
-    composeRule.onNodeWithText("Message EULER").assertIsDisplayed()
-  }
-
-  @Test
-  fun messages_list_container_is_displayed() {
-    setHomeScreenContent()
->>>>>>> 0dfa7774
-    composeRule.waitForIdle()
-
-    composeRule.onNodeWithTag(HomeTags.TopRightMenu, useUnmergedTree = true).assertIsDisplayed()
-  }
-
-<<<<<<< HEAD
-  @Test
-  fun message_field_updates_draft_text() {
-    launchScreen()
-
-    composeRule.onNodeWithTag(HomeTags.MessageField).performTextInput("Hello Euler")
-=======
-  //  @Test
-  //  fun all_ui_elements_have_correct_content_descriptions() {
-  //    setHomeScreenContent()
-  //    composeRule.waitForIdle()
-  //
-  //    composeRule.waitUntilAtLeastOneExists(hasContentDescription("Menu"), timeoutMillis = 5000)
-  //    composeRule.onAllNodesWithContentDescription("Menu").get(0).assertIsDisplayed()
-  //    composeRule.waitUntilAtLeastOneExists(hasContentDescription("More"), timeoutMillis = 5000)
-  //    composeRule.onAllNodesWithContentDescription("More").get(0).assertIsDisplayed()
-  //    // Send button only appears when there's text
-  //    composeRule.onNodeWithTag(HomeTags.MessageField).performTextInput("Test")
-  //    composeRule.waitForIdle()
-  //    composeRule.waitUntilAtLeastOneExists(hasContentDescription("Send"), timeoutMillis = 5000)
-  //    composeRule.onAllNodesWithContentDescription("Send").get(0).assertIsDisplayed()
-  //    composeRule.waitUntilAtLeastOneExists(hasContentDescription("Euler"), timeoutMillis = 5000)
-  //    composeRule.onAllNodesWithContentDescription("Euler").get(0).assertIsDisplayed()
-  //  }
-
-  @Test
-  fun delete_modal_cannot_be_dismissed_by_clicking_delete_button() {
-    setHomeScreenContent()
-
-    composeRule.onNodeWithTag(HomeTags.TopRightBtn).performClick()
-    composeRule.onNodeWithText("Delete").performClick()
-
-    composeRule.onNodeWithText("Clear Chat?").assertIsDisplayed()
-
-    // The Delete button in the modal should confirm, not close
-    composeRule.onNodeWithText("Delete").performClick()
-    // The modal should close after confirmation
-    assertNodeDoesNotExist("Clear Chat?")
-  }
-
-  @Test
-  fun delete_modal_shows_when_showDeleteConfirmation_is_true() {
-    setHomeScreenContent()
-
-    // The modal should not be visible initially
-    assertNodeDoesNotExist("Clear Chat?")
-
-    // Open via the menu
-    composeRule.onNodeWithTag(HomeTags.TopRightBtn).performClick()
-    composeRule.onNodeWithText("Delete").performClick()
-
-    // Now it should be visible
-    composeRule.onNodeWithText("Clear Chat?").assertIsDisplayed()
-  }
-
-  @Test
-  fun homeScreen_handles_null_callbacks_gracefully() {
-    // Test with default callbacks (empty lambdas)
-    setHomeScreenContent()
-
-    // Wait for the UI to be completely rendered (important for CI)
-    composeRule.waitForIdle()
-    composeRule.waitUntilAtLeastOneExists(hasTestTag(HomeTags.Action1Btn), timeoutMillis = 5000)
-
-    // Test that Action1Btn is clickable without crashing
-    composeRule.onNodeWithTag(HomeTags.Action1Btn).performClick()
-
-    // Note: After clicking Action1Btn, suggestions might disappear, so we skip Action2Btn
-
-    // For Send, we must first fill the field to enable the button
-    composeRule.onNodeWithTag(HomeTags.MessageField).performTextInput("Test")
-    composeRule.waitForIdle()
-    // Use the robust helper function to find and click the Send button
-    waitAndClickSendButton()
-
-    composeRule.onNodeWithTag(HomeTags.Root).assertIsDisplayed()
-  }
-
-  @Test
-  fun message_field_updates_realtime() {
-    setHomeScreenContent()
-
-    val testText = "Hello World Test"
-    composeRule.onNodeWithTag(HomeTags.MessageField).performTextInput(testText)
-
-    // The ViewModel should update the state in real time
-    composeRule.waitForIdle()
-    composeRule.onNodeWithTag(HomeTags.MessageField).assertIsDisplayed()
-  }
-
-  @Test
-  fun topRight_button_opens_menu_every_time() {
-    setHomeScreenContent()
-
-    for (i in 1..3) {
-      composeRule.onNodeWithTag(HomeTags.TopRightBtn).performClick()
-      composeRule.onNodeWithTag(HomeTags.TopRightMenu).assertIsDisplayed()
-
-      // Close by clicking Share
-      composeRule.onNodeWithText("Share").performClick()
-      composeRule.waitForIdle()
-    }
-  }
-
-  @Test
-  fun delete_flow_complete_workflow() {
-    setHomeScreenContent()
-    composeRule.waitForIdle()
-
-    // Complete workflow: open menu -> delete -> confirm
-    composeRule.onNodeWithTag(HomeTags.TopRightBtn).performClick()
-    composeRule.onNodeWithText("Delete").performClick()
-    composeRule.onNodeWithText("Clear Chat?").assertIsDisplayed()
-    composeRule.onNodeWithText("Delete").performClick()
-    composeRule.waitForIdle()
-
-    // Modal should be closed
-    assertNodeDoesNotExist("Clear Chat?")
-  }
-
-  @Test
-  fun microphone_button_is_displayed_when_empty() {
-    setHomeScreenContent()
-
-    // Microphone button should always be visible
-    composeRule.onNodeWithTag(HomeTags.MicBtn).assertIsDisplayed()
-  }
-
-  @Test
-  fun voice_mode_button_is_displayed_when_empty() {
-    setHomeScreenContent()
-
-    // Voice mode button should be visible when input is empty
-    composeRule.onNodeWithTag(HomeTags.VoiceBtn).assertIsDisplayed()
-  }
-
-  @Test
-  fun voice_mode_button_disappears_when_text_entered() {
-    setHomeScreenContent()
-
-    // Initially, voice mode button should be visible
-    composeRule.onNodeWithTag(HomeTags.VoiceBtn).assertIsDisplayed()
-
-    // Enter text
-    composeRule.onNodeWithTag(HomeTags.MessageField).performTextInput("Test message")
->>>>>>> 0dfa7774
-    composeRule.waitForIdle()
-
-    composeRule.runOnIdle { assertEquals("Hello Euler", viewModel.uiState.value.messageDraft) }
-  }
-
-  @Test
-<<<<<<< HEAD
-  fun drawer_state_reflects_viewmodel_toggle() {
-    launchScreen()
-=======
-  fun voice_mode_button_reappears_when_text_cleared() {
-    setHomeScreenContent()
->>>>>>> 0dfa7774
-
-    composeRule.runOnIdle { viewModel.toggleDrawer() }
-    composeRule.waitForIdle()
-
-    composeRule.runOnIdle { assertTrue(viewModel.uiState.value.isDrawerOpen) }
-  }
-
-<<<<<<< HEAD
-  private fun launchScreen() {
-    viewModel = HomeViewModel()
-    composeRule.setContent { MaterialTheme { HomeScreen(viewModel = viewModel) } }
-=======
-  @Test
-  fun send_button_appears_when_text_entered() {
-    setHomeScreenContent()
-
-    // Initially, send button should NOT be visible
-    try {
-      composeRule.onNodeWithTag(HomeTags.SendBtn).assertIsDisplayed()
-      fail("Send button should not be visible when input is empty")
-    } catch (e: AssertionError) {
-      // Expected: button should not be displayed
-    }
-
-    // Enter text
-    composeRule.onNodeWithTag(HomeTags.MessageField).performTextInput("Test")
->>>>>>> 0dfa7774
-    composeRule.waitForIdle()
-  }
-
-<<<<<<< HEAD
-  private fun initFirebase() {
-    val context = ApplicationProvider.getApplicationContext<Context>()
-    if (FirebaseApp.getApps(context).isEmpty()) {
-      FirebaseApp.initializeApp(
-          context,
-          FirebaseOptions.Builder()
-              .setApplicationId("1:1234567890:android:test")
-              .setProjectId("test-project")
-              .setApiKey("fake-api-key")
-              .build())
-=======
-  @Test
-  fun send_button_disappears_when_text_cleared() {
-    setHomeScreenContent()
-
-    // Enter text to make send button appear
-    composeRule.onNodeWithTag(HomeTags.MessageField).performTextInput("Test")
-    composeRule.waitForIdle()
-    composeRule.onNodeWithTag(HomeTags.SendBtn).assertIsDisplayed()
-
-    // Clear text
-    composeRule.onNodeWithTag(HomeTags.MessageField).performTextClearance()
-    composeRule.waitForIdle()
-
-    // Send button should disappear
-    try {
-      composeRule.onNodeWithTag(HomeTags.SendBtn).assertIsDisplayed()
-      fail("Send button should not be visible when input is empty")
-    } catch (e: AssertionError) {
-      // Expected: button should not be displayed
-    }
-  }
-
-  @Test
-  fun microphone_button_always_stays_visible() {
-    setHomeScreenContent()
-
-    // Microphone should be visible initially
-    composeRule.onNodeWithTag(HomeTags.MicBtn).assertIsDisplayed()
-
-    // Enter text
-    composeRule.onNodeWithTag(HomeTags.MessageField).performTextInput("Test")
-    composeRule.waitForIdle()
-
-    // Microphone should still be visible
-    composeRule.onNodeWithTag(HomeTags.MicBtn).assertIsDisplayed()
-
-    // Clear text
-    composeRule.onNodeWithTag(HomeTags.MessageField).performTextClearance()
-    composeRule.waitForIdle()
-
-    // Microphone should still be visible
-    composeRule.onNodeWithTag(HomeTags.MicBtn).assertIsDisplayed()
-  }
-
-  @Test
-  fun voice_mode_button_can_be_clicked() {
-    var voiceClicked = false
-
-    setHomeScreenContent(onAction1Click = {}, onAction2Click = {})
-
-    // Click voice mode button - it should not crash
-    composeRule.onNodeWithTag(HomeTags.VoiceBtn).performClick()
-    composeRule.waitForIdle()
-
-    // Screen should still be stable
-    composeRule.onNodeWithTag(HomeTags.Root).assertIsDisplayed()
-  }
-
-  @Test
-  fun microphone_and_voice_mode_buttons_transition_smoothly() {
-    setHomeScreenContent()
-
-    // Both buttons should be visible initially
-    composeRule.onNodeWithTag(HomeTags.MicBtn).assertIsDisplayed()
-    composeRule.onNodeWithTag(HomeTags.VoiceBtn).assertIsDisplayed()
-
-    // Enter text
-    composeRule.onNodeWithTag(HomeTags.MessageField).performTextInput("Test")
-    composeRule.waitForIdle()
-
-    // Only microphone should be visible, send button should appear
-    composeRule.onNodeWithTag(HomeTags.MicBtn).assertIsDisplayed()
-    try {
-      composeRule.onNodeWithTag(HomeTags.VoiceBtn).assertIsDisplayed()
-      fail("Voice mode should disappear when text is entered")
-    } catch (e: AssertionError) {
-      // Expected
-    }
-    composeRule.onNodeWithTag(HomeTags.SendBtn).assertIsDisplayed()
-
-    // Clear text
-    composeRule.onNodeWithTag(HomeTags.MessageField).performTextClearance()
-    composeRule.waitForIdle()
-
-    // Back to initial state
-    composeRule.onNodeWithTag(HomeTags.MicBtn).assertIsDisplayed()
-    composeRule.onNodeWithTag(HomeTags.VoiceBtn).assertIsDisplayed()
-    try {
-      composeRule.onNodeWithTag(HomeTags.SendBtn).assertIsDisplayed()
-      fail("Send button should disappear when text is cleared")
-    } catch (e: AssertionError) {
-      // Expected
->>>>>>> 0dfa7774
-    }
+    composeRule.onNodeWithText(TestConstants.ButtonTexts.WHAT_IS_EPFL).assertIsDisplayed()
+    composeRule.onNodeWithText(TestConstants.ButtonTexts.CHECK_ED_DISCUSSION).assertIsDisplayed()
+    composeRule.onNodeWithText(TestConstants.PlaceholderTexts.MESSAGE_EULER).assertIsDisplayed()
   }
 }