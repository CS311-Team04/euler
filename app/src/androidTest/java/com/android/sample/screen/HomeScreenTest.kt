package com.android.sample.screen

import androidx.activity.ComponentActivity
import androidx.compose.foundation.layout.fillMaxSize
import androidx.compose.material3.MaterialTheme
import androidx.compose.ui.Modifier
import androidx.compose.ui.test.ExperimentalTestApi
import androidx.compose.ui.test.assertIsDisplayed
import androidx.compose.ui.test.hasContentDescription
import androidx.compose.ui.test.junit4.createAndroidComposeRule
import androidx.compose.ui.test.onAllNodesWithContentDescription
import androidx.compose.ui.test.onNodeWithTag
import androidx.compose.ui.test.onNodeWithText
import androidx.compose.ui.test.performClick
import androidx.compose.ui.test.performTextClearance
import androidx.compose.ui.test.performTextInput
import androidx.compose.ui.test.waitUntilAtLeastOneExists
import androidx.test.ext.junit.runners.AndroidJUnit4
import com.android.sample.TestConstants
import com.android.sample.home.HomeScreen
import com.android.sample.home.HomeTags
import org.junit.Assert.assertTrue
import org.junit.Assert.fail
import org.junit.Rule
import org.junit.Test
import org.junit.runner.RunWith

@OptIn(ExperimentalTestApi::class)
@RunWith(AndroidJUnit4::class)
class HomeScreenTest {

  @get:Rule val composeRule = createAndroidComposeRule<ComponentActivity>()

  // Helper function to check if a node does not exist
  private fun assertNodeDoesNotExist(text: String) {
    try {
      composeRule.onNodeWithText(text).assertIsDisplayed()
      fail("Node with text '$text' should not exist but was found")
    } catch (e: AssertionError) {
      // Expected: node does not exist
    }
  }

  // Helper function to check if a node with content description does not exist
  private fun assertNodeWithContentDescriptionDoesNotExist(contentDescription: String) {
    val nodes = composeRule.onAllNodesWithContentDescription(contentDescription)
    assertTrue(
        "Node with content description '$contentDescription' should not exist but was found",
        nodes.fetchSemanticsNodes().isEmpty())
  }

  // Helper function to wait for Send button to be available and click it
  // This is more robust for CI environments where timing can vary
  private fun waitAndClickSendButton() {
    // Wait until the Send button is found (either by testTag or contentDescription)
    composeRule.waitUntilAtLeastOneExists(hasContentDescription("Send"), timeoutMillis = 5000)
    composeRule.waitForIdle()
    // Try testTag first, fallback to contentDescription
    try {
      composeRule.onNodeWithTag(HomeTags.SendBtn).assertIsDisplayed()
      composeRule.onNodeWithTag(HomeTags.SendBtn).performClick()
    } catch (e: AssertionError) {
      // Fallback to contentDescription if testTag doesn't work
      composeRule.onAllNodesWithContentDescription("Send").get(0).assertIsDisplayed()
      composeRule.onAllNodesWithContentDescription("Send").get(0).performClick()
    }
  }

  @Test
  fun action_buttons_trigger_callbacks() {
    var action1Clicked = false
    var action2Clicked = false

    composeRule.setContent {
      MaterialTheme {
        HomeScreen(
            onAction1Click = { action1Clicked = true }, onAction2Click = { action2Clicked = true })
      }
    }

    composeRule.onNodeWithTag(HomeTags.Action1Btn).performClick()
    composeRule.onNodeWithTag(HomeTags.Action2Btn).performClick()

    assertTrue(action1Clicked)
    assertTrue(action2Clicked)
  }

  @Test
  fun displays_correct_action_button_texts() {
    composeRule.setContent { MaterialTheme { HomeScreen() } }

    composeRule.onNodeWithText(TestConstants.ButtonTexts.FIND_CS220_EXAMS).assertIsDisplayed()
    composeRule.onNodeWithText(TestConstants.ButtonTexts.CHECK_ED_DISCUSSION).assertIsDisplayed()
  }

  @Test
  fun displays_correct_placeholder_text() {
    composeRule.setContent { MaterialTheme { HomeScreen() } }

    composeRule.onNodeWithText(TestConstants.PlaceholderTexts.MESSAGE_EULER).assertIsDisplayed()
  }

  @Test
<<<<<<< HEAD
  fun displays_icons_with_correct_content_descriptions() {
    composeRule.setContent { MaterialTheme { HomeScreen() } }

    composeRule
        .onAllNodesWithContentDescription(TestConstants.ContentDescriptions.MENU)
        .get(0)
        .assertIsDisplayed()
    composeRule
        .onAllNodesWithContentDescription(TestConstants.ContentDescriptions.MORE)
        .get(0)
        .assertIsDisplayed()
    composeRule
        .onAllNodesWithContentDescription(TestConstants.ContentDescriptions.SEND)
        .get(0)
        .assertIsDisplayed()
    composeRule
        .onAllNodesWithContentDescription(TestConstants.ContentDescriptions.EULER)
        .get(0)
        .assertIsDisplayed()
  }
=======
  fun displays_footer_text() {
    composeRule.setContent { MaterialTheme { HomeScreen() } }

    composeRule.onNodeWithText(TestConstants.FooterTexts.POWERED_BY).assertIsDisplayed()
  }

  //  @Test
  //  fun displays_icons_with_correct_content_descriptions() {
  //    composeRule.setContent { MaterialTheme { HomeScreen() } }
  //    composeRule.waitForIdle()
  //
  //    composeRule.waitUntilAtLeastOneExists(
  //        hasContentDescription(TestConstants.ContentDescriptions.MENU), timeoutMillis = 5000)
  //    composeRule
  //        .onAllNodesWithContentDescription(TestConstants.ContentDescriptions.MENU)
  //        .get(0)
  //        .assertIsDisplayed()
  //    composeRule.waitUntilAtLeastOneExists(
  //        hasContentDescription(TestConstants.ContentDescriptions.MORE), timeoutMillis = 5000)
  //    composeRule
  //        .onAllNodesWithContentDescription(TestConstants.ContentDescriptions.MORE)
  //        .get(0)
  //        .assertIsDisplayed()
  //    // Send button only appears when there's text
  //    composeRule.onNodeWithTag(HomeTags.MessageField).performTextInput("Test")
  //    composeRule.waitForIdle()
  //    composeRule.waitUntilAtLeastOneExists(
  //        hasContentDescription(TestConstants.ContentDescriptions.SEND), timeoutMillis = 5000)
  //    composeRule
  //        .onAllNodesWithContentDescription(TestConstants.ContentDescriptions.SEND)
  //        .get(0)
  //        .assertIsDisplayed()
  //    composeRule.waitUntilAtLeastOneExists(
  //        hasContentDescription(TestConstants.ContentDescriptions.EULER), timeoutMillis = 5000)
  //    composeRule
  //        .onAllNodesWithContentDescription(TestConstants.ContentDescriptions.EULER)
  //        .get(0)
  //        .assertIsDisplayed()
  //  }
>>>>>>> 19e18c20

  @Test
  fun menu_button_click_triggers_viewmodel_toggle() {
    composeRule.setContent { MaterialTheme { HomeScreen() } }

    // The menu button should trigger the drawer toggle
    composeRule.onNodeWithTag(HomeTags.MenuBtn).performClick()

    // Verify that the component is still displayed (no crash)
    composeRule.onNodeWithTag(HomeTags.MenuBtn).assertIsDisplayed()
  }

  @Test
  fun topRight_button_click_triggers_viewmodel_setTopRightOpen() {
    composeRule.setContent { MaterialTheme { HomeScreen() } }

    // The top-right button should trigger the menu opening
    composeRule.onNodeWithTag(HomeTags.TopRightBtn).performClick()

    // Verify that the menu is displayed
    composeRule.onNodeWithTag(HomeTags.TopRightMenu).assertIsDisplayed()
  }

  @Test
  fun message_field_text_input_updates_viewmodel() {
    composeRule.setContent { MaterialTheme { HomeScreen() } }

    val testMessage = "Test message input"
    composeRule.onNodeWithTag(HomeTags.MessageField).performTextInput(testMessage)

    // Verify that the field accepts the input
    composeRule.onNodeWithTag(HomeTags.MessageField).assertIsDisplayed()
  }

  @Test
  fun send_button_is_disabled_when_text_is_empty() {
    var sendMessageCalled = false

    composeRule.setContent {
      MaterialTheme { HomeScreen(onSendMessage = { sendMessageCalled = true }) }
    }

    // Wait for the screen to be fully loaded
    composeRule.onNodeWithTag(HomeTags.Root).assertIsDisplayed()
    composeRule.onNodeWithTag(HomeTags.MessageField).assertIsDisplayed()

    // Verify that without any text input, the callback should not be triggered
    // The send button is disabled when there's no text
    assertTrue(!sendMessageCalled)
  }

  @Test
  fun multiple_text_inputs_work_correctly() {
    composeRule.setContent { MaterialTheme { HomeScreen() } }

    // Test multiple consecutive inputs
    composeRule.onNodeWithTag(HomeTags.MessageField).performTextInput("First")
    composeRule.onNodeWithTag(HomeTags.MessageField).performTextInput("Second")
    composeRule.onNodeWithTag(HomeTags.MessageField).performTextInput("Third")

    // Verify that the field always accepts input
    composeRule.onNodeWithTag(HomeTags.MessageField).assertIsDisplayed()
  }

  @Test
  fun action_buttons_have_correct_styling_and_behavior() {
    var action1Clicked = false
    var action2Clicked = false

    composeRule.setContent {
      MaterialTheme {
        HomeScreen(
            onAction1Click = { action1Clicked = true }, onAction2Click = { action2Clicked = true })
      }
    }

    // Test that buttons are clickable and trigger callbacks
    composeRule.onNodeWithTag(HomeTags.Action1Btn).performClick()
    assertTrue(action1Clicked)

    composeRule.onNodeWithTag(HomeTags.Action2Btn).performClick()
    assertTrue(action2Clicked)
  }

  @Test
  fun drawer_state_synchronization_works() {
    composeRule.setContent { MaterialTheme { HomeScreen() } }

    // Test that the menu button can be clicked without error
    composeRule.onNodeWithTag(HomeTags.MenuBtn).performClick()

    // Verify that the screen remains stable
    composeRule.onNodeWithTag(HomeTags.Root).assertIsDisplayed()
    composeRule.onNodeWithTag(HomeTags.MenuBtn).assertIsDisplayed()
  }

  @Test
  fun message_field_accepts_multiline_text() {
    composeRule.setContent { MaterialTheme { HomeScreen() } }

    val multilineText = "Line 1\nLine 2\nLine 3"
    composeRule.onNodeWithTag(HomeTags.MessageField).performTextInput(multilineText)

    composeRule.onNodeWithTag(HomeTags.MessageField).assertIsDisplayed()
  }

  @Test
  fun top_right_menu_appears_and_disappears() {
    composeRule.setContent { MaterialTheme { HomeScreen() } }

    // Click the top right button
    composeRule.onNodeWithTag(HomeTags.TopRightBtn).performClick()

    // Menu should appear
    composeRule.onNodeWithTag(HomeTags.TopRightMenu).assertIsDisplayed()
  }

  @Test
  fun message_field_placeholder_is_displayed() {
    composeRule.setContent { MaterialTheme { HomeScreen() } }

    composeRule.onNodeWithText(TestConstants.PlaceholderTexts.MESSAGE_EULER).assertIsDisplayed()
  }

  @Test
  fun action_buttons_display_correct_labels() {
    composeRule.setContent { MaterialTheme { HomeScreen() } }

    composeRule.onNodeWithText(TestConstants.ButtonTexts.FIND_CS220_EXAMS).assertIsDisplayed()
    composeRule.onNodeWithText(TestConstants.ButtonTexts.CHECK_ED_DISCUSSION).assertIsDisplayed()
  }

  @Test
  fun message_field_can_be_cleared_and_retyped() {
    composeRule.setContent { MaterialTheme { HomeScreen() } }

    // Type and clear
    composeRule.onNodeWithTag(HomeTags.MessageField).performTextInput("First")
    composeRule.onNodeWithTag(HomeTags.MessageField).performTextInput("Second")

    // Field should still be functional
    composeRule.onNodeWithTag(HomeTags.MessageField).assertIsDisplayed()
  }

  //  @Test
  //  fun all_icons_have_content_descriptions() {
  //    composeRule.setContent { MaterialTheme { HomeScreen() } }
  //    composeRule.waitForIdle()
  //
  //    composeRule.waitUntilAtLeastOneExists(
  //        hasContentDescription(TestConstants.ContentDescriptions.MENU), timeoutMillis = 5000)
  //    composeRule
  //        .onAllNodesWithContentDescription(TestConstants.ContentDescriptions.MENU)
  //        .get(0)
  //        .assertIsDisplayed()
  //    composeRule.waitUntilAtLeastOneExists(
  //        hasContentDescription(TestConstants.ContentDescriptions.MORE), timeoutMillis = 5000)
  //    composeRule
  //        .onAllNodesWithContentDescription(TestConstants.ContentDescriptions.MORE)
  //        .get(0)
  //        .assertIsDisplayed()
  //    // Send button only appears when there's text
  //    composeRule.onNodeWithTag(HomeTags.MessageField).performTextInput("Test")
  //    composeRule.waitForIdle()
  //    composeRule.waitUntilAtLeastOneExists(
  //        hasContentDescription(TestConstants.ContentDescriptions.SEND), timeoutMillis = 5000)
  //    composeRule
  //        .onAllNodesWithContentDescription(TestConstants.ContentDescriptions.SEND)
  //        .get(0)
  //        .assertIsDisplayed()
  //    composeRule.waitUntilAtLeastOneExists(
  //        hasContentDescription(TestConstants.ContentDescriptions.EULER), timeoutMillis = 5000)
  //    composeRule
  //        .onAllNodesWithContentDescription(TestConstants.ContentDescriptions.EULER)
  //        .get(0)
  //        .assertIsDisplayed()
  //  }

  @Test
  fun screen_handles_special_characters_in_message() {
    composeRule.setContent { MaterialTheme { HomeScreen() } }

    val specialText = "Hello! @#$%^&*()_+-=[]{}|;:',.<>?"
    composeRule.onNodeWithTag(HomeTags.MessageField).performTextInput(specialText)

    composeRule.onNodeWithTag(HomeTags.MessageField).assertIsDisplayed()
  }

  @Test
  fun screen_handles_unicode_characters() {
    composeRule.setContent { MaterialTheme { HomeScreen() } }

    val unicodeText = "Hello 你好 مرحبا Bonjour こんにちは"
    composeRule.onNodeWithTag(HomeTags.MessageField).performTextInput(unicodeText)

    composeRule.onNodeWithTag(HomeTags.MessageField).assertIsDisplayed()
  }

  @Test
  fun drawer_button_responds_correctly() {
    composeRule.setContent { MaterialTheme { HomeScreen() } }

    // The drawer button should be visible and clickable
    composeRule.onNodeWithTag(HomeTags.MenuBtn).assertIsDisplayed()

    // Test that clicking does not cause a crash
    composeRule.onNodeWithTag(HomeTags.MenuBtn).performClick()

    // After clicking, the drawer should be synchronized
    composeRule.onNodeWithTag(HomeTags.Root).assertIsDisplayed()

    // Test multiple rapid clicks
    for (i in 1..3) {
      composeRule.onNodeWithTag(HomeTags.MenuBtn).performClick()
    }

    // Verify that everything still works
    composeRule.onNodeWithTag(HomeTags.MenuBtn).assertIsDisplayed()
  }

  @Test
  fun delete_menu_flow_shows_confirmation_and_cancel_hides_it() {
    composeRule.setContent { MaterialTheme { HomeScreen() } }

    // Open top-right menu
    composeRule.onNodeWithTag(HomeTags.TopRightBtn).performClick()
    composeRule.onNodeWithTag(HomeTags.TopRightMenu).assertIsDisplayed()

    // Click "Delete" and expect confirmation modal
    composeRule.onNodeWithText("Delete").performClick()
    composeRule.onNodeWithText("Clear Chat?").assertIsDisplayed()

    // Cancel should hide the modal
    composeRule.onNodeWithText("Cancel").performClick()
    assertNodeDoesNotExist("Clear Chat?")
  }

  @Test
  fun delete_confirmation_delete_opens_and_closes_modal() {
    composeRule.setContent { MaterialTheme { HomeScreen() } }
    composeRule.waitForIdle()

    // Open menu -> Delete -> confirm Delete
    composeRule.onNodeWithTag(HomeTags.TopRightBtn).performClick()
    composeRule.onNodeWithText("Delete").performClick()
    composeRule.onNodeWithText("Clear Chat?").assertIsDisplayed()
    composeRule.onNodeWithText("Delete").performClick()
    composeRule.waitForIdle()

    // Modal should be closed
    assertNodeDoesNotExist("Clear Chat?")
  }

  @Test
  fun share_item_dismisses_menu() {
    composeRule.setContent { MaterialTheme { HomeScreen() } }

    // Open menu and click Share, which calls onDismiss
    composeRule.onNodeWithTag(HomeTags.TopRightBtn).performClick()
    composeRule.onNodeWithText("Share").performClick()

    // Menu should be dismissed (its items disappear)
    assertNodeDoesNotExist("Share")
  }

  @Test
  fun homeScreen_with_default_parameters_renders() {
    // Test that all default parameters work
    composeRule.setContent { MaterialTheme { HomeScreen() } }

    composeRule.onNodeWithTag(HomeTags.Root).assertIsDisplayed()
    composeRule.onNodeWithTag(HomeTags.MenuBtn).assertIsDisplayed()
  }

  @Test
  fun homeScreen_with_custom_modifier() {
    // Test the modifier parameter - verify that the modifier is applied
    composeRule.setContent { MaterialTheme { HomeScreen(modifier = Modifier.fillMaxSize()) } }

    // The Root should always be present with its testTag
    composeRule.onNodeWithTag(HomeTags.Root).assertIsDisplayed()
  }

  @Test
  fun homeScreen_with_openDrawerOnStart_true() {
    // Test the openDrawerOnStart = true parameter
    composeRule.setContent { MaterialTheme { HomeScreen(openDrawerOnStart = true) } }

    composeRule.onNodeWithTag(HomeTags.Root).assertIsDisplayed()
    // The drawer should be opened automatically
    composeRule.onNodeWithTag(HomeTags.MenuBtn).assertIsDisplayed()
  }

  @Test
  fun homeScreen_onSignOut_callback_is_called() {
    var signOutCalled = false

    composeRule.setContent { MaterialTheme { HomeScreen(onSignOut = { signOutCalled = true }) } }

    // Open the drawer to access sign out
    composeRule.onNodeWithTag(HomeTags.MenuBtn).performClick()
    composeRule.waitForIdle()

    // We cannot test DrawerContent directly as it doesn't have a testTag
    // but we can verify that the screen still responds
    composeRule.onNodeWithTag(HomeTags.Root).assertIsDisplayed()

    // The callback will only be called if we click sign out in the drawer
    // We just verify that the component works
    composeRule.onNodeWithTag(HomeTags.Root).assertIsDisplayed()
  }

  @Test
  fun homeScreen_onSettingsClick_callback_is_called() {
    var settingsClicked = false

    composeRule.setContent {
      MaterialTheme { HomeScreen(onSettingsClick = { settingsClicked = true }) }
    }

    composeRule.onNodeWithTag(HomeTags.Root).assertIsDisplayed()
    // The callback will be tested via the drawer, but we verify that the component works
  }

  @Test
  fun homeScreen_all_callbacks_provided() {
    var action1Called = false
    var action2Called = false
    var sendCalled = false
    var signOutCalled = false
    var settingsCalled = false

    composeRule.setContent {
      MaterialTheme {
        HomeScreen(
            onAction1Click = { action1Called = true },
            onAction2Click = { action2Called = true },
            onSendMessage = { sendCalled = true },
            onSignOut = { signOutCalled = true },
            onSettingsClick = { settingsCalled = true })
      }
    }

    // Wait for the UI to be completely rendered (important for CI)
    composeRule.waitForIdle()

    // Test all callbacks
    composeRule.onNodeWithTag(HomeTags.Action1Btn).performClick()
    assertTrue(action1Called)

    composeRule.onNodeWithTag(HomeTags.Action2Btn).performClick()
    assertTrue(action2Called)

    // For Send, we must fill the field first to enable the button
    composeRule.onNodeWithTag(HomeTags.MessageField).performTextInput("Test")
    composeRule.waitForIdle()
    // Use the robust helper function to find and click the Send button
    waitAndClickSendButton()
    assertTrue(sendCalled)
  }

  @Test
  fun delete_modal_background_click_cancels() {
    composeRule.setContent { MaterialTheme { HomeScreen() } }

    // Open menu and click Delete
    composeRule.onNodeWithTag(HomeTags.TopRightBtn).performClick()
    composeRule.onNodeWithText("Delete").performClick()

    // The modal should be displayed
    composeRule.onNodeWithText("Clear Chat?").assertIsDisplayed()

    // Clicking on the background (clickable Box) should cancel
    // We cannot click directly on the background, but we can test via Cancel
    composeRule.onNodeWithText("Cancel").performClick()
    assertNodeDoesNotExist("Clear Chat?")
  }

  @Test
  fun delete_modal_shows_correct_texts() {
    composeRule.setContent { MaterialTheme { HomeScreen() } }

    composeRule.onNodeWithTag(HomeTags.TopRightBtn).performClick()
    composeRule.onNodeWithText("Delete").performClick()

    // Verify all modal texts
    composeRule.onNodeWithText("Clear Chat?").assertIsDisplayed()
    composeRule
        .onNodeWithText("This will delete all messages. This action cannot be undone.")
        .assertIsDisplayed()
    composeRule.onNodeWithText("Cancel").assertIsDisplayed()
    composeRule.onNodeWithText("Delete").assertIsDisplayed()
  }

  @Test
  fun dropdown_menu_dismisses_when_requested() {
    composeRule.setContent { MaterialTheme { HomeScreen() } }

    composeRule.onNodeWithTag(HomeTags.TopRightBtn).performClick()
    composeRule.onNodeWithTag(HomeTags.TopRightMenu).assertIsDisplayed()

    // Clicking outside the menu should close it
    // We simulate by clicking on the root
    composeRule.onNodeWithTag(HomeTags.Root).performClick()
    composeRule.waitForIdle()

    // The menu should be closed (not visible)
    // Note: we cannot test directly, but we verify that the screen remains stable
    composeRule.onNodeWithTag(HomeTags.Root).assertIsDisplayed()
  }

  @Test
  fun menu_button_toggles_drawer_multiple_times() {
    composeRule.setContent { MaterialTheme { HomeScreen() } }

    // Toggle multiple times
    for (i in 1..5) {
      composeRule.onNodeWithTag(HomeTags.MenuBtn).performClick()
      composeRule.waitForIdle()
    }

    composeRule.onNodeWithTag(HomeTags.Root).assertIsDisplayed()
  }

  @Test
  fun message_field_updates_with_multiple_changes() {
    composeRule.setContent { MaterialTheme { HomeScreen() } }

    composeRule.onNodeWithTag(HomeTags.MessageField).performTextInput("A")
    composeRule.onNodeWithTag(HomeTags.MessageField).performTextInput("B")
    composeRule.onNodeWithTag(HomeTags.MessageField).performTextInput("C")

    composeRule.onNodeWithTag(HomeTags.MessageField).assertIsDisplayed()
  }

  @Test
  fun send_button_with_empty_message_still_calls_callback() {
    composeRule.setContent { MaterialTheme { HomeScreen() } }

    // Wait for the UI to be completely rendered
    composeRule.waitForIdle()

    // The send button should NOT be visible when message is empty
    // This is the new expected behavior - verify it doesn't exist
    assertNodeWithContentDescriptionDoesNotExist("Send")

    // Enter text to make send button appear
    composeRule.onNodeWithTag(HomeTags.MessageField).performTextInput("Test")
    composeRule.waitForIdle()
    composeRule.waitUntilAtLeastOneExists(hasContentDescription("Send"), timeoutMillis = 5000)
    composeRule.onAllNodesWithContentDescription("Send").get(0).assertIsDisplayed()
  }

  @Test
  fun loading_indicator_shows_when_isLoading_true() {
    composeRule.setContent { MaterialTheme { HomeScreen() } }

    // We cannot directly set isLoading in the ViewModel from the UI test
    // but we can verify that the component renders correctly
    composeRule.onNodeWithTag(HomeTags.Root).assertIsDisplayed()
  }

  @Test
  fun messages_list_is_empty_initially() {
    composeRule.setContent { MaterialTheme { HomeScreen() } }
    composeRule.waitForIdle()

    // Initially, the messages list is empty
    // We just verify that the UI renders correctly without crashing
    composeRule.onNodeWithTag(HomeTags.Root).assertIsDisplayed()
    composeRule.onNodeWithTag(HomeTags.MessageField).assertIsDisplayed()
  }

  @Test
  fun topRight_menu_open_and_close_cycle() {
    composeRule.setContent { MaterialTheme { HomeScreen() } }

    // Open
    composeRule.onNodeWithTag(HomeTags.TopRightBtn).performClick()
    composeRule.onNodeWithTag(HomeTags.TopRightMenu).assertIsDisplayed()

    // Close via dismiss
    composeRule.onNodeWithTag(HomeTags.TopRightBtn).performClick()
    composeRule.waitForIdle()

    // Reopen
    composeRule.onNodeWithTag(HomeTags.TopRightBtn).performClick()
    composeRule.onNodeWithTag(HomeTags.TopRightMenu).assertIsDisplayed()
  }

  @Test
  fun delete_menu_item_calls_onDeleteClick_and_onDismiss() {
    composeRule.setContent { MaterialTheme { HomeScreen() } }

    composeRule.onNodeWithTag(HomeTags.TopRightBtn).performClick()
    composeRule.onNodeWithText("Delete").performClick()

    // Both callbacks should be called: onDeleteClick (shows modal) and onDismiss (closes menu)
    composeRule.onNodeWithText("Clear Chat?").assertIsDisplayed()
    assertNodeDoesNotExist("Delete") // The menu should be closed
  }

  @Test
  fun delete_confirmation_modal_confirm_closes_modal() {
    composeRule.setContent { MaterialTheme { HomeScreen() } }
    composeRule.waitForIdle()

    // Open menu -> Delete -> Confirm
    composeRule.onNodeWithTag(HomeTags.TopRightBtn).performClick()
    composeRule.onNodeWithText("Delete").performClick()
    composeRule.onNodeWithText("Clear Chat?").assertIsDisplayed()
    composeRule.onNodeWithText("Delete").performClick() // Confirm in the modal
    composeRule.waitForIdle()

    // Modal should be closed
    assertNodeDoesNotExist("Clear Chat?")
  }

  @Test
  fun delete_confirmation_modal_cancel_closes_modal() {
    composeRule.setContent { MaterialTheme { HomeScreen() } }
    composeRule.waitForIdle()

    // Open menu -> Delete -> Cancel
    composeRule.onNodeWithTag(HomeTags.TopRightBtn).performClick()
    composeRule.onNodeWithText("Delete").performClick()
    composeRule.onNodeWithText("Clear Chat?").assertIsDisplayed()
    composeRule.onNodeWithText("Cancel").performClick()
    composeRule.waitForIdle()

    // Modal should be closed
    assertNodeDoesNotExist("Clear Chat?")
  }

  @Test
  fun homeScreen_with_all_parameters_combined() {
    var action1Called = false

    composeRule.setContent {
      MaterialTheme {
        HomeScreen(
            modifier = Modifier,
            onAction1Click = { action1Called = true },
            openDrawerOnStart = false)
      }
    }

    composeRule.onNodeWithTag(HomeTags.Root).assertIsDisplayed()
    composeRule.onNodeWithTag(HomeTags.Action1Btn).performClick()
    assertTrue(action1Called)
  }

  @Test
  fun multiple_delete_confirmation_cycles() {
    composeRule.setContent { MaterialTheme { HomeScreen() } }

    // Multiple open/close modal cycles
    for (i in 1..3) {
      composeRule.onNodeWithTag(HomeTags.TopRightBtn).performClick()
      composeRule.onNodeWithText("Delete").performClick()
      composeRule.onNodeWithText("Clear Chat?").assertIsDisplayed()
      composeRule.onNodeWithText("Cancel").performClick()
      assertNodeDoesNotExist("Clear Chat?")
    }
  }

  @Test
  fun message_field_clears_after_send() {
    composeRule.setContent { MaterialTheme { HomeScreen() } }

    // Wait for the UI to be completely rendered (important for CI)
    composeRule.waitForIdle()

    composeRule.onNodeWithTag(HomeTags.MessageField).performTextInput("Test message")
    composeRule.waitForIdle()
    // Use the robust helper function to find and click the Send button
    waitAndClickSendButton()

    // The field should be cleared after sending (handled by the ViewModel)
    composeRule.waitForIdle()
    composeRule.onNodeWithTag(HomeTags.MessageField).assertIsDisplayed()
  }

  @Test
  fun topRight_menu_items_are_clickable() {
    composeRule.setContent { MaterialTheme { HomeScreen() } }

    composeRule.onNodeWithTag(HomeTags.TopRightBtn).performClick()
    composeRule.onNodeWithText("Share").assertIsDisplayed()
    composeRule.onNodeWithText("Delete").assertIsDisplayed()

    // Both items should be clickable
    composeRule.onNodeWithText("Share").performClick()
    composeRule.waitForIdle()

    composeRule.onNodeWithTag(HomeTags.TopRightBtn).performClick()
    composeRule.onNodeWithText("Delete").performClick()
    composeRule.waitForIdle()
  }

  @Test
  fun screen_handles_state_changes() {
    composeRule.setContent { MaterialTheme { HomeScreen() } }

    // Change multiple states quickly
    composeRule.onNodeWithTag(HomeTags.MenuBtn).performClick()
    composeRule.onNodeWithTag(HomeTags.TopRightBtn).performClick()
    composeRule.onNodeWithTag(HomeTags.MessageField).performTextInput("Quick")
    composeRule.onNodeWithTag(HomeTags.Action1Btn).performClick()

    composeRule.onNodeWithTag(HomeTags.Root).assertIsDisplayed()
  }

  @Test
  fun action_buttons_labels_are_displayed() {
    composeRule.setContent { MaterialTheme { HomeScreen() } }

    composeRule.onNodeWithText("Find CS220 past exams").assertIsDisplayed()
    composeRule.onNodeWithText("Check Ed Discussion").assertIsDisplayed()
  }

  @Test
  fun placeholder_text_in_message_field() {
    composeRule.setContent { MaterialTheme { HomeScreen() } }

    composeRule.onNodeWithText("Message EULER").assertIsDisplayed()
  }

  @Test
  fun messages_list_container_is_displayed() {
    composeRule.setContent { MaterialTheme { HomeScreen() } }
    composeRule.waitForIdle()

    // Verify that the messages container is present
    // (the list may be empty, but the container exists)
    composeRule.onNodeWithTag(HomeTags.Root).assertIsDisplayed()
  }

  //  @Test
  //  fun all_ui_elements_have_correct_content_descriptions() {
  //    composeRule.setContent { MaterialTheme { HomeScreen() } }
  //    composeRule.waitForIdle()
  //
  //    composeRule.waitUntilAtLeastOneExists(hasContentDescription("Menu"), timeoutMillis = 5000)
  //    composeRule.onAllNodesWithContentDescription("Menu").get(0).assertIsDisplayed()
  //    composeRule.waitUntilAtLeastOneExists(hasContentDescription("More"), timeoutMillis = 5000)
  //    composeRule.onAllNodesWithContentDescription("More").get(0).assertIsDisplayed()
  //    // Send button only appears when there's text
  //    composeRule.onNodeWithTag(HomeTags.MessageField).performTextInput("Test")
  //    composeRule.waitForIdle()
  //    composeRule.waitUntilAtLeastOneExists(hasContentDescription("Send"), timeoutMillis = 5000)
  //    composeRule.onAllNodesWithContentDescription("Send").get(0).assertIsDisplayed()
  //    composeRule.waitUntilAtLeastOneExists(hasContentDescription("Euler"), timeoutMillis = 5000)
  //    composeRule.onAllNodesWithContentDescription("Euler").get(0).assertIsDisplayed()
  //  }

  @Test
  fun delete_modal_cannot_be_dismissed_by_clicking_delete_button() {
    composeRule.setContent { MaterialTheme { HomeScreen() } }

    composeRule.onNodeWithTag(HomeTags.TopRightBtn).performClick()
    composeRule.onNodeWithText("Delete").performClick()

    composeRule.onNodeWithText("Clear Chat?").assertIsDisplayed()

    // The Delete button in the modal should confirm, not close
    composeRule.onNodeWithText("Delete").performClick()
    // The modal should close after confirmation
    assertNodeDoesNotExist("Clear Chat?")
  }

  @Test
  fun delete_modal_shows_when_showDeleteConfirmation_is_true() {
    composeRule.setContent { MaterialTheme { HomeScreen() } }

    // The modal should not be visible initially
    assertNodeDoesNotExist("Clear Chat?")

    // Open via the menu
    composeRule.onNodeWithTag(HomeTags.TopRightBtn).performClick()
    composeRule.onNodeWithText("Delete").performClick()

    // Now it should be visible
    composeRule.onNodeWithText("Clear Chat?").assertIsDisplayed()
  }

  @Test
  fun homeScreen_handles_null_callbacks_gracefully() {
    // Test with default callbacks (empty lambdas)
    composeRule.setContent { MaterialTheme { HomeScreen() } }

    // Wait for the UI to be completely rendered (important for CI)
    composeRule.waitForIdle()

    // All buttons should be clickable without crashing
    composeRule.onNodeWithTag(HomeTags.Action1Btn).performClick()
    composeRule.onNodeWithTag(HomeTags.Action2Btn).performClick()

    // For Send, we must first fill the field to enable the button
    composeRule.onNodeWithTag(HomeTags.MessageField).performTextInput("Test")
    composeRule.waitForIdle()
    // Use the robust helper function to find and click the Send button
    waitAndClickSendButton()

    composeRule.onNodeWithTag(HomeTags.Root).assertIsDisplayed()
  }

  @Test
  fun message_field_updates_realtime() {
    composeRule.setContent { MaterialTheme { HomeScreen() } }

    val testText = "Hello World Test"
    composeRule.onNodeWithTag(HomeTags.MessageField).performTextInput(testText)

    // The ViewModel should update the state in real time
    composeRule.waitForIdle()
    composeRule.onNodeWithTag(HomeTags.MessageField).assertIsDisplayed()
  }

  @Test
  fun topRight_button_opens_menu_every_time() {
    composeRule.setContent { MaterialTheme { HomeScreen() } }

    for (i in 1..3) {
      composeRule.onNodeWithTag(HomeTags.TopRightBtn).performClick()
      composeRule.onNodeWithTag(HomeTags.TopRightMenu).assertIsDisplayed()

      // Close by clicking Share
      composeRule.onNodeWithText("Share").performClick()
      composeRule.waitForIdle()
    }
  }

  @Test
  fun delete_flow_complete_workflow() {
    composeRule.setContent { MaterialTheme { HomeScreen() } }
    composeRule.waitForIdle()

    // Complete workflow: open menu -> delete -> confirm
    composeRule.onNodeWithTag(HomeTags.TopRightBtn).performClick()
    composeRule.onNodeWithText("Delete").performClick()
    composeRule.onNodeWithText("Clear Chat?").assertIsDisplayed()
    composeRule.onNodeWithText("Delete").performClick()
    composeRule.waitForIdle()

    // Modal should be closed
    assertNodeDoesNotExist("Clear Chat?")
  }

  @Test
  fun microphone_button_is_displayed_when_empty() {
    composeRule.setContent { MaterialTheme { HomeScreen() } }

    // Microphone button should always be visible
    composeRule.onNodeWithTag(HomeTags.MicBtn).assertIsDisplayed()
  }

  @Test
  fun voice_mode_button_is_displayed_when_empty() {
    composeRule.setContent { MaterialTheme { HomeScreen() } }

    // Voice mode button should be visible when input is empty
    composeRule.onNodeWithTag(HomeTags.VoiceBtn).assertIsDisplayed()
  }

  @Test
  fun voice_mode_button_disappears_when_text_entered() {
    composeRule.setContent { MaterialTheme { HomeScreen() } }

    // Initially, voice mode button should be visible
    composeRule.onNodeWithTag(HomeTags.VoiceBtn).assertIsDisplayed()

    // Enter text
    composeRule.onNodeWithTag(HomeTags.MessageField).performTextInput("Test message")
    composeRule.waitForIdle()

    // Voice mode button should disappear
    try {
      composeRule.onNodeWithTag(HomeTags.VoiceBtn).assertIsDisplayed()
      fail("Voice mode button should not be visible when text is entered")
    } catch (e: AssertionError) {
      // Expected: button should not be displayed
    }
  }

  @Test
  fun voice_mode_button_reappears_when_text_cleared() {
    composeRule.setContent { MaterialTheme { HomeScreen() } }

    // Enter and clear text
    composeRule.onNodeWithTag(HomeTags.MessageField).performTextInput("Test")
    composeRule.waitForIdle()
    composeRule.onNodeWithTag(HomeTags.MessageField).performTextClearance()
    composeRule.waitForIdle()

    // Voice mode button should reappear
    composeRule.onNodeWithTag(HomeTags.VoiceBtn).assertIsDisplayed()
  }

  @Test
  fun send_button_appears_when_text_entered() {
    composeRule.setContent { MaterialTheme { HomeScreen() } }

    // Initially, send button should NOT be visible
    try {
      composeRule.onNodeWithTag(HomeTags.SendBtn).assertIsDisplayed()
      fail("Send button should not be visible when input is empty")
    } catch (e: AssertionError) {
      // Expected: button should not be displayed
    }

    // Enter text
    composeRule.onNodeWithTag(HomeTags.MessageField).performTextInput("Test")
    composeRule.waitForIdle()

    // Send button should appear
    composeRule.onNodeWithTag(HomeTags.SendBtn).assertIsDisplayed()
  }

  @Test
  fun send_button_disappears_when_text_cleared() {
    composeRule.setContent { MaterialTheme { HomeScreen() } }

    // Enter text to make send button appear
    composeRule.onNodeWithTag(HomeTags.MessageField).performTextInput("Test")
    composeRule.waitForIdle()
    composeRule.onNodeWithTag(HomeTags.SendBtn).assertIsDisplayed()

    // Clear text
    composeRule.onNodeWithTag(HomeTags.MessageField).performTextClearance()
    composeRule.waitForIdle()

    // Send button should disappear
    try {
      composeRule.onNodeWithTag(HomeTags.SendBtn).assertIsDisplayed()
      fail("Send button should not be visible when input is empty")
    } catch (e: AssertionError) {
      // Expected: button should not be displayed
    }
  }

  @Test
  fun microphone_button_always_stays_visible() {
    composeRule.setContent { MaterialTheme { HomeScreen() } }

    // Microphone should be visible initially
    composeRule.onNodeWithTag(HomeTags.MicBtn).assertIsDisplayed()

    // Enter text
    composeRule.onNodeWithTag(HomeTags.MessageField).performTextInput("Test")
    composeRule.waitForIdle()

    // Microphone should still be visible
    composeRule.onNodeWithTag(HomeTags.MicBtn).assertIsDisplayed()

    // Clear text
    composeRule.onNodeWithTag(HomeTags.MessageField).performTextClearance()
    composeRule.waitForIdle()

    // Microphone should still be visible
    composeRule.onNodeWithTag(HomeTags.MicBtn).assertIsDisplayed()
  }

  @Test
  fun voice_mode_button_can_be_clicked() {
    var voiceClicked = false

    composeRule.setContent {
      MaterialTheme { HomeScreen(onAction1Click = {}, onAction2Click = {}) }
    }

    // Click voice mode button - it should not crash
    composeRule.onNodeWithTag(HomeTags.VoiceBtn).performClick()
    composeRule.waitForIdle()

    // Screen should still be stable
    composeRule.onNodeWithTag(HomeTags.Root).assertIsDisplayed()
  }

  @Test
  fun microphone_and_voice_mode_buttons_transition_smoothly() {
    composeRule.setContent { MaterialTheme { HomeScreen() } }

    // Both buttons should be visible initially
    composeRule.onNodeWithTag(HomeTags.MicBtn).assertIsDisplayed()
    composeRule.onNodeWithTag(HomeTags.VoiceBtn).assertIsDisplayed()

    // Enter text
    composeRule.onNodeWithTag(HomeTags.MessageField).performTextInput("Test")
    composeRule.waitForIdle()

    // Only microphone should be visible, send button should appear
    composeRule.onNodeWithTag(HomeTags.MicBtn).assertIsDisplayed()
    try {
      composeRule.onNodeWithTag(HomeTags.VoiceBtn).assertIsDisplayed()
      fail("Voice mode should disappear when text is entered")
    } catch (e: AssertionError) {
      // Expected
    }
    composeRule.onNodeWithTag(HomeTags.SendBtn).assertIsDisplayed()

    // Clear text
    composeRule.onNodeWithTag(HomeTags.MessageField).performTextClearance()
    composeRule.waitForIdle()

    // Back to initial state
    composeRule.onNodeWithTag(HomeTags.MicBtn).assertIsDisplayed()
    composeRule.onNodeWithTag(HomeTags.VoiceBtn).assertIsDisplayed()
    try {
      composeRule.onNodeWithTag(HomeTags.SendBtn).assertIsDisplayed()
      fail("Send button should disappear when text is cleared")
    } catch (e: AssertionError) {
      // Expected
    }
  }
}<|MERGE_RESOLUTION|>--- conflicted
+++ resolved
@@ -101,28 +101,6 @@
   }
 
   @Test
-<<<<<<< HEAD
-  fun displays_icons_with_correct_content_descriptions() {
-    composeRule.setContent { MaterialTheme { HomeScreen() } }
-
-    composeRule
-        .onAllNodesWithContentDescription(TestConstants.ContentDescriptions.MENU)
-        .get(0)
-        .assertIsDisplayed()
-    composeRule
-        .onAllNodesWithContentDescription(TestConstants.ContentDescriptions.MORE)
-        .get(0)
-        .assertIsDisplayed()
-    composeRule
-        .onAllNodesWithContentDescription(TestConstants.ContentDescriptions.SEND)
-        .get(0)
-        .assertIsDisplayed()
-    composeRule
-        .onAllNodesWithContentDescription(TestConstants.ContentDescriptions.EULER)
-        .get(0)
-        .assertIsDisplayed()
-  }
-=======
   fun displays_footer_text() {
     composeRule.setContent { MaterialTheme { HomeScreen() } }
 
@@ -162,7 +140,6 @@
   //        .get(0)
   //        .assertIsDisplayed()
   //  }
->>>>>>> 19e18c20
 
   @Test
   fun menu_button_click_triggers_viewmodel_toggle() {
