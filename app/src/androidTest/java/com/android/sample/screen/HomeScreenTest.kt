--- conflicted
+++ resolved
@@ -120,7 +120,6 @@
 
     composeRule.onNodeWithText(TestConstants.ButtonTexts.WHAT_IS_EPFL).assertIsDisplayed()
     composeRule.onNodeWithText(TestConstants.ButtonTexts.CHECK_ED_DISCUSSION).assertIsDisplayed()
-<<<<<<< HEAD
   }
 
   @Test
@@ -908,8 +907,6 @@
     } catch (e: AssertionError) {
       // Expected
     }
-=======
     composeRule.onNodeWithText(TestConstants.PlaceholderTexts.MESSAGE_EULER).assertIsDisplayed()
->>>>>>> 7cb54880
   }
 }