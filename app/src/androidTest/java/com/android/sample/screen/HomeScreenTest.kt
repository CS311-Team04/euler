package com.android.sample.screen

import androidx.activity.ComponentActivity
import androidx.compose.foundation.layout.fillMaxSize
import androidx.compose.material3.MaterialTheme
import androidx.compose.ui.Modifier
import androidx.compose.ui.test.ExperimentalTestApi
import androidx.compose.ui.test.assertIsDisplayed
import androidx.compose.ui.test.hasContentDescription
import androidx.compose.ui.test.hasTestTag
import androidx.compose.ui.test.junit4.createAndroidComposeRule
import androidx.compose.ui.test.onAllNodesWithContentDescription
import androidx.compose.ui.test.onNodeWithTag
import androidx.compose.ui.test.onNodeWithText
import androidx.compose.ui.test.performClick
import androidx.compose.ui.test.performTextClearance
import androidx.compose.ui.test.performTextInput
import androidx.compose.ui.test.waitUntilAtLeastOneExists
import androidx.test.ext.junit.runners.AndroidJUnit4
import com.android.sample.TestConstants
import com.android.sample.home.HomeScreen
import com.android.sample.home.HomeTags
import org.junit.Assert.assertTrue
import org.junit.Assert.fail
import org.junit.Rule
import org.junit.Test
import org.junit.runner.RunWith

@OptIn(ExperimentalTestApi::class)
@RunWith(AndroidJUnit4::class)
class HomeScreenTest {

  @get:Rule val composeRule = createAndroidComposeRule<ComponentActivity>()

  // Helper function to check if a node does not exist
  private fun assertNodeDoesNotExist(text: String) {
    try {
      composeRule.onNodeWithText(text).assertIsDisplayed()
      fail("Node with text '$text' should not exist but was found")
    } catch (e: AssertionError) {
      // Expected: node does not exist
    }
  }

  // Helper function to check if a node with content description does not exist
  private fun assertNodeWithContentDescriptionDoesNotExist(contentDescription: String) {
    val nodes = composeRule.onAllNodesWithContentDescription(contentDescription)
    assertTrue(
        "Node with content description '$contentDescription' should not exist but was found",
        nodes.fetchSemanticsNodes().isEmpty())
  }

  // Helper function to wait for Send button to be available and click it
  // This is more robust for CI environments where timing can vary
  private fun waitAndClickSendButton() {
    // Wait until the Send button is found (either by testTag or contentDescription)
    composeRule.waitUntilAtLeastOneExists(hasContentDescription("Send"), timeoutMillis = 5000)
    composeRule.waitForIdle()
    // Try testTag first, fallback to contentDescription
    try {
      composeRule.onNodeWithTag(HomeTags.SendBtn).assertIsDisplayed()
      composeRule.onNodeWithTag(HomeTags.SendBtn).performClick()
    } catch (e: AssertionError) {
      // Fallback to contentDescription if testTag doesn't work
      composeRule.onAllNodesWithContentDescription("Send").get(0).assertIsDisplayed()
      composeRule.onAllNodesWithContentDescription("Send").get(0).performClick()
    }
  }

  @Test
  fun action_buttons_trigger_callbacks() {
    var action1Clicked = false
    var action2Clicked = false

    composeRule.setContent {
      MaterialTheme {
        HomeScreen(
            onAction1Click = { action1Clicked = true }, onAction2Click = { action2Clicked = true })
      }
    }

    // Wait for buttons to be visible
    composeRule.waitForIdle()
    composeRule.waitUntilAtLeastOneExists(hasTestTag(HomeTags.Action1Btn), timeoutMillis = 5000)

    composeRule.onNodeWithTag(HomeTags.Action1Btn).performClick()
    assertTrue(action1Clicked)

    // Note: After clicking Action1Btn, suggestions might disappear if a message is sent
    // So we only test Action1Btn in this test
  }

  @Test
  fun displays_correct_action_button_texts() {
    composeRule.setContent { MaterialTheme { HomeScreen() } }

<<<<<<< HEAD
    // Use testTag to specifically find the action buttons to avoid conflicts with
    // AnimatedIntroTitle
    // The buttons with these tags should have the correct text
    composeRule.onNodeWithTag(HomeTags.Action1Btn).assertIsDisplayed()
    composeRule.onNodeWithTag(HomeTags.Action2Btn).assertIsDisplayed()
=======
    composeRule.onNodeWithText(TestConstants.ButtonTexts.WHAT_IS_EPFL).assertIsDisplayed()
    composeRule.onNodeWithText(TestConstants.ButtonTexts.CHECK_ED_DISCUSSION).assertIsDisplayed()
>>>>>>> 6e602e98
  }

  @Test
  fun displays_correct_placeholder_text() {
    composeRule.setContent { MaterialTheme { HomeScreen() } }

    composeRule.onNodeWithText(TestConstants.PlaceholderTexts.MESSAGE_EULER).assertIsDisplayed()
  }

  @Test
  fun displays_footer_text() {
    composeRule.setContent { MaterialTheme { HomeScreen() } }

    composeRule.onNodeWithText(TestConstants.FooterTexts.POWERED_BY).assertIsDisplayed()
  }

  //  @Test
  //  fun displays_icons_with_correct_content_descriptions() {
  //    composeRule.setContent { MaterialTheme { HomeScreen() } }
  //    composeRule.waitForIdle()
  //
  //    composeRule.waitUntilAtLeastOneExists(
  //        hasContentDescription(TestConstants.ContentDescriptions.MENU), timeoutMillis = 5000)
  //    composeRule
  //        .onAllNodesWithContentDescription(TestConstants.ContentDescriptions.MENU)
  //        .get(0)
  //        .assertIsDisplayed()
  //    composeRule.waitUntilAtLeastOneExists(
  //        hasContentDescription(TestConstants.ContentDescriptions.MORE), timeoutMillis = 5000)
  //    composeRule
  //        .onAllNodesWithContentDescription(TestConstants.ContentDescriptions.MORE)
  //        .get(0)
  //        .assertIsDisplayed()
  //    // Send button only appears when there's text
  //    composeRule.onNodeWithTag(HomeTags.MessageField).performTextInput("Test")
  //    composeRule.waitForIdle()
  //    composeRule.waitUntilAtLeastOneExists(
  //        hasContentDescription(TestConstants.ContentDescriptions.SEND), timeoutMillis = 5000)
  //    composeRule
  //        .onAllNodesWithContentDescription(TestConstants.ContentDescriptions.SEND)
  //        .get(0)
  //        .assertIsDisplayed()
  //    composeRule.waitUntilAtLeastOneExists(
  //        hasContentDescription(TestConstants.ContentDescriptions.EULER), timeoutMillis = 5000)
  //    composeRule
  //        .onAllNodesWithContentDescription(TestConstants.ContentDescriptions.EULER)
  //        .get(0)
  //        .assertIsDisplayed()
  //  }

  @Test
  fun menu_button_click_triggers_viewmodel_toggle() {
    composeRule.setContent { MaterialTheme { HomeScreen() } }

    // The menu button should trigger the drawer toggle
    composeRule.onNodeWithTag(HomeTags.MenuBtn).performClick()

    // Verify that the component is still displayed (no crash)
    composeRule.onNodeWithTag(HomeTags.MenuBtn).assertIsDisplayed()
  }

  @Test
  fun topRight_button_click_triggers_viewmodel_setTopRightOpen() {
    composeRule.setContent { MaterialTheme { HomeScreen() } }

    // The top-right button should trigger the menu opening
    composeRule.onNodeWithTag(HomeTags.TopRightBtn).performClick()

    // Verify that the menu is displayed
    composeRule.onNodeWithTag(HomeTags.TopRightMenu).assertIsDisplayed()
  }

  @Test
  fun message_field_text_input_updates_viewmodel() {
    composeRule.setContent { MaterialTheme { HomeScreen() } }

    val testMessage = "Test message input"
    composeRule.onNodeWithTag(HomeTags.MessageField).performTextInput(testMessage)

    // Verify that the field accepts the input
    composeRule.onNodeWithTag(HomeTags.MessageField).assertIsDisplayed()
  }

  @Test
  fun send_button_is_disabled_when_text_is_empty() {
    var sendMessageCalled = false

    composeRule.setContent {
      MaterialTheme { HomeScreen(onSendMessage = { sendMessageCalled = true }) }
    }

    // Wait for the screen to be fully loaded
    composeRule.onNodeWithTag(HomeTags.Root).assertIsDisplayed()
    composeRule.onNodeWithTag(HomeTags.MessageField).assertIsDisplayed()

    // Verify that without any text input, the callback should not be triggered
    // The send button is disabled when there's no text
    assertTrue(!sendMessageCalled)
  }

  @Test
  fun multiple_text_inputs_work_correctly() {
    composeRule.setContent { MaterialTheme { HomeScreen() } }

    // Test multiple consecutive inputs
    composeRule.onNodeWithTag(HomeTags.MessageField).performTextInput("First")
    composeRule.onNodeWithTag(HomeTags.MessageField).performTextInput("Second")
    composeRule.onNodeWithTag(HomeTags.MessageField).performTextInput("Third")

    // Verify that the field always accepts input
    composeRule.onNodeWithTag(HomeTags.MessageField).assertIsDisplayed()
  }

  @Test
  fun action_buttons_have_correct_styling_and_behavior() {
    var action1Clicked = false
    var action2Clicked = false

    composeRule.setContent {
      MaterialTheme {
        HomeScreen(
            onAction1Click = { action1Clicked = true }, onAction2Click = { action2Clicked = true })
      }
    }

    // Wait for buttons to be visible
    composeRule.waitForIdle()
    composeRule.waitUntilAtLeastOneExists(hasTestTag(HomeTags.Action1Btn), timeoutMillis = 5000)

    // Test that buttons are clickable and trigger callbacks
    composeRule.onNodeWithTag(HomeTags.Action1Btn).performClick()
    assertTrue(action1Clicked)

    // Note: After clicking Action1Btn, the suggestions might disappear if a message is sent
    // So we only test Action1Btn in this test
  }

  @Test
  fun drawer_state_synchronization_works() {
    composeRule.setContent { MaterialTheme { HomeScreen() } }

    // Test that the menu button can be clicked without error
    composeRule.onNodeWithTag(HomeTags.MenuBtn).performClick()

    // Verify that the screen remains stable
    composeRule.onNodeWithTag(HomeTags.Root).assertIsDisplayed()
    composeRule.onNodeWithTag(HomeTags.MenuBtn).assertIsDisplayed()
  }

  @Test
  fun message_field_accepts_multiline_text() {
    composeRule.setContent { MaterialTheme { HomeScreen() } }

    val multilineText = "Line 1\nLine 2\nLine 3"
    composeRule.onNodeWithTag(HomeTags.MessageField).performTextInput(multilineText)

    composeRule.onNodeWithTag(HomeTags.MessageField).assertIsDisplayed()
  }

  @Test
  fun top_right_menu_appears_and_disappears() {
    composeRule.setContent { MaterialTheme { HomeScreen() } }

    // Click the top right button
    composeRule.onNodeWithTag(HomeTags.TopRightBtn).performClick()

    // Menu should appear
    composeRule.onNodeWithTag(HomeTags.TopRightMenu).assertIsDisplayed()
  }

  @Test
  fun message_field_placeholder_is_displayed() {
    composeRule.setContent { MaterialTheme { HomeScreen() } }

    composeRule.onNodeWithText(TestConstants.PlaceholderTexts.MESSAGE_EULER).assertIsDisplayed()
  }

  @Test
  fun action_buttons_display_correct_labels() {
    composeRule.setContent { MaterialTheme { HomeScreen() } }

<<<<<<< HEAD
    // Use testTag to specifically find the action buttons to avoid conflicts with
    // AnimatedIntroTitle
    // The buttons with these tags should have the correct text
    composeRule.onNodeWithTag(HomeTags.Action1Btn).assertIsDisplayed()
    composeRule.onNodeWithTag(HomeTags.Action2Btn).assertIsDisplayed()
=======
    composeRule.onNodeWithText(TestConstants.ButtonTexts.WHAT_IS_EPFL).assertIsDisplayed()
    composeRule.onNodeWithText(TestConstants.ButtonTexts.CHECK_ED_DISCUSSION).assertIsDisplayed()
>>>>>>> 6e602e98
  }

  @Test
  fun screen_displays_footer_text() {
    composeRule.setContent { MaterialTheme { HomeScreen() } }

    composeRule.onNodeWithText(TestConstants.FooterTexts.POWERED_BY).assertIsDisplayed()
  }

  @Test
  fun message_field_can_be_cleared_and_retyped() {
    composeRule.setContent { MaterialTheme { HomeScreen() } }

    // Type and clear
    composeRule.onNodeWithTag(HomeTags.MessageField).performTextInput("First")
    composeRule.onNodeWithTag(HomeTags.MessageField).performTextInput("Second")

    // Field should still be functional
    composeRule.onNodeWithTag(HomeTags.MessageField).assertIsDisplayed()
  }

  //  @Test
  //  fun all_icons_have_content_descriptions() {
  //    composeRule.setContent { MaterialTheme { HomeScreen() } }
  //    composeRule.waitForIdle()
  //
  //    composeRule.waitUntilAtLeastOneExists(
  //        hasContentDescription(TestConstants.ContentDescriptions.MENU), timeoutMillis = 5000)
  //    composeRule
  //        .onAllNodesWithContentDescription(TestConstants.ContentDescriptions.MENU)
  //        .get(0)
  //        .assertIsDisplayed()
  //    composeRule.waitUntilAtLeastOneExists(
  //        hasContentDescription(TestConstants.ContentDescriptions.MORE), timeoutMillis = 5000)
  //    composeRule
  //        .onAllNodesWithContentDescription(TestConstants.ContentDescriptions.MORE)
  //        .get(0)
  //        .assertIsDisplayed()
  //    // Send button only appears when there's text
  //    composeRule.onNodeWithTag(HomeTags.MessageField).performTextInput("Test")
  //    composeRule.waitForIdle()
  //    composeRule.waitUntilAtLeastOneExists(
  //        hasContentDescription(TestConstants.ContentDescriptions.SEND), timeoutMillis = 5000)
  //    composeRule
  //        .onAllNodesWithContentDescription(TestConstants.ContentDescriptions.SEND)
  //        .get(0)
  //        .assertIsDisplayed()
  //    composeRule.waitUntilAtLeastOneExists(
  //        hasContentDescription(TestConstants.ContentDescriptions.EULER), timeoutMillis = 5000)
  //    composeRule
  //        .onAllNodesWithContentDescription(TestConstants.ContentDescriptions.EULER)
  //        .get(0)
  //        .assertIsDisplayed()
  //  }

  @Test
  fun screen_handles_special_characters_in_message() {
    composeRule.setContent { MaterialTheme { HomeScreen() } }

    val specialText = "Hello! @#$%^&*()_+-=[]{}|;:',.<>?"
    composeRule.onNodeWithTag(HomeTags.MessageField).performTextInput(specialText)

    composeRule.onNodeWithTag(HomeTags.MessageField).assertIsDisplayed()
  }

  @Test
  fun screen_handles_unicode_characters() {
    composeRule.setContent { MaterialTheme { HomeScreen() } }

    val unicodeText = "Hello 你好 مرحبا Bonjour こんにちは"
    composeRule.onNodeWithTag(HomeTags.MessageField).performTextInput(unicodeText)

    composeRule.onNodeWithTag(HomeTags.MessageField).assertIsDisplayed()
  }

  @Test
  fun drawer_button_responds_correctly() {
    composeRule.setContent { MaterialTheme { HomeScreen() } }

    // The drawer button should be visible and clickable
    composeRule.onNodeWithTag(HomeTags.MenuBtn).assertIsDisplayed()

    // Test that clicking does not cause a crash
    composeRule.onNodeWithTag(HomeTags.MenuBtn).performClick()

    // After clicking, the drawer should be synchronized
    composeRule.onNodeWithTag(HomeTags.Root).assertIsDisplayed()

    // Test multiple rapid clicks
    for (i in 1..3) {
      composeRule.onNodeWithTag(HomeTags.MenuBtn).performClick()
    }

    // Verify that everything still works
    composeRule.onNodeWithTag(HomeTags.MenuBtn).assertIsDisplayed()
  }

  @Test
  fun delete_menu_flow_shows_confirmation_and_cancel_hides_it() {
    composeRule.setContent { MaterialTheme { HomeScreen() } }

    // Open top-right menu
    composeRule.onNodeWithTag(HomeTags.TopRightBtn).performClick()
    composeRule.onNodeWithTag(HomeTags.TopRightMenu).assertIsDisplayed()

    // Click "Delete" and expect confirmation modal
    composeRule.onNodeWithText("Delete").performClick()
    composeRule.onNodeWithText("Clear Chat?").assertIsDisplayed()

    // Cancel should hide the modal
    composeRule.onNodeWithText("Cancel").performClick()
    assertNodeDoesNotExist("Clear Chat?")
  }

  @Test
  fun delete_confirmation_delete_opens_and_closes_modal() {
    composeRule.setContent { MaterialTheme { HomeScreen() } }
    composeRule.waitForIdle()

    // Open menu -> Delete -> confirm Delete
    composeRule.onNodeWithTag(HomeTags.TopRightBtn).performClick()
    composeRule.onNodeWithText("Delete").performClick()
    composeRule.onNodeWithText("Clear Chat?").assertIsDisplayed()
    composeRule.onNodeWithText("Delete").performClick()
    composeRule.waitForIdle()

    // Modal should be closed
    assertNodeDoesNotExist("Clear Chat?")
  }

  @Test
  fun share_item_dismisses_menu() {
    composeRule.setContent { MaterialTheme { HomeScreen() } }

    // Open menu and click Share, which calls onDismiss
    composeRule.onNodeWithTag(HomeTags.TopRightBtn).performClick()
    composeRule.onNodeWithText("Share").performClick()

    // Menu should be dismissed (its items disappear)
    assertNodeDoesNotExist("Share")
  }

  @Test
  fun homeScreen_with_default_parameters_renders() {
    // Test that all default parameters work
    composeRule.setContent { MaterialTheme { HomeScreen() } }

    composeRule.onNodeWithTag(HomeTags.Root).assertIsDisplayed()
    composeRule.onNodeWithTag(HomeTags.MenuBtn).assertIsDisplayed()
  }

  @Test
  fun homeScreen_with_custom_modifier() {
    // Test the modifier parameter - verify that the modifier is applied
    composeRule.setContent { MaterialTheme { HomeScreen(modifier = Modifier.fillMaxSize()) } }

    // The Root should always be present with its testTag
    composeRule.onNodeWithTag(HomeTags.Root).assertIsDisplayed()
  }

  @Test
  fun homeScreen_with_openDrawerOnStart_true() {
    // Test the openDrawerOnStart = true parameter
    composeRule.setContent { MaterialTheme { HomeScreen(openDrawerOnStart = true) } }

    composeRule.onNodeWithTag(HomeTags.Root).assertIsDisplayed()
    // The drawer should be opened automatically
    composeRule.onNodeWithTag(HomeTags.MenuBtn).assertIsDisplayed()
  }

  @Test
  fun homeScreen_onSignOut_callback_is_called() {
    var signOutCalled = false

    composeRule.setContent { MaterialTheme { HomeScreen(onSignOut = { signOutCalled = true }) } }

    // Open the drawer to access sign out
    composeRule.onNodeWithTag(HomeTags.MenuBtn).performClick()
    composeRule.waitForIdle()

    // We cannot test DrawerContent directly as it doesn't have a testTag
    // but we can verify that the screen still responds
    composeRule.onNodeWithTag(HomeTags.Root).assertIsDisplayed()

    // The callback will only be called if we click sign out in the drawer
    // We just verify that the component works
    composeRule.onNodeWithTag(HomeTags.Root).assertIsDisplayed()
  }

  @Test
  fun homeScreen_onSettingsClick_callback_is_called() {
    var settingsClicked = false

    composeRule.setContent {
      MaterialTheme { HomeScreen(onSettingsClick = { settingsClicked = true }) }
    }

    composeRule.onNodeWithTag(HomeTags.Root).assertIsDisplayed()
    // The callback will be tested via the drawer, but we verify that the component works
  }

  @Test
  fun homeScreen_all_callbacks_provided() {
    var action1Called = false
    var action2Called = false
    var sendCalled = false
    var signOutCalled = false
    var settingsCalled = false

    composeRule.setContent {
      MaterialTheme {
        HomeScreen(
            onAction1Click = { action1Called = true },
            onAction2Click = { action2Called = true },
            onSendMessage = { sendCalled = true },
            onSignOut = { signOutCalled = true },
            onSettingsClick = { settingsCalled = true })
      }
    }

    // Wait for the UI to be completely rendered (important for CI)
    composeRule.waitForIdle()
    composeRule.waitUntilAtLeastOneExists(hasTestTag(HomeTags.Action1Btn), timeoutMillis = 5000)

    // Test action1 callback
    composeRule.onNodeWithTag(HomeTags.Action1Btn).performClick()
    assertTrue(action1Called)

    // Note: After clicking Action1Btn, suggestions might disappear, so we skip Action2Btn
    // and test the send callback instead

    // For Send, we must fill the field first to enable the button
    composeRule.onNodeWithTag(HomeTags.MessageField).performTextInput("Test")
    composeRule.waitForIdle()
    // Use the robust helper function to find and click the Send button
    waitAndClickSendButton()
    assertTrue(sendCalled)
  }

  @Test
  fun delete_modal_background_click_cancels() {
    composeRule.setContent { MaterialTheme { HomeScreen() } }

    // Open menu and click Delete
    composeRule.onNodeWithTag(HomeTags.TopRightBtn).performClick()
    composeRule.onNodeWithText("Delete").performClick()

    // The modal should be displayed
    composeRule.onNodeWithText("Clear Chat?").assertIsDisplayed()

    // Clicking on the background (clickable Box) should cancel
    // We cannot click directly on the background, but we can test via Cancel
    composeRule.onNodeWithText("Cancel").performClick()
    assertNodeDoesNotExist("Clear Chat?")
  }

  @Test
  fun delete_modal_shows_correct_texts() {
    composeRule.setContent { MaterialTheme { HomeScreen() } }

    composeRule.onNodeWithTag(HomeTags.TopRightBtn).performClick()
    composeRule.onNodeWithText("Delete").performClick()

    // Verify all modal texts
    composeRule.onNodeWithText("Clear Chat?").assertIsDisplayed()
    composeRule
        .onNodeWithText("This will delete all messages. This action cannot be undone.")
        .assertIsDisplayed()
    composeRule.onNodeWithText("Cancel").assertIsDisplayed()
    composeRule.onNodeWithText("Delete").assertIsDisplayed()
  }

  @Test
  fun dropdown_menu_dismisses_when_requested() {
    composeRule.setContent { MaterialTheme { HomeScreen() } }

    composeRule.onNodeWithTag(HomeTags.TopRightBtn).performClick()
    composeRule.onNodeWithTag(HomeTags.TopRightMenu).assertIsDisplayed()

    // Clicking outside the menu should close it
    // We simulate by clicking on the root
    composeRule.onNodeWithTag(HomeTags.Root).performClick()
    composeRule.waitForIdle()

    // The menu should be closed (not visible)
    // Note: we cannot test directly, but we verify that the screen remains stable
    composeRule.onNodeWithTag(HomeTags.Root).assertIsDisplayed()
  }

  @Test
  fun menu_button_toggles_drawer_multiple_times() {
    composeRule.setContent { MaterialTheme { HomeScreen() } }

    // Toggle multiple times
    for (i in 1..5) {
      composeRule.onNodeWithTag(HomeTags.MenuBtn).performClick()
      composeRule.waitForIdle()
    }

    composeRule.onNodeWithTag(HomeTags.Root).assertIsDisplayed()
  }

  @Test
  fun message_field_updates_with_multiple_changes() {
    composeRule.setContent { MaterialTheme { HomeScreen() } }

    composeRule.onNodeWithTag(HomeTags.MessageField).performTextInput("A")
    composeRule.onNodeWithTag(HomeTags.MessageField).performTextInput("B")
    composeRule.onNodeWithTag(HomeTags.MessageField).performTextInput("C")

    composeRule.onNodeWithTag(HomeTags.MessageField).assertIsDisplayed()
  }

  @Test
  fun send_button_with_empty_message_still_calls_callback() {
    composeRule.setContent { MaterialTheme { HomeScreen() } }

    // Wait for the UI to be completely rendered
    composeRule.waitForIdle()

    // The send button should NOT be visible when message is empty
    // This is the new expected behavior - verify it doesn't exist
    assertNodeWithContentDescriptionDoesNotExist("Send")

    // Enter text to make send button appear
    composeRule.onNodeWithTag(HomeTags.MessageField).performTextInput("Test")
    composeRule.waitForIdle()
    composeRule.waitUntilAtLeastOneExists(hasContentDescription("Send"), timeoutMillis = 5000)
    composeRule.onAllNodesWithContentDescription("Send").get(0).assertIsDisplayed()
  }

  @Test
  fun loading_indicator_shows_when_isLoading_true() {
    composeRule.setContent { MaterialTheme { HomeScreen() } }

    // We cannot directly set isLoading in the ViewModel from the UI test
    // but we can verify that the component renders correctly
    composeRule.onNodeWithTag(HomeTags.Root).assertIsDisplayed()
  }

  @Test
  fun messages_list_is_empty_initially() {
    composeRule.setContent { MaterialTheme { HomeScreen() } }
    composeRule.waitForIdle()

    // Initially, the messages list is empty
    // We just verify that the UI renders correctly without crashing
    composeRule.onNodeWithTag(HomeTags.Root).assertIsDisplayed()
    composeRule.onNodeWithTag(HomeTags.MessageField).assertIsDisplayed()
  }

  @Test
  fun topRight_menu_open_and_close_cycle() {
    composeRule.setContent { MaterialTheme { HomeScreen() } }

    // Open
    composeRule.onNodeWithTag(HomeTags.TopRightBtn).performClick()
    composeRule.onNodeWithTag(HomeTags.TopRightMenu).assertIsDisplayed()

    // Close via dismiss
    composeRule.onNodeWithTag(HomeTags.TopRightBtn).performClick()
    composeRule.waitForIdle()

    // Reopen
    composeRule.onNodeWithTag(HomeTags.TopRightBtn).performClick()
    composeRule.onNodeWithTag(HomeTags.TopRightMenu).assertIsDisplayed()
  }

  @Test
  fun delete_menu_item_calls_onDeleteClick_and_onDismiss() {
    composeRule.setContent { MaterialTheme { HomeScreen() } }

    composeRule.onNodeWithTag(HomeTags.TopRightBtn).performClick()
    composeRule.onNodeWithText("Delete").performClick()

    // Both callbacks should be called: onDeleteClick (shows modal) and onDismiss (closes menu)
    composeRule.onNodeWithText("Clear Chat?").assertIsDisplayed()
    assertNodeDoesNotExist("Delete") // The menu should be closed
  }

  @Test
  fun delete_confirmation_modal_confirm_closes_modal() {
    composeRule.setContent { MaterialTheme { HomeScreen() } }
    composeRule.waitForIdle()

    // Open menu -> Delete -> Confirm
    composeRule.onNodeWithTag(HomeTags.TopRightBtn).performClick()
    composeRule.onNodeWithText("Delete").performClick()
    composeRule.onNodeWithText("Clear Chat?").assertIsDisplayed()
    composeRule.onNodeWithText("Delete").performClick() // Confirm in the modal
    composeRule.waitForIdle()

    // Modal should be closed
    assertNodeDoesNotExist("Clear Chat?")
  }

  @Test
  fun delete_confirmation_modal_cancel_closes_modal() {
    composeRule.setContent { MaterialTheme { HomeScreen() } }
    composeRule.waitForIdle()

    // Open menu -> Delete -> Cancel
    composeRule.onNodeWithTag(HomeTags.TopRightBtn).performClick()
    composeRule.onNodeWithText("Delete").performClick()
    composeRule.onNodeWithText("Clear Chat?").assertIsDisplayed()
    composeRule.onNodeWithText("Cancel").performClick()
    composeRule.waitForIdle()

    // Modal should be closed
    assertNodeDoesNotExist("Clear Chat?")
  }

  @Test
  fun homeScreen_with_all_parameters_combined() {
    var action1Called = false

    composeRule.setContent {
      MaterialTheme {
        HomeScreen(
            modifier = Modifier,
            onAction1Click = { action1Called = true },
            openDrawerOnStart = false)
      }
    }

    composeRule.onNodeWithTag(HomeTags.Root).assertIsDisplayed()
    composeRule.onNodeWithTag(HomeTags.Action1Btn).performClick()
    assertTrue(action1Called)
  }

  @Test
  fun multiple_delete_confirmation_cycles() {
    composeRule.setContent { MaterialTheme { HomeScreen() } }

    // Multiple open/close modal cycles
    for (i in 1..3) {
      composeRule.onNodeWithTag(HomeTags.TopRightBtn).performClick()
      composeRule.onNodeWithText("Delete").performClick()
      composeRule.onNodeWithText("Clear Chat?").assertIsDisplayed()
      composeRule.onNodeWithText("Cancel").performClick()
      assertNodeDoesNotExist("Clear Chat?")
    }
  }

  @Test
  fun message_field_clears_after_send() {
    composeRule.setContent { MaterialTheme { HomeScreen() } }

    // Wait for the UI to be completely rendered (important for CI)
    composeRule.waitForIdle()

    composeRule.onNodeWithTag(HomeTags.MessageField).performTextInput("Test message")
    composeRule.waitForIdle()
    // Use the robust helper function to find and click the Send button
    waitAndClickSendButton()

    // The field should be cleared after sending (handled by the ViewModel)
    composeRule.waitForIdle()
    composeRule.onNodeWithTag(HomeTags.MessageField).assertIsDisplayed()
  }

  @Test
  fun topRight_menu_items_are_clickable() {
    composeRule.setContent { MaterialTheme { HomeScreen() } }

    composeRule.onNodeWithTag(HomeTags.TopRightBtn).performClick()
    composeRule.onNodeWithText("Share").assertIsDisplayed()
    composeRule.onNodeWithText("Delete").assertIsDisplayed()

    // Both items should be clickable
    composeRule.onNodeWithText("Share").performClick()
    composeRule.waitForIdle()

    composeRule.onNodeWithTag(HomeTags.TopRightBtn).performClick()
    composeRule.onNodeWithText("Delete").performClick()
    composeRule.waitForIdle()
  }

  @Test
  fun screen_handles_state_changes() {
    composeRule.setContent { MaterialTheme { HomeScreen() } }

    // Change multiple states quickly
    composeRule.onNodeWithTag(HomeTags.MenuBtn).performClick()
    composeRule.onNodeWithTag(HomeTags.TopRightBtn).performClick()
    composeRule.onNodeWithTag(HomeTags.MessageField).performTextInput("Quick")
    composeRule.onNodeWithTag(HomeTags.Action1Btn).performClick()

    composeRule.onNodeWithTag(HomeTags.Root).assertIsDisplayed()
  }

  @Test
  fun action_buttons_labels_are_displayed() {
    composeRule.setContent { MaterialTheme { HomeScreen() } }

<<<<<<< HEAD
    // Use testTag to specifically find the action buttons to avoid conflicts with
    // AnimatedIntroTitle
    // The buttons with these tags should have the correct text
    composeRule.onNodeWithTag(HomeTags.Action1Btn).assertIsDisplayed()
    composeRule.onNodeWithTag(HomeTags.Action2Btn).assertIsDisplayed()
=======
    composeRule.onNodeWithText("What is EPFL").assertIsDisplayed()
    composeRule.onNodeWithText("Check Ed Discussion").assertIsDisplayed()
>>>>>>> 6e602e98
  }

  @Test
  fun footer_text_is_displayed() {
    composeRule.setContent { MaterialTheme { HomeScreen() } }

    composeRule
        .onNodeWithText("Powered by APERTUS Swiss LLM · MCP-enabled for 6 EPFL systems")
        .assertIsDisplayed()
  }

  @Test
  fun placeholder_text_in_message_field() {
    composeRule.setContent { MaterialTheme { HomeScreen() } }

    composeRule.onNodeWithText("Message EULER").assertIsDisplayed()
  }

  @Test
  fun messages_list_container_is_displayed() {
    composeRule.setContent { MaterialTheme { HomeScreen() } }
    composeRule.waitForIdle()

    // Verify that the messages container is present
    // (the list may be empty, but the container exists)
    composeRule.onNodeWithTag(HomeTags.Root).assertIsDisplayed()
  }

  //  @Test
  //  fun all_ui_elements_have_correct_content_descriptions() {
  //    composeRule.setContent { MaterialTheme { HomeScreen() } }
  //    composeRule.waitForIdle()
  //
  //    composeRule.waitUntilAtLeastOneExists(hasContentDescription("Menu"), timeoutMillis = 5000)
  //    composeRule.onAllNodesWithContentDescription("Menu").get(0).assertIsDisplayed()
  //    composeRule.waitUntilAtLeastOneExists(hasContentDescription("More"), timeoutMillis = 5000)
  //    composeRule.onAllNodesWithContentDescription("More").get(0).assertIsDisplayed()
  //    // Send button only appears when there's text
  //    composeRule.onNodeWithTag(HomeTags.MessageField).performTextInput("Test")
  //    composeRule.waitForIdle()
  //    composeRule.waitUntilAtLeastOneExists(hasContentDescription("Send"), timeoutMillis = 5000)
  //    composeRule.onAllNodesWithContentDescription("Send").get(0).assertIsDisplayed()
  //    composeRule.waitUntilAtLeastOneExists(hasContentDescription("Euler"), timeoutMillis = 5000)
  //    composeRule.onAllNodesWithContentDescription("Euler").get(0).assertIsDisplayed()
  //  }

  @Test
  fun delete_modal_cannot_be_dismissed_by_clicking_delete_button() {
    composeRule.setContent { MaterialTheme { HomeScreen() } }

    composeRule.onNodeWithTag(HomeTags.TopRightBtn).performClick()
    composeRule.onNodeWithText("Delete").performClick()

    composeRule.onNodeWithText("Clear Chat?").assertIsDisplayed()

    // The Delete button in the modal should confirm, not close
    composeRule.onNodeWithText("Delete").performClick()
    // The modal should close after confirmation
    assertNodeDoesNotExist("Clear Chat?")
  }

  @Test
  fun delete_modal_shows_when_showDeleteConfirmation_is_true() {
    composeRule.setContent { MaterialTheme { HomeScreen() } }

    // The modal should not be visible initially
    assertNodeDoesNotExist("Clear Chat?")

    // Open via the menu
    composeRule.onNodeWithTag(HomeTags.TopRightBtn).performClick()
    composeRule.onNodeWithText("Delete").performClick()

    // Now it should be visible
    composeRule.onNodeWithText("Clear Chat?").assertIsDisplayed()
  }

  @Test
  fun homeScreen_handles_null_callbacks_gracefully() {
    // Test with default callbacks (empty lambdas)
    composeRule.setContent { MaterialTheme { HomeScreen() } }

    // Wait for the UI to be completely rendered (important for CI)
    composeRule.waitForIdle()
    composeRule.waitUntilAtLeastOneExists(hasTestTag(HomeTags.Action1Btn), timeoutMillis = 5000)

    // Test that Action1Btn is clickable without crashing
    composeRule.onNodeWithTag(HomeTags.Action1Btn).performClick()

    // Note: After clicking Action1Btn, suggestions might disappear, so we skip Action2Btn

    // For Send, we must first fill the field to enable the button
    composeRule.onNodeWithTag(HomeTags.MessageField).performTextInput("Test")
    composeRule.waitForIdle()
    // Use the robust helper function to find and click the Send button
    waitAndClickSendButton()

    composeRule.onNodeWithTag(HomeTags.Root).assertIsDisplayed()
  }

  @Test
  fun message_field_updates_realtime() {
    composeRule.setContent { MaterialTheme { HomeScreen() } }

    val testText = "Hello World Test"
    composeRule.onNodeWithTag(HomeTags.MessageField).performTextInput(testText)

    // The ViewModel should update the state in real time
    composeRule.waitForIdle()
    composeRule.onNodeWithTag(HomeTags.MessageField).assertIsDisplayed()
  }

  @Test
  fun topRight_button_opens_menu_every_time() {
    composeRule.setContent { MaterialTheme { HomeScreen() } }

    for (i in 1..3) {
      composeRule.onNodeWithTag(HomeTags.TopRightBtn).performClick()
      composeRule.onNodeWithTag(HomeTags.TopRightMenu).assertIsDisplayed()

      // Close by clicking Share
      composeRule.onNodeWithText("Share").performClick()
      composeRule.waitForIdle()
    }
  }

  @Test
  fun delete_flow_complete_workflow() {
    composeRule.setContent { MaterialTheme { HomeScreen() } }
    composeRule.waitForIdle()

    // Complete workflow: open menu -> delete -> confirm
    composeRule.onNodeWithTag(HomeTags.TopRightBtn).performClick()
    composeRule.onNodeWithText("Delete").performClick()
    composeRule.onNodeWithText("Clear Chat?").assertIsDisplayed()
    composeRule.onNodeWithText("Delete").performClick()
    composeRule.waitForIdle()

    // Modal should be closed
    assertNodeDoesNotExist("Clear Chat?")
  }

  @Test
  fun microphone_button_is_displayed_when_empty() {
    composeRule.setContent { MaterialTheme { HomeScreen() } }

    // Microphone button should always be visible
    composeRule.onNodeWithTag(HomeTags.MicBtn).assertIsDisplayed()
  }

  @Test
  fun voice_mode_button_is_displayed_when_empty() {
    composeRule.setContent { MaterialTheme { HomeScreen() } }

    // Voice mode button should be visible when input is empty
    composeRule.onNodeWithTag(HomeTags.VoiceBtn).assertIsDisplayed()
  }

  @Test
  fun voice_mode_button_disappears_when_text_entered() {
    composeRule.setContent { MaterialTheme { HomeScreen() } }

    // Initially, voice mode button should be visible
    composeRule.onNodeWithTag(HomeTags.VoiceBtn).assertIsDisplayed()

    // Enter text
    composeRule.onNodeWithTag(HomeTags.MessageField).performTextInput("Test message")
    composeRule.waitForIdle()

    // Voice mode button should disappear
    try {
      composeRule.onNodeWithTag(HomeTags.VoiceBtn).assertIsDisplayed()
      fail("Voice mode button should not be visible when text is entered")
    } catch (e: AssertionError) {
      // Expected: button should not be displayed
    }
  }

  @Test
  fun voice_mode_button_reappears_when_text_cleared() {
    composeRule.setContent { MaterialTheme { HomeScreen() } }

    // Enter and clear text
    composeRule.onNodeWithTag(HomeTags.MessageField).performTextInput("Test")
    composeRule.waitForIdle()
    composeRule.onNodeWithTag(HomeTags.MessageField).performTextClearance()
    composeRule.waitForIdle()

    // Voice mode button should reappear
    composeRule.onNodeWithTag(HomeTags.VoiceBtn).assertIsDisplayed()
  }

  @Test
  fun send_button_appears_when_text_entered() {
    composeRule.setContent { MaterialTheme { HomeScreen() } }

    // Initially, send button should NOT be visible
    try {
      composeRule.onNodeWithTag(HomeTags.SendBtn).assertIsDisplayed()
      fail("Send button should not be visible when input is empty")
    } catch (e: AssertionError) {
      // Expected: button should not be displayed
    }

    // Enter text
    composeRule.onNodeWithTag(HomeTags.MessageField).performTextInput("Test")
    composeRule.waitForIdle()

    // Send button should appear
    composeRule.onNodeWithTag(HomeTags.SendBtn).assertIsDisplayed()
  }

  @Test
  fun send_button_disappears_when_text_cleared() {
    composeRule.setContent { MaterialTheme { HomeScreen() } }

    // Enter text to make send button appear
    composeRule.onNodeWithTag(HomeTags.MessageField).performTextInput("Test")
    composeRule.waitForIdle()
    composeRule.onNodeWithTag(HomeTags.SendBtn).assertIsDisplayed()

    // Clear text
    composeRule.onNodeWithTag(HomeTags.MessageField).performTextClearance()
    composeRule.waitForIdle()

    // Send button should disappear
    try {
      composeRule.onNodeWithTag(HomeTags.SendBtn).assertIsDisplayed()
      fail("Send button should not be visible when input is empty")
    } catch (e: AssertionError) {
      // Expected: button should not be displayed
    }
  }

  @Test
  fun microphone_button_always_stays_visible() {
    composeRule.setContent { MaterialTheme { HomeScreen() } }

    // Microphone should be visible initially
    composeRule.onNodeWithTag(HomeTags.MicBtn).assertIsDisplayed()

    // Enter text
    composeRule.onNodeWithTag(HomeTags.MessageField).performTextInput("Test")
    composeRule.waitForIdle()

    // Microphone should still be visible
    composeRule.onNodeWithTag(HomeTags.MicBtn).assertIsDisplayed()

    // Clear text
    composeRule.onNodeWithTag(HomeTags.MessageField).performTextClearance()
    composeRule.waitForIdle()

    // Microphone should still be visible
    composeRule.onNodeWithTag(HomeTags.MicBtn).assertIsDisplayed()
  }

  @Test
  fun voice_mode_button_can_be_clicked() {
    var voiceClicked = false

    composeRule.setContent {
      MaterialTheme { HomeScreen(onAction1Click = {}, onAction2Click = {}) }
    }

    // Click voice mode button - it should not crash
    composeRule.onNodeWithTag(HomeTags.VoiceBtn).performClick()
    composeRule.waitForIdle()

    // Screen should still be stable
    composeRule.onNodeWithTag(HomeTags.Root).assertIsDisplayed()
  }

  @Test
  fun microphone_and_voice_mode_buttons_transition_smoothly() {
    composeRule.setContent { MaterialTheme { HomeScreen() } }

    // Both buttons should be visible initially
    composeRule.onNodeWithTag(HomeTags.MicBtn).assertIsDisplayed()
    composeRule.onNodeWithTag(HomeTags.VoiceBtn).assertIsDisplayed()

    // Enter text
    composeRule.onNodeWithTag(HomeTags.MessageField).performTextInput("Test")
    composeRule.waitForIdle()

    // Only microphone should be visible, send button should appear
    composeRule.onNodeWithTag(HomeTags.MicBtn).assertIsDisplayed()
    try {
      composeRule.onNodeWithTag(HomeTags.VoiceBtn).assertIsDisplayed()
      fail("Voice mode should disappear when text is entered")
    } catch (e: AssertionError) {
      // Expected
    }
    composeRule.onNodeWithTag(HomeTags.SendBtn).assertIsDisplayed()

    // Clear text
    composeRule.onNodeWithTag(HomeTags.MessageField).performTextClearance()
    composeRule.waitForIdle()

    // Back to initial state
    composeRule.onNodeWithTag(HomeTags.MicBtn).assertIsDisplayed()
    composeRule.onNodeWithTag(HomeTags.VoiceBtn).assertIsDisplayed()
    try {
      composeRule.onNodeWithTag(HomeTags.SendBtn).assertIsDisplayed()
      fail("Send button should disappear when text is cleared")
    } catch (e: AssertionError) {
      // Expected
    }
  }
}<|MERGE_RESOLUTION|>--- conflicted
+++ resolved
@@ -94,16 +94,8 @@
   fun displays_correct_action_button_texts() {
     composeRule.setContent { MaterialTheme { HomeScreen() } }
 
-<<<<<<< HEAD
-    // Use testTag to specifically find the action buttons to avoid conflicts with
-    // AnimatedIntroTitle
-    // The buttons with these tags should have the correct text
-    composeRule.onNodeWithTag(HomeTags.Action1Btn).assertIsDisplayed()
-    composeRule.onNodeWithTag(HomeTags.Action2Btn).assertIsDisplayed()
-=======
     composeRule.onNodeWithText(TestConstants.ButtonTexts.WHAT_IS_EPFL).assertIsDisplayed()
     composeRule.onNodeWithText(TestConstants.ButtonTexts.CHECK_ED_DISCUSSION).assertIsDisplayed()
->>>>>>> 6e602e98
   }
 
   @Test
@@ -285,16 +277,8 @@
   fun action_buttons_display_correct_labels() {
     composeRule.setContent { MaterialTheme { HomeScreen() } }
 
-<<<<<<< HEAD
-    // Use testTag to specifically find the action buttons to avoid conflicts with
-    // AnimatedIntroTitle
-    // The buttons with these tags should have the correct text
-    composeRule.onNodeWithTag(HomeTags.Action1Btn).assertIsDisplayed()
-    composeRule.onNodeWithTag(HomeTags.Action2Btn).assertIsDisplayed()
-=======
     composeRule.onNodeWithText(TestConstants.ButtonTexts.WHAT_IS_EPFL).assertIsDisplayed()
     composeRule.onNodeWithText(TestConstants.ButtonTexts.CHECK_ED_DISCUSSION).assertIsDisplayed()
->>>>>>> 6e602e98
   }
 
   @Test
@@ -790,16 +774,8 @@
   fun action_buttons_labels_are_displayed() {
     composeRule.setContent { MaterialTheme { HomeScreen() } }
 
-<<<<<<< HEAD
-    // Use testTag to specifically find the action buttons to avoid conflicts with
-    // AnimatedIntroTitle
-    // The buttons with these tags should have the correct text
-    composeRule.onNodeWithTag(HomeTags.Action1Btn).assertIsDisplayed()
-    composeRule.onNodeWithTag(HomeTags.Action2Btn).assertIsDisplayed()
-=======
     composeRule.onNodeWithText("What is EPFL").assertIsDisplayed()
     composeRule.onNodeWithText("Check Ed Discussion").assertIsDisplayed()
->>>>>>> 6e602e98
   }
 
   @Test
