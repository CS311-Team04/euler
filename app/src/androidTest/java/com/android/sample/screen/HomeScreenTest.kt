--- conflicted
+++ resolved
@@ -19,107 +19,6 @@
 @RunWith(AndroidJUnit4::class)
 class HomeScreenTest {
 
-<<<<<<< HEAD
-    @get:Rule val composeRule = createAndroidComposeRule<ComponentActivity>()
-
-    @Test
-    fun renders_core_widgets() {
-        composeRule.setContent { MaterialTheme { HomeScreen() } }
-
-        // éléments app bar & actions
-        composeRule.onNodeWithTag(HomeTags.MenuBtn).assertIsDisplayed()
-        composeRule.onNodeWithTag(HomeTags.TopRightBtn).assertIsDisplayed()
-        composeRule.onNodeWithTag(HomeTags.Action1Btn).assertIsDisplayed()
-        composeRule.onNodeWithTag(HomeTags.Action2Btn).assertIsDisplayed()
-
-        // champ + send
-        composeRule.onNodeWithTag(HomeTags.MessageField).assertIsDisplayed()
-        composeRule.onNodeWithTag(HomeTags.SendBtn).assertIsDisplayed()
-
-        // logo au centre (Image avec contentDescription = "Euler")
-        composeRule.onNode(hasContentDescription("Euler")).assertIsDisplayed()
-    }
-
-    @Test
-    fun topRight_menu_opens_when_icon_clicked() {
-        composeRule.setContent { MaterialTheme { HomeScreen() } }
-
-        // Au départ, le menu n'est pas visible. On clique sur l'icône…
-        composeRule.onNodeWithTag(HomeTags.TopRightBtn).performClick()
-
-        // …le DropdownMenu s'ouvre avec ses items placeholder
-        composeRule.onNodeWithTag(HomeTags.TopRightMenu).assertIsDisplayed()
-        composeRule.onNodeWithText("Example item 1").assertIsDisplayed()
-        composeRule.onNodeWithText("Example item 2").assertIsDisplayed()
-    }
-
-    @Test
-    fun typing_and_send_calls_callback_with_text() {
-        var sent: String? = null
-
-        composeRule.setContent { MaterialTheme { HomeScreen(onSendMessage = { sent = it }) } }
-
-        val message = "Hello Euler"
-        composeRule.onNodeWithTag(HomeTags.MessageField).performTextInput(message)
-        composeRule.onNodeWithTag(HomeTags.SendBtn).performClick()
-
-        assertEquals(message, sent)
-    }
-
-    @Test
-    fun action_buttons_trigger_callbacks() {
-        var action1Clicked = false
-        var action2Clicked = false
-
-        composeRule.setContent {
-            MaterialTheme {
-                HomeScreen(
-                    onAction1Click = { action1Clicked = true },
-                    onAction2Click = { action2Clicked = true }
-                )
-            }
-        }
-
-        composeRule.onNodeWithTag(HomeTags.Action1Btn).performClick()
-        composeRule.onNodeWithTag(HomeTags.Action2Btn).performClick()
-
-        assertTrue(action1Clicked)
-        assertTrue(action2Clicked)
-    }
-
-    @Test
-    fun displays_correct_action_button_texts() {
-        composeRule.setContent { MaterialTheme { HomeScreen() } }
-
-        composeRule.onNodeWithText("Find CS220 past exams in Drive EPFL").assertIsDisplayed()
-        composeRule.onNodeWithText("Check Ed Discussion").assertIsDisplayed()
-    }
-
-    @Test
-    fun displays_correct_placeholder_text() {
-        composeRule.setContent { MaterialTheme { HomeScreen() } }
-
-        composeRule.onNodeWithText("Message EULER").assertIsDisplayed()
-    }
-
-    @Test
-    fun displays_footer_text() {
-        composeRule.setContent { MaterialTheme { HomeScreen() } }
-
-        composeRule
-            .onNodeWithText("Powered by APERTUS Swiss LLM · MCP-enabled for 6 EPFL systems")
-            .assertIsDisplayed()
-    }
-
-    @Test
-    fun displays_icons_with_correct_content_descriptions() {
-        composeRule.setContent { MaterialTheme { HomeScreen() } }
-
-        composeRule.onNode(hasContentDescription("Menu")).assertIsDisplayed()
-        composeRule.onNode(hasContentDescription("More")).assertIsDisplayed()
-        composeRule.onNode(hasContentDescription("Send")).assertIsDisplayed()
-        composeRule.onNode(hasContentDescription("Euler")).assertIsDisplayed()
-=======
   @get:Rule val composeRule = createAndroidComposeRule<ComponentActivity>()
 
   @Test
@@ -163,66 +62,120 @@
         HomeScreen(
             onAction1Click = { action1Clicked = true }, onAction2Click = { action2Clicked = true })
       }
->>>>>>> c29f51d8
-    }
-
-    @Test
-    fun menu_button_click_triggers_viewmodel_toggle() {
-        composeRule.setContent { MaterialTheme { HomeScreen() } }
-
-        // Le menu button devrait déclencher le toggle du drawer
-        composeRule.onNodeWithTag(HomeTags.MenuBtn).performClick()
-
-        // Vérifier que le composant est toujours affiché (pas de crash)
-        composeRule.onNodeWithTag(HomeTags.MenuBtn).assertIsDisplayed()
-    }
-
-    @Test
-    fun topRight_button_click_triggers_viewmodel_setTopRightOpen() {
-        composeRule.setContent { MaterialTheme { HomeScreen() } }
-
-        // Le bouton top-right devrait déclencher l'ouverture du menu
-        composeRule.onNodeWithTag(HomeTags.TopRightBtn).performClick()
-
-        // Vérifier que le menu s'affiche
-        composeRule.onNodeWithTag(HomeTags.TopRightMenu).assertIsDisplayed()
-    }
-
-    @Test
-    fun message_field_text_input_updates_viewmodel() {
-        composeRule.setContent { MaterialTheme { HomeScreen() } }
-
-        val testMessage = "Test message input"
-        composeRule.onNodeWithTag(HomeTags.MessageField).performTextInput(testMessage)
-
-        // Vérifier que le champ accepte l'input
-        composeRule.onNodeWithTag(HomeTags.MessageField).assertIsDisplayed()
-    }
-
-<<<<<<< HEAD
-    @Test
-    fun send_button_click_with_text_calls_both_callbacks() {
-        var sendMessageCalled = false
-        var sentText: String? = null
-
-        composeRule.setContent {
-            MaterialTheme {
-                HomeScreen(
-                    onSendMessage = {
-                        sendMessageCalled = true
-                        sentText = it
-                    }
-                )
-            }
-        }
-
-        val message = "Test message to send"
-        composeRule.onNodeWithTag(HomeTags.MessageField).performTextInput(message)
-        composeRule.onNodeWithTag(HomeTags.SendBtn).performClick()
-
-        assertTrue(sendMessageCalled)
-        assertEquals(message, sentText)
-=======
+    }
+
+    composeRule.onNodeWithTag(HomeTags.Action1Btn).performClick()
+    composeRule.onNodeWithTag(HomeTags.Action2Btn).performClick()
+
+    assertTrue(action1Clicked)
+    assertTrue(action2Clicked)
+  }
+
+  @Test
+  fun displays_correct_action_button_texts() {
+    composeRule.setContent { MaterialTheme { HomeScreen() } }
+
+    composeRule.onNodeWithText("Find CS220 past exams in Drive EPFL").assertIsDisplayed()
+    composeRule.onNodeWithText("Check Ed Discussion").assertIsDisplayed()
+  }
+
+  @Test
+  fun displays_correct_placeholder_text() {
+    composeRule.setContent { MaterialTheme { HomeScreen() } }
+
+    composeRule.onNodeWithText("Message EULER").assertIsDisplayed()
+  }
+
+  @Test
+  fun displays_footer_text() {
+    composeRule.setContent { MaterialTheme { HomeScreen() } }
+
+    composeRule
+        .onNodeWithText("Powered by APERTUS Swiss LLM · MCP-enabled for 6 EPFL systems")
+        .assertIsDisplayed()
+  }
+
+  @Test
+  fun displays_icons_with_correct_content_descriptions() {
+    composeRule.setContent { MaterialTheme { HomeScreen() } }
+
+    composeRule.onNode(hasContentDescription("Menu")).assertIsDisplayed()
+    composeRule.onNode(hasContentDescription("More")).assertIsDisplayed()
+    composeRule.onNode(hasContentDescription("Send")).assertIsDisplayed()
+    composeRule.onNode(hasContentDescription("Euler")).assertIsDisplayed()
+  }
+
+  @Test
+  fun menu_button_click_triggers_viewmodel_toggle() {
+    composeRule.setContent { MaterialTheme { HomeScreen() } }
+
+    // Le menu button devrait déclencher le toggle du drawer
+    composeRule.onNodeWithTag(HomeTags.MenuBtn).performClick()
+
+    // Vérifier que le composant est toujours affiché (pas de crash)
+    composeRule.onNodeWithTag(HomeTags.MenuBtn).assertIsDisplayed()
+  }
+
+  @Test
+  fun topRight_button_click_triggers_viewmodel_setTopRightOpen() {
+    composeRule.setContent { MaterialTheme { HomeScreen() } }
+
+    // Le bouton top-right devrait déclencher l'ouverture du menu
+    composeRule.onNodeWithTag(HomeTags.TopRightBtn).performClick()
+
+    // Vérifier que le menu s'affiche
+    composeRule.onNodeWithTag(HomeTags.TopRightMenu).assertIsDisplayed()
+  }
+
+  @Test
+  fun message_field_text_input_updates_viewmodel() {
+    composeRule.setContent { MaterialTheme { HomeScreen() } }
+
+    val testMessage = "Test message input"
+    composeRule.onNodeWithTag(HomeTags.MessageField).performTextInput(testMessage)
+
+    // Vérifier que le champ accepte l'input
+    composeRule.onNodeWithTag(HomeTags.MessageField).assertIsDisplayed()
+  }
+
+  @Test
+  fun send_button_click_with_text_calls_both_callbacks() {
+    var sendMessageCalled = false
+    var sentText: String? = null
+
+    composeRule.setContent {
+      MaterialTheme {
+        HomeScreen(
+            onSendMessage = {
+              sendMessageCalled = true
+              sentText = it
+            })
+      }
+    }
+
+    val message = "Test message to send"
+    composeRule.onNodeWithTag(HomeTags.MessageField).performTextInput(message)
+    composeRule.onNodeWithTag(HomeTags.SendBtn).performClick()
+
+    assertTrue(sendMessageCalled)
+    assertEquals(message, sentText)
+  }
+
+  @Test
+  fun send_button_click_with_empty_text_calls_callback_with_empty_string() {
+    var sendMessageCalled = false
+    var sentText: String? = null
+
+    composeRule.setContent {
+      MaterialTheme {
+        HomeScreen(
+            onSendMessage = {
+              sendMessageCalled = true
+              sentText = it
+            })
+      }
+    }
+
     composeRule.onNodeWithTag(HomeTags.SendBtn).performClick()
 
     assertTrue(sendMessageCalled)
@@ -269,180 +222,80 @@
               sentText = it
             })
       }
->>>>>>> c29f51d8
-    }
-
-    @Test
-    fun send_button_click_with_empty_text_calls_callback_with_empty_string() {
-        var sendMessageCalled = false
-        var sentText: String? = null
-
-        composeRule.setContent {
-            MaterialTheme {
-                HomeScreen(
-                    onSendMessage = {
-                        sendMessageCalled = true
-                        sentText = it
-                    }
-                )
-            }
-        }
-
-        composeRule.onNodeWithTag(HomeTags.SendBtn).performClick()
-
-        assertTrue(sendMessageCalled)
-        assertEquals("", sentText)
-    }
-
-    @Test
-    fun dropdown_menu_items_trigger_dismiss_callback() {
-        composeRule.setContent { MaterialTheme { HomeScreen() } }
-
-        // Ouvrir le menu
-        composeRule.onNodeWithTag(HomeTags.TopRightBtn).performClick()
-        composeRule.onNodeWithTag(HomeTags.TopRightMenu).assertIsDisplayed()
-
-        // Cliquer sur un item du menu (qui devrait fermer le menu)
-        composeRule.onNodeWithText("Example item 1").performClick()
-
-        // Le menu devrait être fermé maintenant
-        // Note: on ne peut pas tester directement si le menu est fermé car il n'est pas affiché
-        // Mais on peut vérifier qu'il n'y a pas d'erreur
-    }
-
-    @Test
-    fun dropdown_menu_item2_also_triggers_dismiss() {
-        composeRule.setContent { MaterialTheme { HomeScreen() } }
-
-        // Ouvrir le menu
-        composeRule.onNodeWithTag(HomeTags.TopRightBtn).performClick()
-        composeRule.onNodeWithTag(HomeTags.TopRightMenu).assertIsDisplayed()
-
-        // Cliquer sur le deuxième item
-        composeRule.onNodeWithText("Example item 2").performClick()
-
-        // Vérifier qu'il n'y a pas d'erreur
-        composeRule.onNodeWithTag(HomeTags.Root).assertIsDisplayed()
-    }
-
-    @Test
-    fun screen_has_correct_test_tags() {
-        composeRule.setContent { MaterialTheme { HomeScreen() } }
-
-        // Vérifier que tous les test tags principaux sont présents
-        composeRule.onNodeWithTag(HomeTags.Root).assertIsDisplayed()
-        composeRule.onNodeWithTag(HomeTags.MenuBtn).assertIsDisplayed()
-        composeRule.onNodeWithTag(HomeTags.TopRightBtn).assertIsDisplayed()
-        composeRule.onNodeWithTag(HomeTags.Action1Btn).assertIsDisplayed()
-        composeRule.onNodeWithTag(HomeTags.Action2Btn).assertIsDisplayed()
-        composeRule.onNodeWithTag(HomeTags.MessageField).assertIsDisplayed()
-        composeRule.onNodeWithTag(HomeTags.SendBtn).assertIsDisplayed()
-    }
-
-    @Test
-    fun multiple_text_inputs_work_correctly() {
-        composeRule.setContent { MaterialTheme { HomeScreen() } }
-
-        // Test plusieurs inputs consécutifs
-        composeRule.onNodeWithTag(HomeTags.MessageField).performTextInput("First")
-        composeRule.onNodeWithTag(HomeTags.MessageField).performTextInput("Second")
-        composeRule.onNodeWithTag(HomeTags.MessageField).performTextInput("Third")
-
-        // Vérifier que le champ accepte toujours l'input
-        composeRule.onNodeWithTag(HomeTags.MessageField).assertIsDisplayed()
-    }
-
-    @Test
-    fun send_button_works_with_various_text_lengths() {
-        var sendMessageCalled = false
-        var sentText: String? = null
-
-        composeRule.setContent {
-            MaterialTheme {
-                HomeScreen(
-                    onSendMessage = {
-                        sendMessageCalled = true
-                        sentText = it
-                    }
-                )
-            }
-        }
-
-        // Test avec texte court
-        composeRule.onNodeWithTag(HomeTags.MessageField).performTextInput("Hi")
-        composeRule.onNodeWithTag(HomeTags.SendBtn).performClick()
-        assertTrue(sendMessageCalled)
-        assertEquals("Hi", sentText)
-
-        // Reset pour test suivant
-        sendMessageCalled = false
-        sentText = null
-
-        // Test avec texte long
-        val longText =
-            "This is a very long message that contains multiple words and should still work correctly when sent through the send button"
-        composeRule.onNodeWithTag(HomeTags.MessageField).performTextInput(longText)
-        composeRule.onNodeWithTag(HomeTags.SendBtn).performClick()
-        assertTrue(sendMessageCalled)
-        assertEquals(longText, sentText)
-    }
-
-    @Test
-    fun action_buttons_have_correct_styling_and_behavior() {
-        var action1Clicked = false
-        var action2Clicked = false
-
-        composeRule.setContent {
-            MaterialTheme {
-                HomeScreen(
-                    onAction1Click = { action1Clicked = true },
-                    onAction2Click = { action2Clicked = true }
-                )
-            }
-        }
-
-        // Test que les boutons sont cliquables et déclenchent les callbacks
-        composeRule.onNodeWithTag(HomeTags.Action1Btn).performClick()
-        assertTrue(action1Clicked)
-
-        composeRule.onNodeWithTag(HomeTags.Action2Btn).performClick()
-        assertTrue(action2Clicked)
-    }
-
-    @Test
-    fun screen_handles_multiple_rapid_interactions() {
-        var action1Clicked = false
-        var sendMessageCalled = false
-
-        composeRule.setContent {
-            MaterialTheme {
-                HomeScreen(
-                    onAction1Click = { action1Clicked = true },
-                    onSendMessage = { sendMessageCalled = true }
-                )
-            }
-        }
-
-        // Interactions rapides multiples
-        composeRule.onNodeWithTag(HomeTags.Action1Btn).performClick()
-        composeRule.onNodeWithTag(HomeTags.TopRightBtn).performClick()
-        composeRule.onNodeWithTag(HomeTags.MessageField).performTextInput("Quick test")
-        composeRule.onNodeWithTag(HomeTags.SendBtn).performClick()
-        composeRule.onNodeWithTag(HomeTags.MenuBtn).performClick()
-
-        assertTrue(action1Clicked)
-        assertTrue(sendMessageCalled)
-    }
-
-    @Test
-    fun drawer_state_synchronization_works() {
-        composeRule.setContent { MaterialTheme { HomeScreen() } }
-
-        // Test que le menu button peut être cliqué sans erreur
-        composeRule.onNodeWithTag(HomeTags.MenuBtn).performClick()
-
-        // Vérifier que l'écran reste stable
-        composeRule.onNodeWithTag(HomeTags.Root).assertIsDisplayed()
-        composeRule.onNodeWithTag(HomeTags.MenuBtn).assertIsDisplayed()
-    }
+    }
+
+    // Test avec texte court
+    composeRule.onNodeWithTag(HomeTags.MessageField).performTextInput("Hi")
+    composeRule.onNodeWithTag(HomeTags.SendBtn).performClick()
+    assertTrue(sendMessageCalled)
+    assertEquals("Hi", sentText)
+
+    // Reset pour test suivant
+    sendMessageCalled = false
+    sentText = null
+
+    // Test avec texte long
+    val longText =
+        "This is a very long message that contains multiple words and should still work correctly when sent through the send button"
+    composeRule.onNodeWithTag(HomeTags.MessageField).performTextInput(longText)
+    composeRule.onNodeWithTag(HomeTags.SendBtn).performClick()
+    assertTrue(sendMessageCalled)
+    assertEquals(longText, sentText)
+  }
+
+  @Test
+  fun action_buttons_have_correct_styling_and_behavior() {
+    var action1Clicked = false
+    var action2Clicked = false
+
+    composeRule.setContent {
+      MaterialTheme {
+        HomeScreen(
+            onAction1Click = { action1Clicked = true }, onAction2Click = { action2Clicked = true })
+      }
+    }
+
+    // Test que les boutons sont cliquables et déclenchent les callbacks
+    composeRule.onNodeWithTag(HomeTags.Action1Btn).performClick()
+    assertTrue(action1Clicked)
+
+    composeRule.onNodeWithTag(HomeTags.Action2Btn).performClick()
+    assertTrue(action2Clicked)
+  }
+
+  @Test
+  fun screen_handles_multiple_rapid_interactions() {
+    var action1Clicked = false
+    var sendMessageCalled = false
+
+    composeRule.setContent {
+      MaterialTheme {
+        HomeScreen(
+            onAction1Click = { action1Clicked = true },
+            onSendMessage = { sendMessageCalled = true })
+      }
+    }
+
+    // Interactions rapides multiples
+    composeRule.onNodeWithTag(HomeTags.Action1Btn).performClick()
+    composeRule.onNodeWithTag(HomeTags.TopRightBtn).performClick()
+    composeRule.onNodeWithTag(HomeTags.MessageField).performTextInput("Quick test")
+    composeRule.onNodeWithTag(HomeTags.SendBtn).performClick()
+    composeRule.onNodeWithTag(HomeTags.MenuBtn).performClick()
+
+    assertTrue(action1Clicked)
+    assertTrue(sendMessageCalled)
+  }
+
+  @Test
+  fun drawer_state_synchronization_works() {
+    composeRule.setContent { MaterialTheme { HomeScreen() } }
+
+    // Test que le menu button peut être cliqué sans erreur
+    composeRule.onNodeWithTag(HomeTags.MenuBtn).performClick()
+
+    // Vérifier que l'écran reste stable
+    composeRule.onNodeWithTag(HomeTags.Root).assertIsDisplayed()
+    composeRule.onNodeWithTag(HomeTags.MenuBtn).assertIsDisplayed()
+  }
 }