package com.android.sample.SigninScreen

import androidx.compose.material3.MaterialTheme
import androidx.compose.ui.test.assertIsDisplayed
import androidx.compose.ui.test.junit4.createComposeRule
import androidx.compose.ui.test.onNodeWithTag
import androidx.compose.ui.test.onNodeWithText
import androidx.compose.ui.test.performClick
import com.android.sample.authentification.AuthProvider
import com.android.sample.authentification.AuthTags
import com.android.sample.authentification.AuthUIScreen
import com.android.sample.authentification.AuthUiState
import org.junit.Rule
import org.junit.Test
import org.junit.runner.RunWith
import org.robolectric.RobolectricTestRunner
import org.robolectric.annotation.Config

/**
 * Local JVM test for AuthUIScreen using createComposeRule.
 *
 * This test manually controls the clock to avoid AppNotIdleException. All automatic idling is
 * disabled and time is advanced manually.
 */
@RunWith(RobolectricTestRunner::class)
@Config(sdk = [28])
class AuthUIScreenTest {

<<<<<<< HEAD
  @get:Rule val composeTestRule = createComposeRule()

  // ==================== ROOT ELEMENT TESTS ====================
  // Note: AuthUIScreen_renders_root_container test removed - it causes OutOfMemoryError
  // in unit test environment due to heavy Compose allocation. This functionality is
  // tested in instrumentation tests instead.
=======
  @get:Rule val composeRule = createComposeRule()
>>>>>>> ce8601c9

  @Test
  fun authScreen_showsMicrosoftLoading_whenLoadingMicrosoft() {
    composeRule.mainClock.autoAdvance = false

    composeRule.setContent {
      MaterialTheme {
<<<<<<< HEAD
        AuthUIScreen(state = AuthUiState.Idle, onMicrosoftLogin = {}, onSwitchEduLogin = {})
      }
    }
    composeTestRule.waitForIdle()
    composeTestRule.onNodeWithTag(AuthTags.LogosRow).assertIsDisplayed()
  }

  @Test
  fun AuthUIScreen_renders_EPFL_logo() {
    composeTestRule.setContent {
      MaterialTheme {
        AuthUIScreen(state = AuthUiState.Idle, onMicrosoftLogin = {}, onSwitchEduLogin = {})
      }
    }
    composeTestRule.waitForIdle()
    composeTestRule.onNodeWithTag(AuthTags.LogoEpfl).assertIsDisplayed()
  }

  @Test
  fun AuthUIScreen_renders_logo_separator() {
    composeTestRule.setContent {
      MaterialTheme {
        AuthUIScreen(state = AuthUiState.Idle, onMicrosoftLogin = {}, onSwitchEduLogin = {})
      }
    }
    composeTestRule.waitForIdle()
    // Logo separator is a very small Box (0.5dp width), use unmerged tree to find it
    composeTestRule.onNodeWithTag(AuthTags.LogoPoint, useUnmergedTree = true)
  }

  @Test
  fun AuthUIScreen_renders_Euler_logo() {
    composeTestRule.setContent {
      MaterialTheme {
        AuthUIScreen(state = AuthUiState.Idle, onMicrosoftLogin = {}, onSwitchEduLogin = {})
      }
    }
    composeTestRule.waitForIdle()
    composeTestRule.onNodeWithTag(AuthTags.LogoEuler).assertIsDisplayed()
  }

  @Test
  fun AuthUIScreen_logos_have_content_descriptions() {
    composeTestRule.setContent {
      MaterialTheme {
        AuthUIScreen(state = AuthUiState.Idle, onMicrosoftLogin = {}, onSwitchEduLogin = {})
      }
    }
    composeTestRule.waitForIdle()
    composeTestRule.onNode(hasContentDescription("EPFL Logo")).assertIsDisplayed()
    composeTestRule.onNode(hasContentDescription("Euler Logo")).assertIsDisplayed()
  }

  // ==================== TITLE AND SUBTITLE TESTS ====================

  @Test
  fun AuthUIScreen_renders_title_text() {
    composeTestRule.setContent {
      MaterialTheme {
        AuthUIScreen(state = AuthUiState.Idle, onMicrosoftLogin = {}, onSwitchEduLogin = {})
      }
    }
    composeTestRule.waitForIdle()
    composeTestRule.onNodeWithTag(AuthTags.Title).assertIsDisplayed()
    composeTestRule.onNodeWithText("Ask anything, do everything").assertIsDisplayed()
  }

  @Ignore("Skipped in unit environment to avoid heavy Compose allocation")
  @Test
  fun AuthUIScreen_renders_subtitle_text() {
    composeTestRule.setContent {
      MaterialTheme {
        AuthUIScreen(state = AuthUiState.Idle, onMicrosoftLogin = {}, onSwitchEduLogin = {})
      }
    }
    composeTestRule.waitForIdle()
    composeTestRule.onNodeWithTag(AuthTags.Subtitle).assertIsDisplayed()
    composeTestRule.onNodeWithText("Welcome to EULER").assertIsDisplayed()
  }

  // ==================== BUTTONS TESTS ====================

  @Test
  fun AuthUIScreen_renders_Microsoft_button() {
    composeTestRule.setContent {
      MaterialTheme {
        AuthUIScreen(state = AuthUiState.Idle, onMicrosoftLogin = {}, onSwitchEduLogin = {})
      }
    }
    composeTestRule.waitForIdle()
    composeTestRule.onNodeWithTag(AuthTags.BtnMicrosoft).assertIsDisplayed()
  }

  @Test
  fun AuthUIScreen_renders_Guest_button() {
    composeTestRule.setContent {
      MaterialTheme {
        AuthUIScreen(state = AuthUiState.Idle, onMicrosoftLogin = {}, onSwitchEduLogin = {})
=======
        AuthUIScreen(
            state = AuthUiState.Loading(AuthProvider.MICROSOFT),
            onMicrosoftLogin = {},
            onSwitchEduLogin = {})
>>>>>>> ce8601c9
      }
    }

<<<<<<< HEAD
  @Ignore("Skipped in unit environment to avoid heavy Compose allocation")
  @Test
  fun AuthUIScreen_Microsoft_button_has_correct_text() {
    composeTestRule.setContent {
      MaterialTheme {
        AuthUIScreen(state = AuthUiState.Idle, onMicrosoftLogin = {}, onSwitchEduLogin = {})
      }
    }
    composeTestRule.waitForIdle()
    composeTestRule.onNodeWithText("Continue with Microsoft Entra ID").assertIsDisplayed()
  }
=======
    // Advance time to complete animation
    composeRule.mainClock.advanceTimeBy(850)
>>>>>>> ce8601c9

    // Microsoft button should show loading indicator
    composeRule.onNodeWithTag(AuthTags.MsProgress).assertIsDisplayed()

    // Microsoft button should be disabled (not clickable)
    composeRule.onNodeWithTag(AuthTags.BtnMicrosoft).assertIsDisplayed()

    // Guest button should still be enabled
    composeRule.onNodeWithTag(AuthTags.BtnSwitchEdu).assertIsDisplayed()
  }

  @Test
  fun authScreen_showsSwitchEduLoading_whenLoadingSwitchEdu() {
    composeRule.mainClock.autoAdvance = false

    composeRule.setContent {
      MaterialTheme {
        AuthUIScreen(
            state = AuthUiState.Loading(AuthProvider.SWITCH_EDU),
            onMicrosoftLogin = {},
            onSwitchEduLogin = {})
      }
    }

    // Advance time to complete animation
    composeRule.mainClock.advanceTimeBy(850)

    // Switch Edu button should show loading indicator
    composeRule.onNodeWithTag(AuthTags.SwitchProgress).assertIsDisplayed()

    // Switch Edu button should be disabled
    composeRule.onNodeWithTag(AuthTags.BtnSwitchEdu).assertIsDisplayed()

    // Microsoft button should still be enabled
    composeRule.onNodeWithTag(AuthTags.BtnMicrosoft).assertIsDisplayed()
  }

  @Test
  fun authScreen_microsoftButtonClick_invokesCallback() {
    composeRule.mainClock.autoAdvance = false

<<<<<<< HEAD
  @Ignore("Skipped in unit environment to avoid heavy Compose allocation")
  @Test
  fun AuthUIScreen_Guest_button_disabled_when_Guest_loading() {
    composeTestRule.setContent {
      MaterialTheme {
        AuthUIScreen(
            state = AuthUiState.Loading(AuthProvider.SWITCH_EDU),
            onMicrosoftLogin = {},
            onSwitchEduLogin = {})
      }
    }
    composeTestRule.waitForIdle()
    // Button should be disabled - verify by trying to assert it's enabled
    try {
      composeTestRule.onNodeWithTag(AuthTags.BtnSwitchEdu).assertIsEnabled()
      fail("Guest button should be disabled when loading")
    } catch (e: AssertionError) {
      // Expected - button is disabled
    }
  }

  @Ignore("Skipped in unit environment to avoid heavy Compose allocation")
  @Test
  fun AuthUIScreen_Microsoft_button_enabled_when_Guest_loading() {
    composeTestRule.setContent {
=======
    var microsoftLoginInvoked = false

    composeRule.setContent {
>>>>>>> ce8601c9
      MaterialTheme {
        AuthUIScreen(
            state = AuthUiState.Idle,
            onMicrosoftLogin = { microsoftLoginInvoked = true },
            onSwitchEduLogin = {})
      }
    }

    // Advance time to complete animation
    composeRule.mainClock.advanceTimeBy(850)

    // Click Microsoft button
    composeRule.onNodeWithTag(AuthTags.BtnMicrosoft).performClick()

    // Advance time for button press animation (120ms)
    composeRule.mainClock.advanceTimeBy(150)

<<<<<<< HEAD
  @Ignore("Flaky under Robolectric limited heap on CI")
  @Test
  fun AuthUIScreen_shows_Guest_loading_indicator_when_loading() {
    composeTestRule.setContent {
      MaterialTheme {
        AuthUIScreen(
            state = AuthUiState.Loading(AuthProvider.SWITCH_EDU),
            onMicrosoftLogin = {},
            onSwitchEduLogin = {})
      }
    }
    composeTestRule.waitForIdle()
    composeTestRule.onNodeWithTag(AuthTags.SwitchProgress).assertIsDisplayed()
=======
    // Verify callback was invoked
    assert(microsoftLoginInvoked) { "Microsoft login callback should be invoked" }
>>>>>>> ce8601c9
  }

  @Test
  fun authScreen_switchEduButtonClick_invokesCallback() {
    composeRule.mainClock.autoAdvance = false

<<<<<<< HEAD
  @Ignore("Flaky under Robolectric limited heap on CI")
  @Test
  fun AuthUIScreen_hides_Guest_loading_indicator_when_not_loading() {
    composeTestRule.setContent {
      MaterialTheme {
        AuthUIScreen(state = AuthUiState.Idle, onMicrosoftLogin = {}, onSwitchEduLogin = {})
      }
    }
    composeTestRule.waitForIdle()
    try {
      composeTestRule.onNodeWithTag(AuthTags.SwitchProgress).assertIsDisplayed()
      fail("SwitchProgress should not exist when not loading")
    } catch (e: AssertionError) {
      // Expected - node does not exist
    }
  }
=======
    var switchEduLoginInvoked = false
>>>>>>> ce8601c9

    composeRule.setContent {
      MaterialTheme {
        AuthUIScreen(
            state = AuthUiState.Idle,
            onMicrosoftLogin = {},
            onSwitchEduLogin = { switchEduLoginInvoked = true })
      }
    }

    // Advance time to complete animation
    composeRule.mainClock.advanceTimeBy(850)

    // Click Switch Edu button
    composeRule.onNodeWithTag(AuthTags.BtnSwitchEdu).performClick()

    // Advance time for button press animation (120ms)
    composeRule.mainClock.advanceTimeBy(150)

    // Verify callback was invoked
    assert(switchEduLoginInvoked) { "Switch Edu login callback should be invoked" }
  }

  @Test
  fun authScreen_microsoftButtonDisabled_whenLoadingMicrosoft() {
    composeRule.mainClock.autoAdvance = false

    var microsoftLoginInvoked = false

    composeRule.setContent {
      MaterialTheme {
        AuthUIScreen(
            state = AuthUiState.Loading(AuthProvider.MICROSOFT),
            onMicrosoftLogin = { microsoftLoginInvoked = true },
            onSwitchEduLogin = {})
      }
    }

    // Advance time to complete animation
    composeRule.mainClock.advanceTimeBy(850)

    // Button should show loading indicator
    composeRule.onNodeWithTag(AuthTags.MsProgress).assertIsDisplayed()

    // Attempt to click (should not invoke callback due to disabled state)
    // Note: In Compose, disabled buttons may still be found but won't trigger onClick
    // The button is effectively disabled through the enabled parameter
    composeRule.mainClock.advanceTimeBy(150)

    // Verify callback was NOT invoked (button is disabled)
    assert(!microsoftLoginInvoked) { "Microsoft login should not be invoked when loading" }
  }

  @Test
  fun authScreen_switchEduButtonDisabled_whenLoadingSwitchEdu() {
    composeRule.mainClock.autoAdvance = false

    var switchEduLoginInvoked = false

    composeRule.setContent {
      MaterialTheme {
        AuthUIScreen(
            state = AuthUiState.Loading(AuthProvider.SWITCH_EDU),
            onMicrosoftLogin = {},
            onSwitchEduLogin = { switchEduLoginInvoked = true })
      }
    }

    // Advance time to complete animation
    composeRule.mainClock.advanceTimeBy(850)

    // Button should show loading indicator
    composeRule.onNodeWithTag(AuthTags.SwitchProgress).assertIsDisplayed()

    // Advance time
    composeRule.mainClock.advanceTimeBy(150)

    // Verify callback was NOT invoked (button is disabled)
    assert(!switchEduLoginInvoked) { "Switch Edu login should not be invoked when loading" }
  }

  @Ignore(
      "Skipped in CI: heavy Compose + Robolectric combination causes OOM when simulating disabled button clicks")
  @Test
  fun authScreen_displaysCorrectTexts() {
    composeRule.mainClock.autoAdvance = false

    composeRule.setContent {
      MaterialTheme {
        AuthUIScreen(state = AuthUiState.Idle, onMicrosoftLogin = {}, onSwitchEduLogin = {})
      }
    }

    // Advance time to complete animation
    composeRule.mainClock.advanceTimeBy(850)

    // Verify all text content
    composeRule.onNodeWithText("Ask anything, do everything").assertIsDisplayed()
    composeRule.onNodeWithText("Welcome to EULER").assertIsDisplayed()
    composeRule.onNodeWithText("Continue with Microsoft Entra ID").assertIsDisplayed()
    composeRule.onNodeWithText("OR").assertIsDisplayed()
    composeRule.onNodeWithText("Continue as a guest").assertIsDisplayed()
    composeRule.onNodeWithText("BY EPFL").assertIsDisplayed()
  }

  @Test
  fun authScreen_noLoadingIndicators_whenIdle() {
    composeRule.mainClock.autoAdvance = false

    composeRule.setContent {
      MaterialTheme {
        AuthUIScreen(state = AuthUiState.Idle, onMicrosoftLogin = {}, onSwitchEduLogin = {})
      }
    }

    // Advance time to complete initial animation
    composeRule.mainClock.advanceTimeBy(850)

    // Verify buttons are displayed but no loading indicators
    composeRule.onNodeWithTag(AuthTags.BtnMicrosoft).assertIsDisplayed()
    composeRule.onNodeWithTag(AuthTags.BtnSwitchEdu).assertIsDisplayed()

    // Loading indicators should not be present in idle state
    // We verify this by checking that the buttons don't contain progress indicators
    // (The progress indicators are only shown when loading)
  }
}<|MERGE_RESOLUTION|>--- conflicted
+++ resolved
@@ -26,16 +26,7 @@
 @Config(sdk = [28])
 class AuthUIScreenTest {
 
-<<<<<<< HEAD
-  @get:Rule val composeTestRule = createComposeRule()
-
-  // ==================== ROOT ELEMENT TESTS ====================
-  // Note: AuthUIScreen_renders_root_container test removed - it causes OutOfMemoryError
-  // in unit test environment due to heavy Compose allocation. This functionality is
-  // tested in instrumentation tests instead.
-=======
   @get:Rule val composeRule = createComposeRule()
->>>>>>> ce8601c9
 
   @Test
   fun authScreen_showsMicrosoftLoading_whenLoadingMicrosoft() {
@@ -43,130 +34,15 @@
 
     composeRule.setContent {
       MaterialTheme {
-<<<<<<< HEAD
-        AuthUIScreen(state = AuthUiState.Idle, onMicrosoftLogin = {}, onSwitchEduLogin = {})
-      }
-    }
-    composeTestRule.waitForIdle()
-    composeTestRule.onNodeWithTag(AuthTags.LogosRow).assertIsDisplayed()
-  }
-
-  @Test
-  fun AuthUIScreen_renders_EPFL_logo() {
-    composeTestRule.setContent {
-      MaterialTheme {
-        AuthUIScreen(state = AuthUiState.Idle, onMicrosoftLogin = {}, onSwitchEduLogin = {})
-      }
-    }
-    composeTestRule.waitForIdle()
-    composeTestRule.onNodeWithTag(AuthTags.LogoEpfl).assertIsDisplayed()
-  }
-
-  @Test
-  fun AuthUIScreen_renders_logo_separator() {
-    composeTestRule.setContent {
-      MaterialTheme {
-        AuthUIScreen(state = AuthUiState.Idle, onMicrosoftLogin = {}, onSwitchEduLogin = {})
-      }
-    }
-    composeTestRule.waitForIdle()
-    // Logo separator is a very small Box (0.5dp width), use unmerged tree to find it
-    composeTestRule.onNodeWithTag(AuthTags.LogoPoint, useUnmergedTree = true)
-  }
-
-  @Test
-  fun AuthUIScreen_renders_Euler_logo() {
-    composeTestRule.setContent {
-      MaterialTheme {
-        AuthUIScreen(state = AuthUiState.Idle, onMicrosoftLogin = {}, onSwitchEduLogin = {})
-      }
-    }
-    composeTestRule.waitForIdle()
-    composeTestRule.onNodeWithTag(AuthTags.LogoEuler).assertIsDisplayed()
-  }
-
-  @Test
-  fun AuthUIScreen_logos_have_content_descriptions() {
-    composeTestRule.setContent {
-      MaterialTheme {
-        AuthUIScreen(state = AuthUiState.Idle, onMicrosoftLogin = {}, onSwitchEduLogin = {})
-      }
-    }
-    composeTestRule.waitForIdle()
-    composeTestRule.onNode(hasContentDescription("EPFL Logo")).assertIsDisplayed()
-    composeTestRule.onNode(hasContentDescription("Euler Logo")).assertIsDisplayed()
-  }
-
-  // ==================== TITLE AND SUBTITLE TESTS ====================
-
-  @Test
-  fun AuthUIScreen_renders_title_text() {
-    composeTestRule.setContent {
-      MaterialTheme {
-        AuthUIScreen(state = AuthUiState.Idle, onMicrosoftLogin = {}, onSwitchEduLogin = {})
-      }
-    }
-    composeTestRule.waitForIdle()
-    composeTestRule.onNodeWithTag(AuthTags.Title).assertIsDisplayed()
-    composeTestRule.onNodeWithText("Ask anything, do everything").assertIsDisplayed()
-  }
-
-  @Ignore("Skipped in unit environment to avoid heavy Compose allocation")
-  @Test
-  fun AuthUIScreen_renders_subtitle_text() {
-    composeTestRule.setContent {
-      MaterialTheme {
-        AuthUIScreen(state = AuthUiState.Idle, onMicrosoftLogin = {}, onSwitchEduLogin = {})
-      }
-    }
-    composeTestRule.waitForIdle()
-    composeTestRule.onNodeWithTag(AuthTags.Subtitle).assertIsDisplayed()
-    composeTestRule.onNodeWithText("Welcome to EULER").assertIsDisplayed()
-  }
-
-  // ==================== BUTTONS TESTS ====================
-
-  @Test
-  fun AuthUIScreen_renders_Microsoft_button() {
-    composeTestRule.setContent {
-      MaterialTheme {
-        AuthUIScreen(state = AuthUiState.Idle, onMicrosoftLogin = {}, onSwitchEduLogin = {})
-      }
-    }
-    composeTestRule.waitForIdle()
-    composeTestRule.onNodeWithTag(AuthTags.BtnMicrosoft).assertIsDisplayed()
-  }
-
-  @Test
-  fun AuthUIScreen_renders_Guest_button() {
-    composeTestRule.setContent {
-      MaterialTheme {
-        AuthUIScreen(state = AuthUiState.Idle, onMicrosoftLogin = {}, onSwitchEduLogin = {})
-=======
         AuthUIScreen(
             state = AuthUiState.Loading(AuthProvider.MICROSOFT),
             onMicrosoftLogin = {},
             onSwitchEduLogin = {})
->>>>>>> ce8601c9
-      }
-    }
-
-<<<<<<< HEAD
-  @Ignore("Skipped in unit environment to avoid heavy Compose allocation")
-  @Test
-  fun AuthUIScreen_Microsoft_button_has_correct_text() {
-    composeTestRule.setContent {
-      MaterialTheme {
-        AuthUIScreen(state = AuthUiState.Idle, onMicrosoftLogin = {}, onSwitchEduLogin = {})
-      }
-    }
-    composeTestRule.waitForIdle()
-    composeTestRule.onNodeWithText("Continue with Microsoft Entra ID").assertIsDisplayed()
-  }
-=======
-    // Advance time to complete animation
-    composeRule.mainClock.advanceTimeBy(850)
->>>>>>> ce8601c9
+      }
+    }
+
+    // Advance time to complete animation
+    composeRule.mainClock.advanceTimeBy(850)
 
     // Microsoft button should show loading indicator
     composeRule.onNodeWithTag(AuthTags.MsProgress).assertIsDisplayed()
@@ -208,37 +84,9 @@
   fun authScreen_microsoftButtonClick_invokesCallback() {
     composeRule.mainClock.autoAdvance = false
 
-<<<<<<< HEAD
-  @Ignore("Skipped in unit environment to avoid heavy Compose allocation")
-  @Test
-  fun AuthUIScreen_Guest_button_disabled_when_Guest_loading() {
-    composeTestRule.setContent {
-      MaterialTheme {
-        AuthUIScreen(
-            state = AuthUiState.Loading(AuthProvider.SWITCH_EDU),
-            onMicrosoftLogin = {},
-            onSwitchEduLogin = {})
-      }
-    }
-    composeTestRule.waitForIdle()
-    // Button should be disabled - verify by trying to assert it's enabled
-    try {
-      composeTestRule.onNodeWithTag(AuthTags.BtnSwitchEdu).assertIsEnabled()
-      fail("Guest button should be disabled when loading")
-    } catch (e: AssertionError) {
-      // Expected - button is disabled
-    }
-  }
-
-  @Ignore("Skipped in unit environment to avoid heavy Compose allocation")
-  @Test
-  fun AuthUIScreen_Microsoft_button_enabled_when_Guest_loading() {
-    composeTestRule.setContent {
-=======
     var microsoftLoginInvoked = false
 
     composeRule.setContent {
->>>>>>> ce8601c9
       MaterialTheme {
         AuthUIScreen(
             state = AuthUiState.Idle,
@@ -256,50 +104,15 @@
     // Advance time for button press animation (120ms)
     composeRule.mainClock.advanceTimeBy(150)
 
-<<<<<<< HEAD
-  @Ignore("Flaky under Robolectric limited heap on CI")
-  @Test
-  fun AuthUIScreen_shows_Guest_loading_indicator_when_loading() {
-    composeTestRule.setContent {
-      MaterialTheme {
-        AuthUIScreen(
-            state = AuthUiState.Loading(AuthProvider.SWITCH_EDU),
-            onMicrosoftLogin = {},
-            onSwitchEduLogin = {})
-      }
-    }
-    composeTestRule.waitForIdle()
-    composeTestRule.onNodeWithTag(AuthTags.SwitchProgress).assertIsDisplayed()
-=======
     // Verify callback was invoked
     assert(microsoftLoginInvoked) { "Microsoft login callback should be invoked" }
->>>>>>> ce8601c9
   }
 
   @Test
   fun authScreen_switchEduButtonClick_invokesCallback() {
     composeRule.mainClock.autoAdvance = false
 
-<<<<<<< HEAD
-  @Ignore("Flaky under Robolectric limited heap on CI")
-  @Test
-  fun AuthUIScreen_hides_Guest_loading_indicator_when_not_loading() {
-    composeTestRule.setContent {
-      MaterialTheme {
-        AuthUIScreen(state = AuthUiState.Idle, onMicrosoftLogin = {}, onSwitchEduLogin = {})
-      }
-    }
-    composeTestRule.waitForIdle()
-    try {
-      composeTestRule.onNodeWithTag(AuthTags.SwitchProgress).assertIsDisplayed()
-      fail("SwitchProgress should not exist when not loading")
-    } catch (e: AssertionError) {
-      // Expected - node does not exist
-    }
-  }
-=======
     var switchEduLoginInvoked = false
->>>>>>> ce8601c9
 
     composeRule.setContent {
       MaterialTheme {
