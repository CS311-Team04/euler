--- conflicted
+++ resolved
@@ -32,7 +32,6 @@
   fun authScreen_showsMicrosoftLoading_whenLoadingMicrosoft() {
     composeRule.mainClock.autoAdvance = false
 
-<<<<<<< HEAD
   // (Removed) Logos tests no longer applicable: the top-left logos were removed from the UI.
 
   // ==================== TITLE AND SUBTITLE TESTS ====================
@@ -79,14 +78,6 @@
     composeTestRule.setContent {
       MaterialTheme {
         AuthUIScreen(state = AuthUiState.Idle, onMicrosoftLogin = {}, onSwitchEduLogin = {})
-=======
-    composeRule.setContent {
-      MaterialTheme {
-        AuthUIScreen(
-            state = AuthUiState.Loading(AuthProvider.MICROSOFT),
-            onMicrosoftLogin = {},
-            onSwitchEduLogin = {})
->>>>>>> ce8601c9
       }
     }
 
@@ -274,7 +265,6 @@
         AuthUIScreen(state = AuthUiState.Idle, onMicrosoftLogin = {}, onSwitchEduLogin = {})
       }
     }
-<<<<<<< HEAD
     composeTestRule.waitForIdle()
     composeTestRule.onNodeWithTag(AuthTags.Root).assertIsDisplayed()
     composeTestRule.onNodeWithTag(AuthTags.Card).assertIsDisplayed()
@@ -287,8 +277,6 @@
     composeTestRule.onNodeWithTag(AuthTags.TermsText).assertIsDisplayed()
     composeTestRule.onNodeWithTag(AuthTags.ByEpflText).assertIsDisplayed()
   }
-=======
->>>>>>> ce8601c9
 
     // Advance time to complete initial animation
     composeRule.mainClock.advanceTimeBy(850)
