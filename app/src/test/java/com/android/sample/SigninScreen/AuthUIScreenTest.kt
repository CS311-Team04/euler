package com.android.sample.SigninScreen

import androidx.compose.material3.MaterialTheme
import androidx.compose.ui.test.assertIsDisplayed
import androidx.compose.ui.test.junit4.createComposeRule
import androidx.compose.ui.test.onNodeWithTag
import androidx.compose.ui.test.onNodeWithText
import androidx.compose.ui.test.performClick
import com.android.sample.authentification.AuthProvider
import com.android.sample.authentification.AuthTags
import com.android.sample.authentification.AuthUIScreen
import com.android.sample.authentification.AuthUiState
import org.junit.Rule
import org.junit.Test
import org.junit.runner.RunWith
import org.robolectric.RobolectricTestRunner
import org.robolectric.annotation.Config

/**
 * Local JVM test for AuthUIScreen using createComposeRule.
 *
 * This test manually controls the clock to avoid AppNotIdleException. All automatic idling is
 * disabled and time is advanced manually.
 */
@RunWith(RobolectricTestRunner::class)
@Config(sdk = [28])
class AuthUIScreenTest {

  @get:Rule val composeRule = createComposeRule()

  @Test
  fun AuthUIScreen_renders_title_text() {
    composeRule.setContent {
      MaterialTheme {
        AuthUIScreen(state = AuthUiState.Idle, onMicrosoftLogin = {}, onSwitchEduLogin = {})
      }
    }
    composeRule.waitForIdle()
    composeRule.onNodeWithTag(AuthTags.Title).assertIsDisplayed()
    composeRule.onNodeWithText("Ask anything,\ndo everything").assertIsDisplayed()
  }

  @Test
  fun AuthUIScreen_renders_subtitle_text() {
    composeRule.setContent {
      MaterialTheme {
        AuthUIScreen(state = AuthUiState.Idle, onMicrosoftLogin = {}, onSwitchEduLogin = {})
      }
    }
    composeRule.waitForIdle()
    composeRule.onNodeWithTag(AuthTags.Subtitle).assertIsDisplayed()
    composeRule.onNodeWithText("Welcome to EULER").assertIsDisplayed()
  }

  @Test
  fun AuthUIScreen_renders_Microsoft_button() {
    composeRule.setContent {
      MaterialTheme {
        AuthUIScreen(state = AuthUiState.Idle, onMicrosoftLogin = {}, onSwitchEduLogin = {})
      }
    }
    composeRule.waitForIdle()
    composeRule.onNodeWithTag(AuthTags.BtnMicrosoft).assertIsDisplayed()
  }

  @Test
  fun AuthUIScreen_renders_Guest_button() {
    composeRule.setContent {
      MaterialTheme {
        AuthUIScreen(state = AuthUiState.Idle, onMicrosoftLogin = {}, onSwitchEduLogin = {})
      }
    }
    composeRule.mainClock.advanceTimeBy(850)
    composeRule.onNodeWithTag(AuthTags.BtnSwitchEdu).assertIsDisplayed()
  }

  @Test
  fun authScreen_showsMicrosoftLoading_whenLoadingMicrosoft() {
    composeRule.mainClock.autoAdvance = false
    composeRule.setContent {
      MaterialTheme {
        AuthUIScreen(
            state = AuthUiState.Loading(AuthProvider.MICROSOFT),
            onMicrosoftLogin = {},
            onSwitchEduLogin = {})
      }
    }
    composeRule.mainClock.advanceTimeBy(850)
    composeRule.onNodeWithTag(AuthTags.MsProgress).assertIsDisplayed()
    composeRule.onNodeWithTag(AuthTags.BtnMicrosoft).assertIsDisplayed()
    composeRule.onNodeWithTag(AuthTags.BtnSwitchEdu).assertIsDisplayed()
  }

  @Test
  fun authScreen_showsSwitchEduLoading_whenLoadingSwitchEdu() {
    composeRule.mainClock.autoAdvance = false
    composeRule.setContent {
      MaterialTheme {
        AuthUIScreen(
            state = AuthUiState.Loading(AuthProvider.SWITCH_EDU),
            onMicrosoftLogin = {},
            onSwitchEduLogin = {})
      }
    }
<<<<<<< HEAD
    composeTestRule.waitForIdle()
    composeTestRule.onNodeWithTag(AuthTags.SwitchProgress).assertIsDisplayed()
  }

  @Test
  @Ignore("Ignored in CI due to OOM on limited heap")
  fun AuthUIScreen_hides_Microsoft_loading_indicator_when_not_loading() {
    composeTestRule.setContent {
      MaterialTheme {
        AuthUIScreen(state = AuthUiState.Idle, onMicrosoftLogin = {}, onSwitchEduLogin = {})
      }
    }
    composeTestRule.waitForIdle()
    try {
      composeTestRule.onNodeWithTag(AuthTags.MsProgress, useUnmergedTree = true).assertIsDisplayed()
      fail("MsProgress should not exist when not loading")
    } catch (e: AssertionError) {
      // Expected - node does not exist
    }
  }

  @Test
  fun AuthUIScreen_hides_Guest_loading_indicator_when_not_loading() {
    composeTestRule.setContent {
      MaterialTheme {
        AuthUIScreen(state = AuthUiState.Idle, onMicrosoftLogin = {}, onSwitchEduLogin = {})
      }
    }
    composeTestRule.waitForIdle()
    try {
      composeTestRule.onNodeWithTag(AuthTags.SwitchProgress).assertIsDisplayed()
      fail("SwitchProgress should not exist when not loading")
    } catch (e: AssertionError) {
      // Expected - node does not exist
    }
=======
    composeRule.mainClock.advanceTimeBy(850)
    composeRule.onNodeWithTag(AuthTags.SwitchProgress).assertIsDisplayed()
    composeRule.onNodeWithTag(AuthTags.BtnSwitchEdu).assertIsDisplayed()
    composeRule.onNodeWithTag(AuthTags.BtnMicrosoft).assertIsDisplayed()
>>>>>>> 5e3f4ba0
  }

  @Test
  fun authScreen_microsoftButtonClick_invokesCallback() {
    composeRule.mainClock.autoAdvance = false
    var microsoftLoginInvoked = false
    composeRule.setContent {
      MaterialTheme {
        AuthUIScreen(
            state = AuthUiState.Idle,
            onMicrosoftLogin = { microsoftLoginInvoked = true },
            onSwitchEduLogin = {})
      }
    }
    composeRule.mainClock.advanceTimeBy(850)
    composeRule.onNodeWithTag(AuthTags.BtnMicrosoft).performClick()
    composeRule.mainClock.advanceTimeBy(150)
    assert(microsoftLoginInvoked) { "Microsoft login callback should be invoked" }
  }

  @Test
  fun authScreen_switchEduButtonClick_invokesCallback() {
    composeRule.mainClock.autoAdvance = false
    var switchEduLoginInvoked = false
    composeRule.setContent {
      MaterialTheme {
        AuthUIScreen(
            state = AuthUiState.Idle,
            onMicrosoftLogin = {},
            onSwitchEduLogin = { switchEduLoginInvoked = true })
      }
    }
    composeRule.mainClock.advanceTimeBy(850)
    composeRule.onNodeWithTag(AuthTags.BtnSwitchEdu).performClick()
    composeRule.mainClock.advanceTimeBy(150)
    assert(switchEduLoginInvoked) { "Switch Edu login callback should be invoked" }
  }

  @Test
  fun authScreen_microsoftButtonDisabled_whenLoadingMicrosoft() {
    composeRule.mainClock.autoAdvance = false
    var microsoftLoginInvoked = false
    composeRule.setContent {
      MaterialTheme {
        AuthUIScreen(
            state = AuthUiState.Loading(AuthProvider.MICROSOFT),
            onMicrosoftLogin = { microsoftLoginInvoked = true },
            onSwitchEduLogin = {})
      }
    }
    composeRule.mainClock.advanceTimeBy(850)
    composeRule.onNodeWithTag(AuthTags.MsProgress).assertIsDisplayed()
    composeRule.mainClock.advanceTimeBy(150)
    assert(!microsoftLoginInvoked) { "Microsoft login should not be invoked when loading" }
  }

  @Test
  fun authScreen_switchEduButtonDisabled_whenLoadingSwitchEdu() {
    composeRule.mainClock.autoAdvance = false
    var switchEduLoginInvoked = false
    composeRule.setContent {
      MaterialTheme {
        AuthUIScreen(
            state = AuthUiState.Loading(AuthProvider.SWITCH_EDU),
            onMicrosoftLogin = {},
            onSwitchEduLogin = { switchEduLoginInvoked = true })
      }
    }
    composeRule.mainClock.advanceTimeBy(850)
    composeRule.onNodeWithTag(AuthTags.SwitchProgress).assertIsDisplayed()
    composeRule.mainClock.advanceTimeBy(150)
    assert(!switchEduLoginInvoked) { "Switch Edu login should not be invoked when loading" }
  }

  @Test
  fun authScreen_displaysCorrectTexts() {
    composeRule.mainClock.autoAdvance = false
    composeRule.setContent {
      MaterialTheme {
        AuthUIScreen(state = AuthUiState.Idle, onMicrosoftLogin = {}, onSwitchEduLogin = {})
      }
    }
    composeRule.mainClock.advanceTimeBy(850)
    composeRule.onNodeWithText("Ask anything,\ndo everything").assertIsDisplayed()
    composeRule.onNodeWithText("Welcome to EULER").assertIsDisplayed()
    composeRule.onNodeWithText("Continue with Microsoft Entra ID").assertIsDisplayed()
    composeRule.onNodeWithText("OR").assertIsDisplayed()
    composeRule.onNodeWithText("Continue as a guest").assertIsDisplayed()
    composeRule.onNodeWithText("BY EPFL").assertIsDisplayed()
  }
}<|MERGE_RESOLUTION|>--- conflicted
+++ resolved
@@ -102,48 +102,10 @@
             onSwitchEduLogin = {})
       }
     }
-<<<<<<< HEAD
-    composeTestRule.waitForIdle()
-    composeTestRule.onNodeWithTag(AuthTags.SwitchProgress).assertIsDisplayed()
-  }
-
-  @Test
-  @Ignore("Ignored in CI due to OOM on limited heap")
-  fun AuthUIScreen_hides_Microsoft_loading_indicator_when_not_loading() {
-    composeTestRule.setContent {
-      MaterialTheme {
-        AuthUIScreen(state = AuthUiState.Idle, onMicrosoftLogin = {}, onSwitchEduLogin = {})
-      }
-    }
-    composeTestRule.waitForIdle()
-    try {
-      composeTestRule.onNodeWithTag(AuthTags.MsProgress, useUnmergedTree = true).assertIsDisplayed()
-      fail("MsProgress should not exist when not loading")
-    } catch (e: AssertionError) {
-      // Expected - node does not exist
-    }
-  }
-
-  @Test
-  fun AuthUIScreen_hides_Guest_loading_indicator_when_not_loading() {
-    composeTestRule.setContent {
-      MaterialTheme {
-        AuthUIScreen(state = AuthUiState.Idle, onMicrosoftLogin = {}, onSwitchEduLogin = {})
-      }
-    }
-    composeTestRule.waitForIdle()
-    try {
-      composeTestRule.onNodeWithTag(AuthTags.SwitchProgress).assertIsDisplayed()
-      fail("SwitchProgress should not exist when not loading")
-    } catch (e: AssertionError) {
-      // Expected - node does not exist
-    }
-=======
     composeRule.mainClock.advanceTimeBy(850)
     composeRule.onNodeWithTag(AuthTags.SwitchProgress).assertIsDisplayed()
     composeRule.onNodeWithTag(AuthTags.BtnSwitchEdu).assertIsDisplayed()
     composeRule.onNodeWithTag(AuthTags.BtnMicrosoft).assertIsDisplayed()
->>>>>>> 5e3f4ba0
   }
 
   @Test
