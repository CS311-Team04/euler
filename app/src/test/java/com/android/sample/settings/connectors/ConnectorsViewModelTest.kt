package com.android.sample.settings.connectors

import android.content.ClipData
import android.content.ClipboardManager
import android.content.Context
import androidx.test.platform.app.InstrumentationRegistry
import com.android.sample.epfl.EpflScheduleRepository
import com.android.sample.epfl.ScheduleStatus
import com.android.sample.util.MainDispatcherRule
import com.google.android.gms.tasks.Tasks
import com.google.firebase.functions.FirebaseFunctions
import com.google.firebase.functions.HttpsCallableReference
import com.google.firebase.functions.HttpsCallableResult
import io.mockk.coEvery
import io.mockk.every
import io.mockk.mockk
import kotlinx.coroutines.ExperimentalCoroutinesApi
import kotlinx.coroutines.flow.first
import kotlinx.coroutines.test.advanceTimeBy
import kotlinx.coroutines.test.advanceUntilIdle
import kotlinx.coroutines.test.runTest
import org.junit.Assert.*
import org.junit.Rule
import org.junit.Test
import org.junit.runner.RunWith
import org.robolectric.RobolectricTestRunner

// Mock EdConnectorRemoteDataSource for testing
// We pass a mock FirebaseFunctions since requireNotNull now validates it
private class MockEdConnectorRemoteDataSource :
    EdConnectorRemoteDataSource(mockk<FirebaseFunctions>(relaxed = true)) {
  var statusToReturn: EdConnectorStatusRemote = EdConnectorStatusRemote.NOT_CONNECTED
  var connectShouldSucceed: Boolean = true
  var connectError: String? = null
  var shouldThrowException: Boolean = false

  override suspend fun getStatus(): EdConnectorConfigRemote {
    return EdConnectorConfigRemote(
        status = statusToReturn, baseUrl = null, lastTestAt = null, lastError = null)
  }

  override suspend fun connect(apiToken: String, baseUrl: String?): EdConnectorConfigRemote {
    if (shouldThrowException) {
      throw Exception("Network error")
    }
    return EdConnectorConfigRemote(
        status =
            if (connectShouldSucceed) EdConnectorStatusRemote.CONNECTED
            else EdConnectorStatusRemote.ERROR,
        baseUrl = baseUrl,
        lastTestAt = null,
        lastError = connectError)
  }

  override suspend fun disconnect(): EdConnectorConfigRemote {
    return EdConnectorConfigRemote(
        status = EdConnectorStatusRemote.NOT_CONNECTED,
        baseUrl = null,
        lastTestAt = null,
        lastError = null)
  }
}

@RunWith(RobolectricTestRunner::class)
@OptIn(ExperimentalCoroutinesApi::class)
class ConnectorsViewModelTest {

  @get:Rule val dispatcherRule = MainDispatcherRule()

  private fun createViewModel(): ConnectorsViewModel {
    // We don't need a real FirebaseFunctions instance since we override all methods
    // Mock FirebaseFunctions to avoid initialization issues in CI
    val mockFunctions = mockk<FirebaseFunctions>(relaxed = true)
    val mockDataSource = MockEdConnectorRemoteDataSource()
    val mockEpflRepo = mockk<EpflScheduleRepository>(relaxed = true)
    coEvery { mockEpflRepo.getStatus() } returns ScheduleStatus.NotConnected
    return ConnectorsViewModel(
        functions = mockFunctions,
        edRemoteDataSource = mockDataSource,
        epflScheduleRepository = mockEpflRepo)
  }

  @Test
  fun `initial state has 4 connectors all not connected`() = runTest {
    val viewModel = createViewModel()
    // Wait for the init coroutine to complete
    advanceUntilIdle()
    val uiState = viewModel.uiState.first()

    assertEquals(4, uiState.connectors.size)
    assertTrue(uiState.connectors.all { !it.isConnected })
    assertNull(uiState.pendingConnectorForDisconnect)
  }

  @Test
  fun `connectConnector for moodle opens dialog`() = runTest {
    val viewModel = createViewModel()
    advanceUntilIdle()

    viewModel.connectConnector("moodle")
    advanceTimeBy(1000)
    advanceUntilIdle()
    val uiState = viewModel.uiState.first()

    // Moodle should open dialog, not connect directly
    assertTrue(uiState.isMoodleConnectDialogOpen)
    val moodle = uiState.connectors.find { it.id == "moodle" }
    assertNotNull(moodle)
    assertFalse(moodle!!.isConnected) // Not connected yet, dialog is open
  }

  @Test
  fun `connectConnector with non-existent id does nothing`() = runTest {
    val viewModel = createViewModel()
    advanceUntilIdle()
    val initialState = viewModel.uiState.first()

    viewModel.connectConnector("non_existent")
    val newState = viewModel.uiState.first()

    assertEquals(initialState.connectors, newState.connectors)
  }

  @Test
  fun `showDisconnectConfirmation sets pending connector`() = runTest {
    val viewModel = createViewModel()
    advanceUntilIdle()
    val connector = Connector(id = "test", name = "Test", description = "Desc", isConnected = true)

    viewModel.showDisconnectConfirmation(connector)
    val uiState = viewModel.uiState.first()

    assertNotNull(uiState.pendingConnectorForDisconnect)
    assertEquals(connector, uiState.pendingConnectorForDisconnect)
  }

  @Test
  fun `disconnectConnector sets connector to not connected and clears pending`() = runTest {
    val viewModel = createViewModel()
    advanceUntilIdle()
    viewModel.connectConnector("moodle")
    val moodle = viewModel.uiState.first().connectors.find { it.id == "moodle" }!!
    viewModel.showDisconnectConfirmation(moodle)
    viewModel.disconnectConnector("moodle")
    advanceUntilIdle()
    val uiState = viewModel.uiState.first()
    assertFalse(uiState.connectors.find { it.id == "moodle" }!!.isConnected)
    assertNull(uiState.pendingConnectorForDisconnect)
  }

  @Test
  fun `disconnectConnector with non-existent id only clears pending`() = runTest {
    val viewModel = createViewModel()
    advanceUntilIdle()
    val connector = Connector(id = "test", name = "Test", description = "Desc", isConnected = true)

    viewModel.showDisconnectConfirmation(connector)
    viewModel.disconnectConnector("non_existent")
    advanceUntilIdle()
    val uiState = viewModel.uiState.first()

    assertNull(uiState.pendingConnectorForDisconnect)
  }

  @Test
  fun `dismissDisconnectConfirmation clears pending connector`() = runTest {
    val viewModel = createViewModel()
    advanceUntilIdle()
    val connector = Connector(id = "test", name = "Test", description = "Desc", isConnected = true)

    viewModel.showDisconnectConfirmation(connector)
    val stateWithPending = viewModel.uiState.first()
    assertNotNull(stateWithPending.pendingConnectorForDisconnect)

    viewModel.dismissDisconnectConfirmation()
    val stateAfterDismiss = viewModel.uiState.first()
    assertNull(stateAfterDismiss.pendingConnectorForDisconnect)
  }

  @Test
  fun `multiple connect operations work correctly`() = runTest {
    val viewModel = createViewModel()
    advanceUntilIdle()

    viewModel.connectConnector("moodle")
    viewModel.connectConnector("ed")
<<<<<<< HEAD
=======
    advanceTimeBy(1000)
    advanceUntilIdle()
    // Both Moodle and ED open dialogs, not connect directly
>>>>>>> c9be11d1
    val uiState = viewModel.uiState.first()

    // Moodle opens dialog, ED navigation is handled in UI (no dialog state)
    // ED connector uses dedicated EdConnectScreen instead of a dialog,
    // so isEdConnectDialogOpen remains false
    assertTrue(uiState.isMoodleConnectDialogOpen)
    assertFalse(uiState.isEdConnectDialogOpen)

    // Neither should be connected yet
    val moodle = uiState.connectors.find { it.id == "moodle" }
    val ed = uiState.connectors.find { it.id == "ed" }
    assertFalse(moodle!!.isConnected)
    assertFalse(ed!!.isConnected)

    // Other connectors should remain not connected
    val otherConnectors = uiState.connectors.filter { it.id !in listOf("moodle", "ed") }
    assertTrue(otherConnectors.all { !it.isConnected })
  }

  @Test
  fun `connect then disconnect then connect again works`() = runTest {
    val mockFunctions = mockk<FirebaseFunctions>(relaxed = true)
    val mockEdDataSource = MockEdConnectorRemoteDataSource()
    val mockMoodleDataSource = mockk<MoodleConnectorRemoteDataSource>(relaxed = true)
    val mockEpflRepo = mockk<EpflScheduleRepository>(relaxed = true)
    coEvery { mockEpflRepo.getStatus() } returns ScheduleStatus.NotConnected
    val viewModel =
        ConnectorsViewModel(
            functions = mockFunctions,
            edRemoteDataSource = mockEdDataSource,
            epflScheduleRepository = mockEpflRepo,
            moodleRemoteDataSource = mockMoodleDataSource)
    advanceUntilIdle()

    // Connect moodle (opens dialog, then we need to confirm with credentials)
    viewModel.connectConnector("moodle")
    advanceTimeBy(1000)
    advanceUntilIdle()
    var uiState = viewModel.uiState.first()
    assertTrue(uiState.isMoodleConnectDialogOpen)

    // Mock successful connection
    coEvery { mockMoodleDataSource.connect(any(), any()) } returns
        MoodleConnectorConfigRemote(
            status = MoodleConnectorStatusRemote.CONNECTED, lastTestAt = null, lastError = null)

    // Confirm connection with token
    viewModel.confirmMoodleConnect("https://test.com", "test-token")
    advanceUntilIdle()
    uiState = viewModel.uiState.first()
    assertTrue(uiState.connectors.find { it.id == "moodle" }!!.isConnected)

    // Disconnect
    viewModel.showDisconnectConfirmation(uiState.connectors.find { it.id == "moodle" }!!)
    coEvery { mockMoodleDataSource.disconnect() } returns
        MoodleConnectorConfigRemote(
            status = MoodleConnectorStatusRemote.NOT_CONNECTED, lastTestAt = null, lastError = null)
    viewModel.disconnectConnector("moodle")
    advanceUntilIdle()
    uiState = viewModel.uiState.first()
    assertFalse(uiState.connectors.find { it.id == "moodle" }!!.isConnected)

    // Connect again (opens dialog)
    viewModel.connectConnector("moodle")
    advanceTimeBy(1000)
    advanceUntilIdle()
    assertTrue(viewModel.uiState.first().isMoodleConnectDialogOpen)
  }

  @Test
  fun `disconnectConnector for ED calls remote data source`() = runTest {
    val mockFunctions = mockk<FirebaseFunctions>(relaxed = true)
    val mockDataSource = MockEdConnectorRemoteDataSource()
    val mockEpflRepo = mockk<EpflScheduleRepository>(relaxed = true)
    coEvery { mockEpflRepo.getStatus() } returns ScheduleStatus.NotConnected
    val viewModel =
        ConnectorsViewModel(
            functions = mockFunctions,
            edRemoteDataSource = mockDataSource,
            epflScheduleRepository = mockEpflRepo)
    advanceUntilIdle()
    viewModel.connectConnector("ed")
    viewModel.confirmEdConnect("test-token", null)
    advanceUntilIdle()
    val edConnector = viewModel.uiState.first().connectors.find { it.id == "ed" }!!
    assertTrue(edConnector.isConnected)
    viewModel.showDisconnectConfirmation(edConnector)
    viewModel.disconnectConnector("ed")
    advanceUntilIdle()
    val uiState = viewModel.uiState.first()
    assertFalse(uiState.connectors.find { it.id == "ed" }!!.isConnected)
    assertNull(uiState.pendingConnectorForDisconnect)
  }

  @Test
  fun `confirmEdConnect with success updates connector state`() = runTest {
    val mockFunctions = mockk<FirebaseFunctions>(relaxed = true)
    val mockDataSource = MockEdConnectorRemoteDataSource().apply { connectShouldSucceed = true }
    val mockEpflRepo = mockk<EpflScheduleRepository>(relaxed = true)
    coEvery { mockEpflRepo.getStatus() } returns ScheduleStatus.NotConnected
    val viewModel =
        ConnectorsViewModel(
            functions = mockFunctions,
            edRemoteDataSource = mockDataSource,
            epflScheduleRepository = mockEpflRepo)
    advanceUntilIdle()
    viewModel.connectConnector("ed")
    viewModel.confirmEdConnect("test-token", "https://test.com")
    advanceUntilIdle()
    val uiState = viewModel.uiState.first()
    assertTrue(uiState.connectors.find { it.id == "ed" }!!.isConnected)
    assertFalse(uiState.isEdConnectDialogOpen)
    assertFalse(uiState.isEdConnecting)
    assertNull(uiState.edConnectError)
  }

  @Test
  fun `confirmEdConnect with errors shows error message`() = runTest {
    val errors = listOf("invalid_credentials", "api_unreachable", "unknown_error")
    errors.forEach { error ->
      val mockFunctions = mockk<FirebaseFunctions>(relaxed = true)
      val mockDataSource =
          MockEdConnectorRemoteDataSource().apply {
            connectShouldSucceed = false
            connectError = error
          }
      val mockEpflRepo = mockk<EpflScheduleRepository>(relaxed = true)
      coEvery { mockEpflRepo.getStatus() } returns ScheduleStatus.NotConnected
      val viewModel =
          ConnectorsViewModel(
              functions = mockFunctions,
              edRemoteDataSource = mockDataSource,
              epflScheduleRepository = mockEpflRepo)
      advanceUntilIdle()
      viewModel.connectConnector("ed")
      viewModel.confirmEdConnect("test-token", null)
      advanceUntilIdle()
      val uiState = viewModel.uiState.first()
      assertFalse(uiState.connectors.find { it.id == "ed" }!!.isConnected)
      assertFalse(uiState.isEdConnecting)
      assertNotNull(uiState.edConnectError)
    }
  }

  @Test
  fun `confirmEdConnect with network exception shows generic error`() = runTest {
    val mockFunctions = mockk<FirebaseFunctions>(relaxed = true)
    val mockDataSource = MockEdConnectorRemoteDataSource().apply { shouldThrowException = true }
    val mockEpflRepo = mockk<EpflScheduleRepository>(relaxed = true)
    coEvery { mockEpflRepo.getStatus() } returns ScheduleStatus.NotConnected
    val viewModel =
        ConnectorsViewModel(
            functions = mockFunctions,
            edRemoteDataSource = mockDataSource,
            epflScheduleRepository = mockEpflRepo)
    advanceUntilIdle()
    viewModel.connectConnector("ed")
    viewModel.confirmEdConnect("test-token", null)
    advanceUntilIdle()
    val uiState = viewModel.uiState.first()
    assertFalse(uiState.connectors.find { it.id == "ed" }!!.isConnected)
    assertFalse(uiState.isEdConnecting)
    assertNotNull(uiState.edConnectError)
  }

  @Test
  fun `connectMoodleWithCredentials fetches token and connects successfully`() =
      runTest(dispatcherRule.dispatcher) {
        val mockFunctions = mockk<FirebaseFunctions>(relaxed = true)
        val mockMoodleDataSource = mockk<MoodleConnectorRemoteDataSource>(relaxed = true)
        val mockEdDataSource = MockEdConnectorRemoteDataSource()
        val mockEpflRepo = mockk<EpflScheduleRepository>(relaxed = true)
        coEvery { mockEpflRepo.getStatus() } returns ScheduleStatus.NotConnected

        val mockCallable = mockk<HttpsCallableReference>(relaxed = true)
        val mockResult = mockk<HttpsCallableResult>(relaxed = true)
        val mockData = mapOf("token" to "test-moodle-token-123")

        every { mockFunctions.getHttpsCallable("connectorsMoodleFetchTokenFn") } returns
            mockCallable
        every { mockCallable.call(any()) } returns Tasks.forResult(mockResult)
        every { mockResult.getData() } returns mockData

        // Mock successful connection
        coEvery { mockMoodleDataSource.connect(any(), any()) } returns
            MoodleConnectorConfigRemote(
                status = MoodleConnectorStatusRemote.CONNECTED, lastTestAt = null, lastError = null)

        val viewModel =
            ConnectorsViewModel(
                functions = mockFunctions,
                edRemoteDataSource = mockEdDataSource,
                epflScheduleRepository = mockEpflRepo,
                moodleRemoteDataSource = mockMoodleDataSource)
        advanceUntilIdle()

        viewModel.connectMoodleWithCredentials(
            baseUrl = "https://euler-swent.moodlecloud.com",
            username = "testuser",
            password = "testpass")
        advanceUntilIdle()

        val uiState = viewModel.uiState.value
        assertTrue(uiState.connectors.find { it.id == "moodle" }!!.isConnected)
        assertFalse(uiState.isMoodleConnecting)
        assertFalse(uiState.isMoodleConnectDialogOpen)
        assertNull(uiState.moodleConnectError)
      }

  @Test
  fun `connectMoodleWithCredentials handles token fetch failure`() =
      runTest(dispatcherRule.dispatcher) {
        val mockFunctions = mockk<FirebaseFunctions>(relaxed = true)
        val mockMoodleDataSource = mockk<MoodleConnectorRemoteDataSource>(relaxed = true)
        val mockEdDataSource = MockEdConnectorRemoteDataSource()
        val mockEpflRepo = mockk<EpflScheduleRepository>(relaxed = true)
        coEvery { mockEpflRepo.getStatus() } returns ScheduleStatus.NotConnected

        // Mock Firebase Function call to throw exception
        val mockCallable = mockk<HttpsCallableReference>(relaxed = true)
        every { mockFunctions.getHttpsCallable("connectorsMoodleFetchTokenFn") } returns
            mockCallable
        every { mockCallable.call(any()) } returns
            Tasks.forException(Exception("Failed to fetch token"))

        val viewModel =
            ConnectorsViewModel(
                functions = mockFunctions,
                edRemoteDataSource = mockEdDataSource,
                epflScheduleRepository = mockEpflRepo,
                moodleRemoteDataSource = mockMoodleDataSource)
        advanceUntilIdle()

        viewModel.connectMoodleWithCredentials(
            baseUrl = "https://euler-swent.moodlecloud.com",
            username = "testuser",
            password = "wrongpass")
        advanceUntilIdle()

        val uiState = viewModel.uiState.value
        assertFalse(uiState.connectors.find { it.id == "moodle" }!!.isConnected)
        assertFalse(uiState.isMoodleConnecting)
        assertNotNull(uiState.moodleConnectError)
      }

  @Test
  fun `connectMoodleWithCredentials handles invalid credentials error`() =
      runTest(dispatcherRule.dispatcher) {
        val mockFunctions = mockk<FirebaseFunctions>(relaxed = true)
        val mockMoodleDataSource = mockk<MoodleConnectorRemoteDataSource>(relaxed = true)
        val mockEdDataSource = MockEdConnectorRemoteDataSource()
        val mockEpflRepo = mockk<EpflScheduleRepository>(relaxed = true)
        coEvery { mockEpflRepo.getStatus() } returns ScheduleStatus.NotConnected

        // Mock Firebase Function call to return error
        val mockCallable = mockk<HttpsCallableReference>(relaxed = true)
        val mockException = Exception("invalid-argument: Invalid credentials")

        every { mockFunctions.getHttpsCallable("connectorsMoodleFetchTokenFn") } returns
            mockCallable
        every { mockCallable.call(any()) } returns Tasks.forException(mockException)

        val viewModel =
            ConnectorsViewModel(
                functions = mockFunctions,
                edRemoteDataSource = mockEdDataSource,
                epflScheduleRepository = mockEpflRepo,
                moodleRemoteDataSource = mockMoodleDataSource)
        advanceUntilIdle()

        viewModel.connectMoodleWithCredentials(
            baseUrl = "https://euler-swent.moodlecloud.com",
            username = "wronguser",
            password = "wrongpass")
        advanceUntilIdle()

        val uiState = viewModel.uiState.value
        assertFalse(uiState.connectors.find { it.id == "moodle" }!!.isConnected)
        assertFalse(uiState.isMoodleConnecting)
        assertNotNull(uiState.moodleConnectError)
        // Should show user-friendly error message
        assertTrue(uiState.moodleConnectError!!.isNotBlank())
      }

  @Test
  fun `confirmMoodleConnect with success updates connector state`() = runTest {
    val mockFunctions = mockk<FirebaseFunctions>(relaxed = true)
    val mockMoodleDataSource = mockk<MoodleConnectorRemoteDataSource>(relaxed = true)
    val mockEdDataSource = MockEdConnectorRemoteDataSource()
    val mockEpflRepo = mockk<EpflScheduleRepository>(relaxed = true)
    coEvery { mockEpflRepo.getStatus() } returns ScheduleStatus.NotConnected
    val viewModel =
        ConnectorsViewModel(
            functions = mockFunctions,
            edRemoteDataSource = mockEdDataSource,
            epflScheduleRepository = mockEpflRepo,
            moodleRemoteDataSource = mockMoodleDataSource)
    advanceUntilIdle()

    // Mock successful connection
    coEvery { mockMoodleDataSource.connect(any(), any()) } returns
        MoodleConnectorConfigRemote(
            status = MoodleConnectorStatusRemote.CONNECTED, lastTestAt = null, lastError = null)

    viewModel.connectConnector("moodle")
    advanceTimeBy(1000)
    advanceUntilIdle()
    viewModel.confirmMoodleConnect("https://euler-swent.moodlecloud.com", "test-token")
    advanceUntilIdle()

    val uiState = viewModel.uiState.first()
    assertTrue(uiState.connectors.find { it.id == "moodle" }!!.isConnected)
    assertFalse(uiState.isMoodleConnectDialogOpen)
    assertFalse(uiState.isMoodleConnecting)
    assertNull(uiState.moodleConnectError)
  }

  @Test
  fun `confirmMoodleConnect with error shows error message`() = runTest {
    val mockFunctions = mockk<FirebaseFunctions>(relaxed = true)
    val mockMoodleDataSource = mockk<MoodleConnectorRemoteDataSource>(relaxed = true)
    val mockEdDataSource = MockEdConnectorRemoteDataSource()
    val mockEpflRepo = mockk<EpflScheduleRepository>(relaxed = true)
    coEvery { mockEpflRepo.getStatus() } returns ScheduleStatus.NotConnected
    val viewModel =
        ConnectorsViewModel(
            functions = mockFunctions,
            edRemoteDataSource = mockEdDataSource,
            epflScheduleRepository = mockEpflRepo,
            moodleRemoteDataSource = mockMoodleDataSource)
    advanceUntilIdle()

    // Mock connection failure
    coEvery { mockMoodleDataSource.connect(any(), any()) } returns
        MoodleConnectorConfigRemote(
            status = MoodleConnectorStatusRemote.ERROR,
            lastTestAt = null,
            lastError = "invalid_credentials")

    viewModel.connectConnector("moodle")
    advanceTimeBy(1000)
    advanceUntilIdle()
    viewModel.confirmMoodleConnect("https://euler-swent.moodlecloud.com", "invalid-token")
    advanceUntilIdle()

    val uiState = viewModel.uiState.first()
    assertFalse(uiState.connectors.find { it.id == "moodle" }!!.isConnected)
    assertFalse(uiState.isMoodleConnecting)
    assertNotNull(uiState.moodleConnectError)
  }

  @Test
  fun `dismissMoodleConnectDialog closes dialog and clears error`() = runTest {
    val mockFunctions = mockk<FirebaseFunctions>(relaxed = true)
    val mockMoodleDataSource = mockk<MoodleConnectorRemoteDataSource>(relaxed = true)
    val mockEdDataSource = MockEdConnectorRemoteDataSource()
    val mockEpflRepo = mockk<EpflScheduleRepository>(relaxed = true)
    coEvery { mockEpflRepo.getStatus() } returns ScheduleStatus.NotConnected
    val viewModel =
        ConnectorsViewModel(
            functions = mockFunctions,
            edRemoteDataSource = mockEdDataSource,
            epflScheduleRepository = mockEpflRepo,
            moodleRemoteDataSource = mockMoodleDataSource)
    advanceUntilIdle()

    viewModel.connectConnector("moodle")
    advanceTimeBy(1000)
    advanceUntilIdle()
    var uiState = viewModel.uiState.first()
    assertTrue(uiState.isMoodleConnectDialogOpen)

    viewModel.dismissMoodleConnectDialog()
    uiState = viewModel.uiState.first()
    assertFalse(uiState.isMoodleConnectDialogOpen)
    assertNull(uiState.moodleConnectError)
  }

  @Test
  fun `checkClipboardForEdToken handles various clipboard scenarios`() = runTest {
    val viewModel = createViewModel()
    advanceUntilIdle()
    val context = InstrumentationRegistry.getInstrumentation().targetContext
    val clipboard = context.getSystemService(Context.CLIPBOARD_SERVICE) as ClipboardManager

    // Valid token with empty input -> shows banner
    clipboard.setPrimaryClip(ClipData.newPlainText("label", "valid_token_12345"))
    viewModel.checkClipboardForEdToken(context)
    advanceUntilIdle()
    var uiState = viewModel.uiState.first()
    assertEquals("valid_token_12345", uiState.detectedEdToken)
    assertTrue(uiState.showEdClipboardSuggestion)

    // Token input not blank -> ignores
    viewModel.checkClipboardForEdToken(context, "existing")
    advanceUntilIdle()
    uiState = viewModel.uiState.first()
    assertFalse(uiState.showEdClipboardSuggestion)

    // Invalid token (too short) -> no banner
    clipboard.setPrimaryClip(ClipData.newPlainText("label", "short"))
    viewModel.checkClipboardForEdToken(context)
    advanceUntilIdle()
    uiState = viewModel.uiState.first()
    assertFalse(uiState.showEdClipboardSuggestion)

    // Empty clipboard -> no banner
    clipboard.setPrimaryClip(ClipData.newPlainText("label", ""))
    viewModel.checkClipboardForEdToken(context)
    advanceUntilIdle()
    uiState = viewModel.uiState.first()
    assertFalse(uiState.showEdClipboardSuggestion)
  }

  @Test
  fun `acceptEdClipboardToken and dismissEdClipboardSuggestion work correctly`() = runTest {
    val viewModel = createViewModel()
    advanceUntilIdle()
    val context = InstrumentationRegistry.getInstrumentation().targetContext
    val clipboard = context.getSystemService(Context.CLIPBOARD_SERVICE) as ClipboardManager

    // Accept with token detected
    clipboard.setPrimaryClip(ClipData.newPlainText("label", "test_token_12345"))
    viewModel.checkClipboardForEdToken(context)
    advanceUntilIdle()
    val token = viewModel.acceptEdClipboardToken()
    advanceUntilIdle()
    var uiState = viewModel.uiState.first()
    assertEquals("test_token_12345", token)
    assertFalse(uiState.showEdClipboardSuggestion)
    assertNull(uiState.detectedEdToken)

    // Accept without token -> returns empty
    val emptyToken = viewModel.acceptEdClipboardToken()
    assertEquals("", emptyToken)

    // Dismiss clears state
    clipboard.setPrimaryClip(ClipData.newPlainText("label", "another_token_67890"))
    viewModel.checkClipboardForEdToken(context)
    advanceUntilIdle()
    viewModel.dismissEdClipboardSuggestion()
    advanceUntilIdle()
    uiState = viewModel.uiState.first()
    assertFalse(uiState.showEdClipboardSuggestion)
    assertNull(uiState.detectedEdToken)
  }

  @Test
  fun `checkClipboardForEdToken handles clipboard exceptions gracefully`() = runTest {
    val viewModel = createViewModel()
    advanceUntilIdle()
    val mockContext = mockk<Context>(relaxed = true)
    every { mockContext.getSystemService(any()) } throws Exception("Clipboard error")

    viewModel.checkClipboardForEdToken(mockContext)
    advanceUntilIdle()
    val uiState = viewModel.uiState.first()

    assertFalse(uiState.showEdClipboardSuggestion)
  }
}<|MERGE_RESOLUTION|>--- conflicted
+++ resolved
@@ -184,12 +184,9 @@
 
     viewModel.connectConnector("moodle")
     viewModel.connectConnector("ed")
-<<<<<<< HEAD
-=======
     advanceTimeBy(1000)
     advanceUntilIdle()
     // Both Moodle and ED open dialogs, not connect directly
->>>>>>> c9be11d1
     val uiState = viewModel.uiState.first()
 
     // Moodle opens dialog, ED navigation is handled in UI (no dialog state)
