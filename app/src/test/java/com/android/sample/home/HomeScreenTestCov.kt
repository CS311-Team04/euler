--- conflicted
+++ resolved
@@ -61,7 +61,6 @@
     Dispatchers.resetMain()
   }
 
-<<<<<<< HEAD
   // ========== HomeViewModel Tests ==========
 
   @Test
@@ -229,7 +228,6 @@
         // and the user message was added. The AI message addition (try block) is
         // also covered if it was added.
       }
-=======
   @Test
   fun suggestions_are_displayed_initially() {
     val viewModel = HomeViewModel(FakeLlmClient())
@@ -259,11 +257,9 @@
       it.copy(currentConversationId = "conv-1", messageDraft = "draft", isDrawerOpen = true)
     }
     injectMessages(viewModel, listOf(sampleMessage("Keep me")))
->>>>>>> 5e3f4ba0
 
     composeRule.setContent { MaterialTheme { HomeScreen(viewModel = viewModel) } }
 
-<<<<<<< HEAD
   @Test
   fun screen_displays_root_element() {
     val viewModel = HomeViewModel(FakeProfileRepository())
@@ -294,7 +290,6 @@
     var action2Clicked = false
     val viewModel = HomeViewModel(FakeProfileRepository())
     composeTestRule.setContent {
-=======
     composeRule.onNodeWithTag(HomeTags.MenuBtn).performClick()
     composeRule.waitForIdle()
     composeRule.onNodeWithTag(DrawerTags.NewChatRow).performClick()
@@ -314,7 +309,6 @@
     updateUiState(viewModel) { it.copy(isDrawerOpen = true) }
 
     composeRule.setContent {
->>>>>>> 5e3f4ba0
       MaterialTheme {
         HomeScreen(viewModel = viewModel, onSettingsClick = { settingsCalled = true })
       }
@@ -330,24 +324,20 @@
   }
 
   @Test
-<<<<<<< HEAD
   fun screen_message_field_updates_viewModel() {
     val viewModel = HomeViewModel(FakeProfileRepository())
     composeTestRule.setContent { MaterialTheme { HomeScreen(viewModel = viewModel) } }
     composeTestRule.onNodeWithTag(HomeTags.MessageField).performTextInput("New message")
     assertEquals("New message", viewModel.uiState.value.messageDraft)
   }
-=======
   fun voice_button_triggers_callback_when_visible() {
     var voiceCalled = false
     val viewModel = HomeViewModel(FakeLlmClient())
->>>>>>> 5e3f4ba0
 
     composeRule.setContent {
       MaterialTheme { HomeScreen(viewModel = viewModel, onVoiceChatClick = { voiceCalled = true }) }
     }
 
-<<<<<<< HEAD
   @Test
   fun screen_displays_thinking_indicator_when_sending() =
       runTest(testDispatcher) {
@@ -425,7 +415,6 @@
     assertTrue(viewModel.uiState.value.isTopRightOpen)
     assertTrue(viewModel.uiState.value.isDrawerOpen)
   }
-=======
     composeRule.onNodeWithTag(HomeTags.VoiceBtn).performClick()
     composeRule.waitForIdle()
 
@@ -442,29 +431,24 @@
     composeRule.onNodeWithTag(HomeTags.MessageField).performTextInput("Hello")
     composeRule.onNodeWithTag(HomeTags.SendBtn).performClick()
     composeRule.waitForIdle()
->>>>>>> 5e3f4ba0
 
     val messages = viewModel.uiState.value.messages
     assertTrue(messages.any { it.type == ChatType.USER && it.text == "Hello" })
   }
 
   @Test
-<<<<<<< HEAD
   fun screen_onSignOut_callback_sets_up_correctly() {
     var signOutCalled = false
     val viewModel = createHomeViewModel()
     composeTestRule.setContent {
       MaterialTheme { HomeScreen(viewModel = viewModel, onSignOut = { signOutCalled = true }) }
-=======
   fun openDrawerOnStart_opens_drawer_and_updates_state() {
     val viewModel = HomeViewModel(FakeLlmClient())
 
     composeRule.setContent {
       MaterialTheme { HomeScreen(viewModel = viewModel, openDrawerOnStart = true) }
->>>>>>> 5e3f4ba0
-    }
-
-<<<<<<< HEAD
+    }
+
   @Test
   fun screen_onSettingsClick_callback_sets_up_correctly() {
     var settingsCalled = false
@@ -473,13 +457,10 @@
       MaterialTheme {
         HomeScreen(viewModel = viewModel, onSettingsClick = { settingsCalled = true })
       }
-=======
     composeRule.waitUntil(timeoutMillis = 5_000) {
       composeRule.onAllNodesWithTag(DrawerTags.Root).fetchSemanticsNodes().isNotEmpty()
->>>>>>> 5e3f4ba0
-    }
-
-<<<<<<< HEAD
+    }
+
   @Test
   fun screen_drawer_state_changes_trigger_ui_update() {
     val viewModel = createHomeViewModel()
@@ -488,14 +469,11 @@
     // Toggle drawer state
     viewModel.toggleDrawer()
     composeTestRule.waitForIdle()
-=======
     composeRule.onNodeWithTag(DrawerTags.Root).assertIsDisplayed()
->>>>>>> 5e3f4ba0
     assertTrue(viewModel.uiState.value.isDrawerOpen)
   }
 
   @Test
-<<<<<<< HEAD
   fun screen_thinking_indicator_appears_during_sending() =
       runTest(testDispatcher) {
         val viewModel = createHomeViewModel()
@@ -544,7 +522,6 @@
 
         // Note: isSending might be false if Firebase failed immediately,
         // but the message was sent and the field behavior is tested
-=======
   fun suggestion_chip_click_triggers_callbacks_and_sends_message() {
     var action1Called = false
     val sentMessages = mutableListOf<String>()
@@ -557,11 +534,9 @@
             viewModel = viewModel,
             onAction1Click = { action1Called = true },
             onSendMessage = { sentMessages += it })
->>>>>>> 5e3f4ba0
-      }
-    }
-
-<<<<<<< HEAD
+      }
+    }
+
   @Test
   fun screen_openDrawerOnStart_parameter_works() {
     val viewModel = createHomeViewModel()
@@ -572,10 +547,8 @@
   }
 
   // ========== Tests for ChatMessage Component ==========
-=======
     composeRule.onNodeWithTag(HomeTags.Action1Btn).assertIsDisplayed().performClick()
     composeRule.waitForIdle()
->>>>>>> 5e3f4ba0
 
     assertTrue(action1Called)
     assertTrue(sentMessages.contains("What is EPFL"))
@@ -592,7 +565,6 @@
 
     composeRule.setContent { MaterialTheme { HomeScreen(viewModel = viewModel) } }
 
-<<<<<<< HEAD
   @Test
   fun screen_suggestions_are_displayed_initially() {
     val viewModel = createHomeViewModel()
@@ -668,7 +640,6 @@
         )
       }
     }
-=======
     composeRule.onAllNodesWithText("What is EPFL").assertCountEquals(0)
   }
 
@@ -677,7 +648,6 @@
     val viewModel = HomeViewModel(FakeLlmClient())
 
     composeRule.setContent { MaterialTheme { HomeScreen(viewModel = viewModel) } }
->>>>>>> 5e3f4ba0
 
     composeRule.onNodeWithTag(HomeTags.VoiceBtn).assertIsDisplayed()
     composeRule.onAllNodesWithTag(HomeTags.SendBtn).assertCountEquals(0)
@@ -685,7 +655,6 @@
     composeRule.onNodeWithTag(HomeTags.MessageField).performTextInput("Ping")
     composeRule.waitForIdle()
 
-<<<<<<< HEAD
   @Test
   fun screen_action1_click_calls_callbacks_and_updates_viewModel() =
       runTest(testDispatcher) {
@@ -798,7 +767,6 @@
   fun screen_all_suggestion_texts_are_displayed() {
     val viewModel = createHomeViewModel()
     composeTestRule.setContent { MaterialTheme { HomeScreen(viewModel = viewModel) } }
-=======
     composeRule.onNodeWithTag(HomeTags.SendBtn).assertIsDisplayed()
     composeRule.onAllNodesWithTag(HomeTags.VoiceBtn).assertCountEquals(0)
   }
@@ -813,13 +781,11 @@
     composeRule.onNodeWithText("Clear Chat?").assertIsDisplayed()
     composeRule.runOnIdle { viewModel.hideDeleteConfirmation() }
     composeRule.waitUntil(timeoutMillis = 2_000) { !viewModel.uiState.value.showDeleteConfirmation }
->>>>>>> 5e3f4ba0
 
     assertFalse(viewModel.uiState.value.showDeleteConfirmation)
   }
 
   @Test
-<<<<<<< HEAD
   fun screen_suggestions_only_visible_when_no_ai_messages() {
     val viewModel = createHomeViewModel()
     composeTestRule.setContent { MaterialTheme { HomeScreen(viewModel = viewModel) } }
@@ -910,7 +876,6 @@
           // Node exists but is not visible (off-screen), which is acceptable for scrollable content
         }
       }
-=======
   fun delete_confirmation_confirm_clears_chat() {
     val viewModel = HomeViewModel(FakeLlmClient())
     injectMessages(viewModel, listOf(sampleMessage("User message")))
@@ -951,7 +916,6 @@
     updateUiState(viewModel) {
       it.copy(
           messages = listOf(sampleMessage("Waiting")), isSending = true, streamingMessageId = null)
->>>>>>> 5e3f4ba0
     }
 
     composeRule.setContent { MaterialTheme { HomeScreen(viewModel = viewModel) } }
@@ -960,7 +924,6 @@
   }
 
   @Test
-<<<<<<< HEAD
   fun screen_animated_visibility_hides_suggestions_after_ai_response() =
       runTest(testDispatcher) {
         val viewModel = createHomeViewModel()
@@ -1167,7 +1130,6 @@
   fun screen_hasAiResponded_logic_checks_message_type() {
     val viewModel = createHomeViewModel()
     composeTestRule.setContent { MaterialTheme { HomeScreen(viewModel = viewModel) } }
-=======
   fun pick_conversation_from_drawer_selects_and_closes() {
     val viewModel = HomeViewModel(FakeLlmClient())
     updateUiState(viewModel) {
@@ -1203,7 +1165,6 @@
               .build())
     }
   }
->>>>>>> 5e3f4ba0
 
   private fun injectMessages(viewModel: HomeViewModel, messages: List<ChatUIModel>) {
     val field = HomeViewModel::class.java.getDeclaredField("_uiState")
