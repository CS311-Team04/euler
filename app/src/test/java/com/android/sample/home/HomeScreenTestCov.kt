--- conflicted
+++ resolved
@@ -58,7 +58,6 @@
     Dispatchers.resetMain()
   }
 
-<<<<<<< HEAD
   // ========== HomeViewModel Tests ==========
 
   @Test
@@ -265,7 +264,6 @@
             onAction1Click = { action1Clicked = true },
             onAction2Click = { action2Clicked = true })
       }
-=======
   @Test
   fun suggestions_are_displayed_initially() {
     val viewModel = HomeViewModel(FakeLlmClient())
@@ -293,7 +291,6 @@
     val viewModel = HomeViewModel(FakeLlmClient())
     updateUiState(viewModel) {
       it.copy(currentConversationId = "conv-1", messageDraft = "draft", isDrawerOpen = true)
->>>>>>> 7cb54880
     }
     injectMessages(viewModel, listOf(sampleMessage("Keep me")))
 
@@ -304,7 +301,6 @@
     composeRule.onNodeWithTag(DrawerTags.NewChatRow).performClick()
     composeRule.waitForIdle()
 
-<<<<<<< HEAD
     // Verify Action1Btn callback was called
     assertTrue("Action1 should be clicked", action1Clicked)
     // Note: Action2Btn is tested separately in
@@ -319,17 +315,14 @@
     composeTestRule.setContent { MaterialTheme { HomeScreen(viewModel = viewModel) } }
     composeTestRule.onNodeWithTag(HomeTags.MessageField).performTextInput("New message")
     assertEquals("New message", viewModel.uiState.value.messageDraft)
-=======
     val state = viewModel.uiState.value
     assertTrue(state.messages.isEmpty())
     assertEquals(null, state.currentConversationId)
     assertEquals("", state.messageDraft)
     assertFalse(state.isDrawerOpen)
->>>>>>> 7cb54880
-  }
-
-  @Test
-<<<<<<< HEAD
+  }
+
+  @Test
   fun screen_displays_thinking_indicator_when_sending() =
       runTest(testDispatcher) {
         val viewModel = createHomeViewModel()
@@ -347,18 +340,15 @@
 
         // sendMessage() adds user message synchronously and sets isSending = true
         viewModel.sendMessage()
-=======
   fun settings_from_drawer_invokes_callback() {
     var settingsCalled = false
     val viewModel = HomeViewModel(FakeLlmClient())
     updateUiState(viewModel) { it.copy(isDrawerOpen = true) }
->>>>>>> 7cb54880
 
     composeRule.setContent {
       MaterialTheme {
         HomeScreen(viewModel = viewModel, onSettingsClick = { settingsCalled = true })
       }
-<<<<<<< HEAD
 
   @Test
   fun screen_topRight_menu_displays_when_opened() {
@@ -373,11 +363,8 @@
       assertTrue(true)
     } catch (_: AssertionError) {
       assertTrue(true) // Menu may be off-screen
-=======
->>>>>>> 7cb54880
-    }
-
-<<<<<<< HEAD
+    }
+
   @Test
   fun viewModel_messages_displayed_when_sending() =
       runTest(testDispatcher) {
@@ -396,19 +383,16 @@
   fun viewModel_drawer_sync_with_viewModel() {
     val viewModel = createHomeViewModel()
     composeTestRule.setContent { MaterialTheme { HomeScreen(viewModel = viewModel) } }
-=======
     composeRule.onNodeWithTag(HomeTags.MenuBtn).performClick()
     composeRule.waitForIdle()
     composeRule.onNodeWithTag(DrawerTags.ConnectorsRow).performClick()
     composeRule.waitForIdle()
 
     assertTrue(settingsCalled)
->>>>>>> 7cb54880
     assertFalse(viewModel.uiState.value.isDrawerOpen)
   }
 
   @Test
-<<<<<<< HEAD
   fun viewModel_topRight_and_drawer_independent() {
     val viewModel = createHomeViewModel()
     composeTestRule.setContent { MaterialTheme { HomeScreen(viewModel = viewModel) } }
@@ -428,17 +412,14 @@
     val viewModel = createHomeViewModel()
     composeTestRule.setContent {
       MaterialTheme { HomeScreen(viewModel = viewModel, onSignOut = { signOutCalled = true }) }
-=======
   fun voice_button_triggers_callback_when_visible() {
     var voiceCalled = false
     val viewModel = HomeViewModel(FakeLlmClient())
 
     composeRule.setContent {
       MaterialTheme { HomeScreen(viewModel = viewModel, onVoiceChatClick = { voiceCalled = true }) }
->>>>>>> 7cb54880
-    }
-
-<<<<<<< HEAD
+    }
+
   @Test
   fun screen_onSettingsClick_callback_sets_up_correctly() {
     var settingsCalled = false
@@ -479,7 +460,6 @@
 
         // Trigger isSending state
         viewModel.updateMessageDraft("Trigger thinking")
-=======
     composeRule.onNodeWithTag(HomeTags.VoiceBtn).performClick()
     composeRule.waitForIdle()
 
@@ -490,7 +470,6 @@
   fun send_message_updates_ui_state() {
     val fakeClient = FakeLlmClient().apply { nextReply = "Reply" }
     val viewModel = HomeViewModel(fakeClient)
->>>>>>> 7cb54880
 
     composeRule.setContent { MaterialTheme { HomeScreen(viewModel = viewModel) } }
 
@@ -498,7 +477,6 @@
     composeRule.onNodeWithTag(HomeTags.SendBtn).performClick()
     composeRule.waitForIdle()
 
-<<<<<<< HEAD
         // Note: isSending might be false if Firebase failed immediately,
         // but the important thing is that sendMessage() executed and added the message
         // This test covers that sendMessage() is called and the UI state is updated
@@ -537,10 +515,8 @@
       MaterialTheme { HomeScreen(viewModel = viewModel, openDrawerOnStart = true) }
     }
     composeTestRule.onNodeWithTag(HomeTags.Root).assertIsDisplayed()
-=======
     val messages = viewModel.uiState.value.messages
     assertTrue(messages.any { it.type == ChatType.USER && it.text == "Hello" })
->>>>>>> 7cb54880
   }
 
   @Test
@@ -551,23 +527,19 @@
       MaterialTheme { HomeScreen(viewModel = viewModel, openDrawerOnStart = true) }
     }
 
-<<<<<<< HEAD
   @Test
   fun screen_suggestions_are_displayed_initially() {
     val viewModel = createHomeViewModel()
     composeTestRule.setContent { MaterialTheme { HomeScreen(viewModel = viewModel) } }
-=======
     composeRule.waitUntil(timeoutMillis = 5_000) {
       composeRule.onAllNodesWithTag(DrawerTags.Root).fetchSemanticsNodes().isNotEmpty()
     }
->>>>>>> 7cb54880
 
     composeRule.onNodeWithTag(DrawerTags.Root).assertIsDisplayed()
     assertTrue(viewModel.uiState.value.isDrawerOpen)
   }
 
   @Test
-<<<<<<< HEAD
   fun screen_suggestions_hide_after_ai_response() =
       runTest(testDispatcher) {
         val viewModel = createHomeViewModel()
@@ -621,7 +593,6 @@
     viewModel.sendMessage()
 
     composeTestRule.setContent {
-=======
   fun suggestion_chip_click_triggers_callbacks_and_sends_message() {
     var action1Called = false
     val sentMessages = mutableListOf<String>()
@@ -629,7 +600,6 @@
     val viewModel = HomeViewModel(fakeClient)
 
     composeRule.setContent {
->>>>>>> 7cb54880
       MaterialTheme {
         HomeScreen(
             viewModel = viewModel,
@@ -650,7 +620,6 @@
   }
 
   @Test
-<<<<<<< HEAD
   fun screen_action1_click_calls_callbacks_and_updates_viewModel() =
       runTest(testDispatcher) {
         var action1Called = false
@@ -805,7 +774,6 @@
 
     // Initially, no AI messages, so suggestions should be visible
     composeTestRule.onNodeWithTag(HomeTags.Action1Btn).assertIsDisplayed()
-=======
   fun pick_conversation_from_drawer_selects_and_closes() {
     val viewModel = HomeViewModel(FakeLlmClient())
     updateUiState(viewModel) {
@@ -813,22 +781,18 @@
           conversations = listOf(Conversation(id = "remote-1", title = "Linear Algebra")),
           currentConversationId = null)
     }
->>>>>>> 7cb54880
 
     composeRule.setContent {
       MaterialTheme { HomeScreen(viewModel = viewModel, openDrawerOnStart = true) }
     }
 
-<<<<<<< HEAD
   @Test
   fun screen_suggestion_chips_have_correct_test_tags() {
     val viewModel = createHomeViewModel()
     composeTestRule.setContent { MaterialTheme { HomeScreen(viewModel = viewModel) } }
-=======
     composeRule.waitUntil(timeoutMillis = 5_000) {
       composeRule.onAllNodesWithText("Linear Algebra").fetchSemanticsNodes().isNotEmpty()
     }
->>>>>>> 7cb54880
 
     composeRule.onNodeWithText("Linear Algebra").assertIsDisplayed().performClick()
     composeRule.waitForIdle()
@@ -837,7 +801,6 @@
     assertFalse(viewModel.uiState.value.isDrawerOpen)
   }
 
-<<<<<<< HEAD
   @Test
   fun screen_suggestion_click_updates_draft_before_sending() =
       runTest(testDispatcher) {
@@ -1114,7 +1077,6 @@
     val initialState = viewModel.uiState.value
     val hasAiRespondedInitial = initialState.messages.any { it.type == ChatType.AI }
     assertFalse("Initially no AI messages", hasAiRespondedInitial)
-=======
   private fun initFirebase() {
     val context = ApplicationProvider.getApplicationContext<Context>()
     if (FirebaseApp.getApps(context).isEmpty()) {
@@ -1135,7 +1097,6 @@
     val stateFlow = field.get(viewModel) as MutableStateFlow<HomeUiState>
     stateFlow.value = stateFlow.value.copy(messages = messages)
   }
->>>>>>> 7cb54880
 
   private fun updateUiState(viewModel: HomeViewModel, transform: (HomeUiState) -> HomeUiState) {
     val field = HomeViewModel::class.java.getDeclaredField("_uiState")
