--- conflicted
+++ resolved
@@ -104,121 +104,8 @@
     var sendMessageCalled = false
     var sentText = ""
     val viewModel = HomeViewModel()
-<<<<<<< HEAD
-
-    composeRule.setContent {
-=======
-    val systems = viewModel.uiState.value.systems
-    val first = systems.first()
-    val second = systems.getOrNull(1)
-    requireNotNull(second)
-    viewModel.toggleSystemConnection(first.id)
-    viewModel.toggleSystemConnection(second.id)
-    val updatedFirst = viewModel.uiState.value.systems.first { it.id == first.id }
-    val updatedSecond = viewModel.uiState.value.systems.first { it.id == second.id }
-    assertNotEquals(first.isConnected, updatedFirst.isConnected)
-    assertNotEquals(second.isConnected, updatedSecond.isConnected)
-  }
-
-  @Test
-  fun viewModel_sendMessage_handles_response_and_finally_block() =
-      runTest(testDispatcher) {
-        val viewModel = HomeViewModel()
-        viewModel.updateMessageDraft("Test query")
-        viewModel.sendMessage()
-        advanceUntilIdle()
-        // User message should be added
-        assertTrue(viewModel.uiState.value.messages.size > 0)
-        // isSending may already be false if the coroutine finished quickly; don't assert it
-      }
-
-  @Test
-  fun viewModel_sendMessage_adds_ai_message_when_callAnswerWithRag_succeeds() =
-      runTest(testDispatcher) {
-        val viewModel = HomeViewModel()
-        val initialCount = viewModel.uiState.value.messages.size
-
-        viewModel.updateMessageDraft("What is EPFL?")
-
-        // sendMessage() is called, which:
-        // 1. Adds user message synchronously
-        // 2. Sets isSending = true
-        // 3. Launches coroutine to call Firebase
-        viewModel.sendMessage()
-
-        // User message should be added immediately (synchronous)
-        val stateAfterSend = viewModel.uiState.value
-        assertTrue(stateAfterSend.messages.size >= initialCount + 1)
-        val userMessage = stateAfterSend.messages.first()
-        assertEquals("What is EPFL?", userMessage.text)
-        assertEquals(com.android.sample.Chat.ChatType.USER, userMessage.type)
-        // Placeholder AI message should exist while waiting for the coroutine
-        val lastMessage = stateAfterSend.messages.last()
-        if (stateAfterSend.messages.size > initialCount + 1) {
-          assertEquals(com.android.sample.Chat.ChatType.AI, lastMessage.type)
-        }
-
-        // Advance time to allow coroutine to complete
-        // With UnconfinedTestDispatcher, this will execute immediately
-        advanceUntilIdle()
-
-        // Wait a bit for Firebase call to complete or fail
-        // The finally block will eventually execute and set isSending to false
-        var attempts = 0
-        var finalState = viewModel.uiState.value
-        while (finalState.isSending && attempts < 100) {
-          advanceUntilIdle()
-          finalState = viewModel.uiState.value
-          attempts++
-        }
-
-        // After coroutine completes, we should have at least the user message
-        assertTrue(finalState.messages.size >= initialCount + 1) // At least user message
-
-        // If we have more than one message, it means the try or catch block executed
-        // and added an AI message (success) or error message (failure)
-        // This covers the code in the try block (lines 78-85) where aiMsg is created and added
-        if (finalState.messages.size > initialCount + 1) {
-          val lastMessage = finalState.messages.last()
-          assertEquals(com.android.sample.Chat.ChatType.AI, lastMessage.type)
-        }
-
-        // Note: isSending might still be true if Firebase is taking a long time,
-        // but the important thing is that we've verified sendMessage() executed
-        // and the user message was added. The AI message addition (try block) is
-        // also covered if it was added.
-      }
-
-  // ========== HomeScreen UI Tests - Core Components ==========
-
-  @Test
-  fun screen_displays_root_element() {
-    composeTestRule.setContent { MaterialTheme { HomeScreen() } }
-    composeTestRule.onNodeWithTag(HomeTags.Root).assertIsDisplayed()
-  }
-
-  @Test
-  fun screen_displays_core_buttons() {
-    composeTestRule.setContent { MaterialTheme { HomeScreen() } }
-    composeTestRule.onNodeWithTag(HomeTags.MenuBtn).assertIsDisplayed()
-    composeTestRule.onNodeWithTag(HomeTags.TopRightBtn).assertIsDisplayed()
-    composeTestRule.onNodeWithTag(HomeTags.Action1Btn).assertIsDisplayed()
-    composeTestRule.onNodeWithTag(HomeTags.Action2Btn).assertIsDisplayed()
-  }
-
-  @Test
-  fun screen_displays_message_field() {
-    composeTestRule.setContent { MaterialTheme { HomeScreen() } }
-    composeTestRule.onNodeWithTag(HomeTags.MessageField).assertIsDisplayed()
-  }
-
-  @Test
-  fun screen_action_buttons_trigger_callbacks() {
-    var action1Clicked = false
-    var action2Clicked = false
-    val viewModel = HomeViewModel()
-    composeTestRule.setContent {
->>>>>>> 7d40154d
+
+    composeRule.setContent {
       MaterialTheme {
         HomeScreen(
             viewModel = viewModel,
