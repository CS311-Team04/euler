package com.android.sample.home

import android.content.Context
import androidx.compose.ui.test.assertIsDisplayed
import androidx.compose.ui.test.hasClickAction
import androidx.compose.ui.test.hasTestTag
import androidx.compose.ui.test.hasText
import androidx.compose.ui.test.junit4.createComposeRule
import androidx.compose.ui.test.onNodeWithContentDescription
import androidx.compose.ui.test.onNodeWithTag
import androidx.compose.ui.test.onNodeWithText
import androidx.compose.ui.test.performClick
import androidx.compose.ui.test.performTextReplacement
import androidx.test.core.app.ApplicationProvider
import com.android.sample.Chat.ChatType
import com.android.sample.Chat.ChatUIModel
import com.android.sample.speech.SpeechToTextHelper
import com.android.sample.util.MainDispatcherRule
import com.google.firebase.FirebaseApp
import com.google.firebase.FirebaseOptions
import com.google.firebase.auth.FirebaseAuth
import io.mockk.coEvery
import io.mockk.every
import io.mockk.mockk
import io.mockk.slot
import io.mockk.unmockkAll
import kotlinx.coroutines.ExperimentalCoroutinesApi
import kotlinx.coroutines.flow.MutableStateFlow
import kotlinx.coroutines.test.UnconfinedTestDispatcher
import org.junit.After
import org.junit.Assert.*
import org.junit.Before
import org.junit.Rule
import org.junit.Test
import org.junit.runner.RunWith
import org.robolectric.RobolectricTestRunner
import org.robolectric.annotation.Config

class HomeScreenTest {

  @Test
  fun HomeTags_has_correct_tag_constants() {
    assertEquals("home_root", HomeTags.Root)
    assertEquals("home_menu_btn", HomeTags.MenuBtn)
    assertEquals("home_topright_btn", HomeTags.TopRightBtn)
    assertEquals("home_action1_btn", HomeTags.Action1Btn)
    assertEquals("home_action2_btn", HomeTags.Action2Btn)
    assertEquals("home_message_field", HomeTags.MessageField)
    assertEquals("home_send_btn", HomeTags.SendBtn)
    assertEquals("home_drawer", HomeTags.Drawer)
    assertEquals("home_topright_menu", HomeTags.TopRightMenu)
  }

  @Test
  fun HomeTags_constants_are_not_empty() {
    assertTrue(HomeTags.Root.isNotEmpty())
    assertTrue(HomeTags.MenuBtn.isNotEmpty())
    assertTrue(HomeTags.TopRightBtn.isNotEmpty())
    assertTrue(HomeTags.Action1Btn.isNotEmpty())
    assertTrue(HomeTags.Action2Btn.isNotEmpty())
    assertTrue(HomeTags.MessageField.isNotEmpty())
    assertTrue(HomeTags.SendBtn.isNotEmpty())
    assertTrue(HomeTags.Drawer.isNotEmpty())
    assertTrue(HomeTags.TopRightMenu.isNotEmpty())
  }

  @Test
  fun HomeTags_constants_are_unique() {
    val tags =
        listOf(
            HomeTags.Root,
            HomeTags.MenuBtn,
            HomeTags.TopRightBtn,
            HomeTags.Action1Btn,
            HomeTags.Action2Btn,
            HomeTags.MessageField,
            HomeTags.SendBtn,
            HomeTags.Drawer,
            HomeTags.TopRightMenu)

    assertEquals(tags.size, tags.distinct().size)
  }

  @Test
  fun HomeTags_object_is_not_null() {
    assertNotNull(HomeTags)
  }

  @Test
  fun HomeTags_constants_follow_naming_convention() {
    assertTrue(HomeTags.Root.startsWith("home_"))
    assertTrue(HomeTags.MenuBtn.startsWith("home_"))
    assertTrue(HomeTags.TopRightBtn.startsWith("home_"))
    assertTrue(HomeTags.Action1Btn.startsWith("home_"))
    assertTrue(HomeTags.Action2Btn.startsWith("home_"))
    assertTrue(HomeTags.MessageField.startsWith("home_"))
    assertTrue(HomeTags.SendBtn.startsWith("home_"))
    assertTrue(HomeTags.Drawer.startsWith("home_"))
    assertTrue(HomeTags.TopRightMenu.startsWith("home_"))
  }

  @Test
  fun HomeTags_does_not_contain_whitespace() {
    assertFalse(HomeTags.Root.contains(" "))
    assertFalse(HomeTags.MenuBtn.contains(" "))
    assertFalse(HomeTags.TopRightBtn.contains(" "))
    assertFalse(HomeTags.Action1Btn.contains(" "))
    assertFalse(HomeTags.Action2Btn.contains(" "))
    assertFalse(HomeTags.MessageField.contains(" "))
    assertFalse(HomeTags.SendBtn.contains(" "))
    assertFalse(HomeTags.Drawer.contains(" "))
    assertFalse(HomeTags.TopRightMenu.contains(" "))
  }

  @Test
  fun HomeTags_constants_length_check() {
    assertTrue(HomeTags.Root.length > 5)
    assertTrue(HomeTags.MenuBtn.length > 5)
    assertTrue(HomeTags.TopRightBtn.length > 5)
    assertTrue(HomeTags.Action1Btn.length > 5)
    assertTrue(HomeTags.Action2Btn.length > 5)
    assertTrue(HomeTags.MessageField.length > 5)
    assertTrue(HomeTags.SendBtn.length > 5)
    assertTrue(HomeTags.Drawer.length > 5)
    assertTrue(HomeTags.TopRightMenu.length > 5)
  }

  @Test
  fun HomeTags_is_singleton_object() {
    val instance1 = HomeTags
    val instance2 = HomeTags
    assertSame(instance1, instance2)
  }

  @Test
  fun HomeTags_object_class_name() {
    assertEquals("HomeTags", HomeTags::class.java.simpleName)
  }

  @Test
  fun HomeTags_root_tag_is_consistent() {
    val root = HomeTags.Root
    assertTrue(root.startsWith("home_"))
    assertTrue(root.endsWith("root"))
  }

  @Test
  fun HomeTags_menu_btn_tag_is_consistent() {
    val menuBtn = HomeTags.MenuBtn
    assertTrue(menuBtn.contains("menu"))
    assertTrue(menuBtn.contains("btn"))
  }

  @Test
  fun HomeTags_topright_btn_tag_is_consistent() {
    val topRightBtn = HomeTags.TopRightBtn
    assertTrue(topRightBtn.contains("topright"))
    assertTrue(topRightBtn.contains("btn"))
  }

  @Test
  fun HomeTags_message_field_tag_is_consistent() {
    val messageField = HomeTags.MessageField
    assertTrue(messageField.contains("message"))
    assertTrue(messageField.contains("field"))
  }

  @Test
  fun HomeTags_send_btn_tag_is_consistent() {
    val sendBtn = HomeTags.SendBtn
    assertTrue(sendBtn.contains("send"))
    assertTrue(sendBtn.contains("btn"))
  }

  @Test
  fun HomeTags_constants_have_expected_prefix() {
    val expectedPrefix = "home_"
    assertTrue(HomeTags.Root.startsWith(expectedPrefix))
    assertTrue(HomeTags.MenuBtn.startsWith(expectedPrefix))
    assertTrue(HomeTags.TopRightBtn.startsWith(expectedPrefix))
    assertTrue(HomeTags.Action1Btn.startsWith(expectedPrefix))
    assertTrue(HomeTags.Action2Btn.startsWith(expectedPrefix))
    assertTrue(HomeTags.MessageField.startsWith(expectedPrefix))
    assertTrue(HomeTags.SendBtn.startsWith(expectedPrefix))
    assertTrue(HomeTags.Drawer.startsWith(expectedPrefix))
    assertTrue(HomeTags.TopRightMenu.startsWith(expectedPrefix))
  }

  @Test
  fun HomeTags_action_buttons_have_btn_suffix() {
    assertTrue(HomeTags.MenuBtn.endsWith("btn"))
    assertTrue(HomeTags.TopRightBtn.endsWith("btn"))
    assertTrue(HomeTags.Action1Btn.endsWith("btn"))
    assertTrue(HomeTags.Action2Btn.endsWith("btn"))
    assertTrue(HomeTags.SendBtn.endsWith("btn"))
  }

  @Test
  fun HomeTags_constants_are_immutable() {
    val root1 = HomeTags.Root
    val root2 = HomeTags.Root
    assertSame(root1, root2)
    assertEquals(root1, root2)
  }

  @Test
  fun HomeTags_drawer_tag_contains_drawer() {
    assertTrue(HomeTags.Drawer.contains("drawer"))
  }

  @Test
  fun HomeTags_topright_menu_tag_contains_menu() {
    assertTrue(HomeTags.TopRightMenu.contains("menu"))
    assertTrue(HomeTags.TopRightMenu.contains("topright"))
  }

  @Test
  fun HomeTags_message_field_tag_contains_field() {
    assertTrue(HomeTags.MessageField.contains("field"))
    assertTrue(HomeTags.MessageField.contains("message"))
  }

  @Test
  fun HomeTags_action_buttons_are_distinct() {
    assertNotEquals(HomeTags.Action1Btn, HomeTags.Action2Btn)
    assertNotEquals(HomeTags.MenuBtn, HomeTags.TopRightBtn)
    assertNotEquals(HomeTags.Action1Btn, HomeTags.SendBtn)
  }

  @Test
  fun HomeTags_all_tags_are_accessible() {
    // Vérifier qu'on peut accéder à toutes les constantes sans exception
    val allTags =
        listOf(
            HomeTags.Root,
            HomeTags.MenuBtn,
            HomeTags.TopRightBtn,
            HomeTags.Action1Btn,
            HomeTags.Action2Btn,
            HomeTags.MessageField,
            HomeTags.SendBtn,
            HomeTags.Drawer,
            HomeTags.TopRightMenu)
    assertEquals(9, allTags.size)
  }

  @Test
  fun HomeTags_tags_do_not_contain_special_chars() {
    val specialChars = listOf("@", "#", "$", "%", "&", "*", "(", ")", "+", "=")
    val allTags =
        listOf(
            HomeTags.Root,
            HomeTags.MenuBtn,
            HomeTags.TopRightBtn,
            HomeTags.Action1Btn,
            HomeTags.Action2Btn,
            HomeTags.MessageField,
            HomeTags.SendBtn,
            HomeTags.Drawer,
            HomeTags.TopRightMenu)
    allTags.forEach { tag ->
      specialChars.forEach { char ->
        assertFalse("Tag $tag should not contain $char", tag.contains(char))
      }
    }
  }

  @Test
  fun HomeTags_tags_use_underscore_separator() {
    val allTags =
        listOf(
            HomeTags.Root,
            HomeTags.MenuBtn,
            HomeTags.TopRightBtn,
            HomeTags.Action1Btn,
            HomeTags.Action2Btn,
            HomeTags.MessageField,
            HomeTags.SendBtn,
            HomeTags.Drawer,
            HomeTags.TopRightMenu)
    allTags.forEach { tag ->
      assertTrue("Tag $tag should use underscore separator", tag.contains("_"))
    }
  }

  @Test
  fun HomeTags_tags_are_lowercase() {
    val allTags =
        listOf(
            HomeTags.Root,
            HomeTags.MenuBtn,
            HomeTags.TopRightBtn,
            HomeTags.Action1Btn,
            HomeTags.Action2Btn,
            HomeTags.MessageField,
            HomeTags.SendBtn,
            HomeTags.Drawer,
            HomeTags.TopRightMenu)
    allTags.forEach { tag -> assertEquals("Tag $tag should be lowercase", tag.lowercase(), tag) }
  }

  @Test
  fun HomeTags_constants_have_reasonable_length() {
    val allTags =
        listOf(
            HomeTags.Root,
            HomeTags.MenuBtn,
            HomeTags.TopRightBtn,
            HomeTags.Action1Btn,
            HomeTags.Action2Btn,
            HomeTags.MessageField,
            HomeTags.SendBtn,
            HomeTags.Drawer,
            HomeTags.TopRightMenu)
    allTags.forEach { tag ->
      assertTrue("Tag $tag should be at least 8 chars", tag.length >= 8)
      assertTrue("Tag $tag should not exceed 30 chars", tag.length <= 30)
    }
  }

  @Test
  fun HomeTags_root_is_base_tag() {
    assertEquals("home_root", HomeTags.Root)
  }

  @Test
  fun HomeTags_menu_button_tag_is_correct() {
    assertEquals("home_menu_btn", HomeTags.MenuBtn)
  }

  @Test
  fun HomeTags_topright_button_tag_is_correct() {
    assertEquals("home_topright_btn", HomeTags.TopRightBtn)
  }

  @Test
  fun HomeTags_action1_button_tag_is_correct() {
    assertEquals("home_action1_btn", HomeTags.Action1Btn)
  }

  @Test
  fun HomeTags_action2_button_tag_is_correct() {
    assertEquals("home_action2_btn", HomeTags.Action2Btn)
  }

  @Test
  fun HomeTags_message_field_tag_is_correct() {
    assertEquals("home_message_field", HomeTags.MessageField)
  }

  @Test
  fun HomeTags_send_button_tag_is_correct() {
    assertEquals("home_send_btn", HomeTags.SendBtn)
  }

  @Test
  fun HomeTags_drawer_tag_is_correct() {
    assertEquals("home_drawer", HomeTags.Drawer)
  }

  @Test
  fun HomeTags_topright_menu_tag_is_correct() {
    assertEquals("home_topright_menu", HomeTags.TopRightMenu)
  }

  @Test
  fun HomeTags_all_tags_match_expected_values() {
    val expectedTags =
        mapOf(
            "Root" to "home_root",
            "MenuBtn" to "home_menu_btn",
            "TopRightBtn" to "home_topright_btn",
            "Action1Btn" to "home_action1_btn",
            "Action2Btn" to "home_action2_btn",
            "MessageField" to "home_message_field",
            "SendBtn" to "home_send_btn",
            "Drawer" to "home_drawer",
            "TopRightMenu" to "home_topright_menu")
    assertEquals(expectedTags["Root"], HomeTags.Root)
    assertEquals(expectedTags["MenuBtn"], HomeTags.MenuBtn)
    assertEquals(expectedTags["TopRightBtn"], HomeTags.TopRightBtn)
    assertEquals(expectedTags["Action1Btn"], HomeTags.Action1Btn)
    assertEquals(expectedTags["Action2Btn"], HomeTags.Action2Btn)
    assertEquals(expectedTags["MessageField"], HomeTags.MessageField)
    assertEquals(expectedTags["SendBtn"], HomeTags.SendBtn)
    assertEquals(expectedTags["Drawer"], HomeTags.Drawer)
    assertEquals(expectedTags["TopRightMenu"], HomeTags.TopRightMenu)
  }

  @Test
  fun HomeTags_object_is_accessible() {
    assertNotNull(HomeTags)
    val tags = HomeTags
    assertSame(tags, HomeTags)
  }

  @Test
  fun HomeTags_all_constants_are_public() {
    // Toutes les constantes doivent être accessibles
    assertNotNull(HomeTags.Root)
    assertNotNull(HomeTags.MenuBtn)
    assertNotNull(HomeTags.TopRightBtn)
    assertNotNull(HomeTags.Action1Btn)
    assertNotNull(HomeTags.Action2Btn)
    assertNotNull(HomeTags.MessageField)
    assertNotNull(HomeTags.SendBtn)
    assertNotNull(HomeTags.Drawer)
    assertNotNull(HomeTags.TopRightMenu)
  }

  @Test
  fun HomeTags_strings_are_not_blank() {
    assertTrue(HomeTags.Root.isNotBlank())
    assertTrue(HomeTags.MenuBtn.isNotBlank())
    assertTrue(HomeTags.TopRightBtn.isNotBlank())
    assertTrue(HomeTags.Action1Btn.isNotBlank())
    assertTrue(HomeTags.Action2Btn.isNotBlank())
    assertTrue(HomeTags.MessageField.isNotBlank())
    assertTrue(HomeTags.SendBtn.isNotBlank())
    assertTrue(HomeTags.Drawer.isNotBlank())
    assertTrue(HomeTags.TopRightMenu.isNotBlank())
  }

  @Test
  fun HomeTags_tags_do_not_start_with_underscore() {
    val allTags =
        listOf(
            HomeTags.Root,
            HomeTags.MenuBtn,
            HomeTags.TopRightBtn,
            HomeTags.Action1Btn,
            HomeTags.Action2Btn,
            HomeTags.MessageField,
            HomeTags.SendBtn,
            HomeTags.Drawer,
            HomeTags.TopRightMenu)
    allTags.forEach { tag ->
      assertFalse("Tag should not start with underscore: $tag", tag.startsWith("_"))
    }
  }

  @Test
  fun HomeTags_tags_do_not_end_with_underscore() {
    val allTags =
        listOf(
            HomeTags.Root,
            HomeTags.MenuBtn,
            HomeTags.TopRightBtn,
            HomeTags.Action1Btn,
            HomeTags.Action2Btn,
            HomeTags.MessageField,
            HomeTags.SendBtn,
            HomeTags.Drawer,
            HomeTags.TopRightMenu)
    allTags.forEach { tag ->
      assertFalse("Tag should not end with underscore: $tag", tag.endsWith("_"))
    }
  }

  @Test
  fun HomeTags_no_consecutive_underscores() {
    val allTags =
        listOf(
            HomeTags.Root,
            HomeTags.MenuBtn,
            HomeTags.TopRightBtn,
            HomeTags.Action1Btn,
            HomeTags.Action2Btn,
            HomeTags.MessageField,
            HomeTags.SendBtn,
            HomeTags.Drawer,
            HomeTags.TopRightMenu)
    allTags.forEach { tag ->
      assertFalse("Tag should not contain consecutive underscores: $tag", tag.contains("__"))
    }
  }

  @Test
  fun HomeTags_tags_have_minimum_word_count() {
    // Chaque tag devrait avoir au moins 2 mots (home_xxx)
    val allTags =
        listOf(
            HomeTags.Root,
            HomeTags.MenuBtn,
            HomeTags.TopRightBtn,
            HomeTags.Action1Btn,
            HomeTags.Action2Btn,
            HomeTags.MessageField,
            HomeTags.SendBtn,
            HomeTags.Drawer,
            HomeTags.TopRightMenu)
    allTags.forEach { tag ->
      val wordCount = tag.split("_").size
      assertTrue("Tag should have at least 2 words: $tag", wordCount >= 2)
    }
  }

  @Test
  fun HomeTags_constants_can_be_used_in_equality() {
    assertEquals(HomeTags.Root, "home_root")
    assertEquals(HomeTags.MenuBtn, "home_menu_btn")
    assertNotEquals(HomeTags.Root, HomeTags.MenuBtn)
  }

  @Test
  fun HomeTags_tags_hashcode_consistency() {
    val root1 = HomeTags.Root.hashCode()
    val root2 = HomeTags.Root.hashCode()
    assertEquals(root1, root2)
  }

  @Test
  fun HomeTags_tags_toString_returns_value() {
    assertEquals("home_root", HomeTags.Root.toString())
    assertEquals("home_menu_btn", HomeTags.MenuBtn.toString())
  }

  @Test
  fun HomeTags_object_hashcode_consistency() {
    val hash1 = HomeTags.hashCode()
    val hash2 = HomeTags.hashCode()
    assertEquals(hash1, hash2)
  }

  @Test
  fun HomeTags_object_toString_contains_class_name() {
    val toString = HomeTags.toString()
    assertTrue(toString.contains("HomeTags"))
  }

  @Test
  fun HomeTags_all_button_tags_share_btn_pattern() {
    val buttonTags =
        listOf(
            HomeTags.MenuBtn,
            HomeTags.TopRightBtn,
            HomeTags.Action1Btn,
            HomeTags.Action2Btn,
            HomeTags.SendBtn)
    buttonTags.forEach { tag ->
      assertTrue("Button tag should contain 'btn': $tag", tag.contains("btn"))
    }
  }

  @Test
  fun HomeTags_field_tags_contain_field() {
    assertTrue(HomeTags.MessageField.contains("field"))
  }

  @Test
  fun HomeTags_menu_tags_contain_menu() {
    val menuTags = listOf(HomeTags.MenuBtn, HomeTags.TopRightMenu)
    menuTags.forEach { tag ->
      assertTrue("Menu tag should contain 'menu': $tag", tag.contains("menu"))
    }
  }

  @Test
  fun HomeTags_action_tags_contain_action() {
    assertTrue(HomeTags.Action1Btn.contains("action"))
    assertTrue(HomeTags.Action2Btn.contains("action"))
  }

  @Test
  fun HomeTags_send_tag_contains_send() {
    assertTrue(HomeTags.SendBtn.contains("send"))
  }

  @Test
  fun HomeTags_drawer_tag_is_simple() {
    // Drawer est le plus simple après Root
    assertTrue(HomeTags.Drawer.split("_").size == 2)
  }

  @Test
  fun HomeTags_topright_menu_is_longest() {
    val allTags =
        listOf(
            HomeTags.Root,
            HomeTags.MenuBtn,
            HomeTags.TopRightBtn,
            HomeTags.Action1Btn,
            HomeTags.Action2Btn,
            HomeTags.MessageField,
            HomeTags.SendBtn,
            HomeTags.Drawer,
            HomeTags.TopRightMenu)
    val maxLength = allTags.maxOfOrNull { it.length } ?: 0
    assertEquals(HomeTags.TopRightMenu.length, maxLength)
  }

  @Test
  fun HomeTags_constants_are_stable_across_access() {
    val firstAccess = listOf(HomeTags.Root, HomeTags.MenuBtn, HomeTags.TopRightBtn)
    val secondAccess = listOf(HomeTags.Root, HomeTags.MenuBtn, HomeTags.TopRightBtn)
    assertEquals(firstAccess, secondAccess)
  }

  @Test
  fun SourceMeta_default_retrievedAt_is_recent() {
    val before = System.currentTimeMillis()

    val meta =
        SourceMeta(
            siteLabel = "EPFL.ch Website",
            title = "Projet de Semestre – Bachelor",
            url = "https://www.epfl.ch/education/projects")

    val after = System.currentTimeMillis()

    assertTrue(meta.retrievedAt in before..after)
  }

  @Test
  fun HomeUiState_preserves_source_meta_in_messages() {
    val meta =
        SourceMeta(
            siteLabel = "EPFL.ch Website",
            title = "Projet de Semestre – Bachelor",
            url = "https://www.epfl.ch/education/projects",
            retrievedAt = 123456789L)
    val state =
        HomeUiState(
            messages =
                listOf(
                    ChatUIModel(
                        id = "ai-source",
                        text = "",
                        timestamp = 0L,
                        type = ChatType.AI,
                        source = meta)))

    assertEquals(meta, state.messages.single().source)
  }

  @Test
  fun SourceMeta_copy_allows_timestamp_override() {
    val original =
        SourceMeta(
            siteLabel = "EPFL.ch Website",
            title = "Projet de Semestre – Bachelor",
            url = "https://www.epfl.ch/education/projects")

    val overridden = original.copy(retrievedAt = 99L)

    assertEquals(99L, overridden.retrievedAt)
    assertEquals(original.siteLabel, overridden.siteLabel)
    assertEquals(original.title, overridden.title)
    assertEquals(original.url, overridden.url)
  }
}

@RunWith(RobolectricTestRunner::class)
@Config(sdk = [28])
class HomeScreenComposeInteractionsTest {

  @get:Rule val composeRule = createComposeRule()

  @OptIn(ExperimentalCoroutinesApi::class)
  @get:Rule
  val dispatcherRule = MainDispatcherRule(UnconfinedTestDispatcher())

  @Before
  fun setUp() {
    val context = ApplicationProvider.getApplicationContext<Context>()
    if (FirebaseApp.getApps(context).isEmpty()) {
      FirebaseApp.initializeApp(
          context,
          FirebaseOptions.Builder()
              .setApplicationId("1:1234567890:android:test")
              .setProjectId("test-project")
              .setApiKey("fake-api-key")
              .build())
    }
    FirebaseAuth.getInstance().signOut()
  }

  private fun createViewModel(): HomeViewModel = HomeViewModel()

  @After
  fun tearDownMocks() {
    unmockkAll()
    FirebaseAuth.getInstance().signOut()
  }

  private fun HomeViewModel.editState(transform: (HomeUiState) -> HomeUiState) {
    val field = HomeViewModel::class.java.getDeclaredField("_uiState")
    field.isAccessible = true
    val flow = field.get(this) as MutableStateFlow<HomeUiState>
    flow.value = transform(flow.value)
  }

  private fun userMessage(id: String = "user-${System.nanoTime()}", text: String = "Hello") =
      ChatUIModel(id = id, text = text, timestamp = 0L, type = ChatType.USER)

  @Test
  fun deleteConfirmation_cancel_hides_modal() {
    val viewModel = createViewModel()
    viewModel.showDeleteConfirmation()

    composeRule.setContent { HomeScreen(viewModel = viewModel) }

    composeRule.onNodeWithText("Cancel").assertIsDisplayed().performClick()

    composeRule.runOnIdle { assertFalse(viewModel.uiState.value.showDeleteConfirmation) }
  }

  @Test
  fun deleteConfirmation_confirm_hides_modal() {
    val viewModel = createViewModel()
    viewModel.showDeleteConfirmation()

    composeRule.setContent { HomeScreen(viewModel = viewModel) }

    composeRule.onNodeWithText("Delete").assertIsDisplayed().performClick()

    composeRule.runOnIdle { assertFalse(viewModel.uiState.value.showDeleteConfirmation) }
  }

  @Test
  fun drawerConnectors_click_triggers_callback_and_closes_drawer() {
    val viewModel = createViewModel()
    // Open the drawer before composition so drawer content is visible
    viewModel.toggleDrawer()
    var connectorsInvoked = false

    composeRule.setContent {
      HomeScreen(viewModel = viewModel, onConnectorsClick = { connectorsInvoked = true })
    }

    // Allow drawer state transitions to run
    composeRule.mainClock.advanceTimeByFrame()

    composeRule
        .onNodeWithTag(DrawerTags.ConnectorsRow, useUnmergedTree = true)
        .assertIsDisplayed()
        .performClick()

    composeRule.runOnIdle {
      assertTrue(connectorsInvoked)
      assertFalse(viewModel.uiState.value.isDrawerOpen)
    }
  }

  @Test
  fun drawerConnectors_and_settings_callbacks_are_independent() {
    val viewModel = createViewModel()
    viewModel.toggleDrawer()
    var connectorsInvoked = false
    var settingsInvoked = false

    composeRule.setContent {
      HomeScreen(
          viewModel = viewModel,
          onConnectorsClick = { connectorsInvoked = true },
          onSettingsClick = { settingsInvoked = true })
    }

    composeRule.mainClock.advanceTimeByFrame()

    // Click connectors row
    composeRule.onNodeWithTag(DrawerTags.ConnectorsRow, useUnmergedTree = true).performClick()

    composeRule.runOnIdle {
      assertTrue(connectorsInvoked)
      assertFalse(settingsInvoked)
    }
  }

  @Test
  fun homeScreen_passes_onConnectorsClick_to_drawer() {
    val viewModel = createViewModel()
    viewModel.toggleDrawer()
    var callbackInvoked = false

    composeRule.setContent {
      HomeScreen(viewModel = viewModel, onConnectorsClick = { callbackInvoked = true })
    }

    composeRule.mainClock.advanceTimeByFrame()

    composeRule.onNodeWithTag(DrawerTags.ConnectorsRow, useUnmergedTree = true).performClick()

    composeRule.runOnIdle { assertTrue(callbackInvoked) }
  }

  @Test
  fun thinkingIndicator_visible_when_sending_without_streaming_id() {
    val viewModel = createViewModel()
    viewModel.editState { state ->
      state.copy(messages = listOf(userMessage()), isSending = true, streamingMessageId = null)
    }

    composeRule.setContent { HomeScreen(viewModel = viewModel) }

    composeRule.waitForIdle()

    composeRule.onNodeWithTag("home_thinking_indicator", useUnmergedTree = true).assertIsDisplayed()
  }

  @Test
  fun sendButton_click_dispatches_message_and_clears_draft() {
    val viewModel = createViewModel()
    viewModel.editState { state ->
      state.copy(messageDraft = "Ping Euler", isSending = false, streamingMessageId = null)
    }
    var sent: String? = null

    composeRule.setContent { HomeScreen(viewModel = viewModel, onSendMessage = { sent = it }) }

    composeRule.waitForIdle()

    composeRule
        .onNode(hasTestTag(HomeTags.SendBtn) and hasClickAction(), useUnmergedTree = true)
        .performClick()
    composeRule.waitForIdle()

    composeRule.runOnIdle {
      assertEquals("", viewModel.uiState.value.messageDraft)
      assertEquals("Ping Euler", sent)
      assertTrue(
          viewModel.uiState.value.messages.any {
            it.type == ChatType.USER && it.text == "Ping Euler"
          })
    }
  }

  @Test
  fun micButton_click_invokes_speech_helper_and_updates_draft() {
    val viewModel = createViewModel()
    val speechHelper = mockk<SpeechToTextHelper>()
    val resultSlot = slot<(String) -> Unit>()
    every { speechHelper.startListening(capture(resultSlot), any(), any(), any(), any()) } answers
        {
          resultSlot.captured.invoke("Bonjour Euler")
        }

    composeRule.setContent { HomeScreen(viewModel = viewModel, speechHelper = speechHelper) }

    composeRule.onNodeWithTag(HomeTags.MicBtn, useUnmergedTree = true).performClick()
    composeRule.waitForIdle()

    composeRule.runOnIdle { assertEquals("Bonjour Euler", viewModel.uiState.value.messageDraft) }
  }

  @Test
  fun offlineMessageBanner_displays_when_showOfflineMessage_is_true() {
    val viewModel = createViewModel()
    viewModel.editState { it.copy(showOfflineMessage = true) }

    composeRule.setContent { HomeScreen(viewModel = viewModel) }
    composeRule.waitForIdle()

    // OfflineMessageBanner should be displayed
    composeRule
        .onNodeWithText(
            "You're not connected to the internet. Please try again.", useUnmergedTree = true)
        .assertIsDisplayed()
  }

  @Test
  fun offlineMessageBanner_dismisses_when_close_clicked() {
    val viewModel = createViewModel()
    viewModel.editState { it.copy(showOfflineMessage = true) }

    composeRule.setContent { HomeScreen(viewModel = viewModel) }
    composeRule.waitForIdle()

    // Find and click dismiss button (Close icon)
    composeRule
        .onNodeWithText(
            "You're not connected to the internet. Please try again.", useUnmergedTree = true)
        .assertIsDisplayed()

    // Click the dismiss button (IconButton with contentDescription "Dismiss")
    composeRule.onNodeWithContentDescription("Dismiss", useUnmergedTree = true).performClick()

    composeRule.runOnIdle {
      assertFalse("Offline message should be dismissed", viewModel.uiState.value.showOfflineMessage)
    }
  }

  @Test
  fun offlineMessageBanner_not_displayed_when_showOfflineMessage_is_false() {
    val viewModel = createViewModel()
    viewModel.editState { it.copy(showOfflineMessage = false) }

    composeRule.setContent { HomeScreen(viewModel = viewModel) }
    composeRule.waitForIdle()

    composeRule
        .onNodeWithText(
            "You're not connected to the internet. Please try again.", useUnmergedTree = true)
        .assertDoesNotExist()
  }

  @Test
  fun messageInput_disabled_when_offline() {
    val viewModel = createViewModel()
    viewModel.editState { it.copy(isOffline = true) }

    composeRule.setContent { HomeScreen(viewModel = viewModel) }
    composeRule.waitForIdle()

    // Input should be disabled when offline
    composeRule.onNodeWithTag(HomeTags.MessageField, useUnmergedTree = true).assertExists()
  }

  @Test
  fun micButton_disabled_when_offline() {
    val viewModel = createViewModel()
    val speechHelper = mockk<SpeechToTextHelper>()
    viewModel.editState { it.copy(isOffline = true) }

    composeRule.setContent { HomeScreen(viewModel = viewModel, speechHelper = speechHelper) }
    composeRule.waitForIdle()

    // Mic button exists but is disabled when offline (speechHelperAvailable = false)
    // The button is always rendered but disabled, so we just verify it exists
    composeRule.onNodeWithTag(HomeTags.MicBtn, useUnmergedTree = true).assertExists()
  }

  @Test
  fun voiceButton_disabled_when_offline() {
    val viewModel = createViewModel()
    viewModel.editState { it.copy(isOffline = true) }

    var voiceChatCalled = false

    composeRule.setContent {
      HomeScreen(viewModel = viewModel, onVoiceChatClick = { voiceChatCalled = true })
    }
    composeRule.waitForIdle()

    // Voice button should not trigger when offline
    composeRule.runOnIdle {
      assertFalse("Voice chat should not be called when offline", voiceChatCalled)
    }
  }

  @Test
  fun sendButton_disabled_when_offline() {
    val viewModel = createViewModel()
    viewModel.editState { it.copy(isOffline = true, messageDraft = "Test", isSending = false) }

    composeRule.setContent { HomeScreen(viewModel = viewModel) }
    composeRule.waitForIdle()

    // Send button should be disabled when offline (canSend = false)
    // When canSend is false, the voice button is shown instead
    composeRule.onNodeWithTag(HomeTags.SendBtn, useUnmergedTree = true).assertDoesNotExist()
  }

  @Test
  fun messageInput_enabled_when_not_offline() {
    val viewModel = createViewModel()
    viewModel.editState { it.copy(isOffline = false, isSending = false) }

    composeRule.setContent { HomeScreen(viewModel = viewModel) }
    composeRule.waitForIdle()

    composeRule.onNodeWithTag(HomeTags.MessageField, useUnmergedTree = true).assertExists()
  }

  @Test
  fun micButton_enabled_when_online_and_speechHelper_available() {
    val viewModel = createViewModel()
    val speechHelper = mockk<SpeechToTextHelper>()
    viewModel.editState { it.copy(isOffline = false) }

    composeRule.setContent { HomeScreen(viewModel = viewModel, speechHelper = speechHelper) }
    composeRule.waitForIdle()

    composeRule.onNodeWithTag(HomeTags.MicBtn, useUnmergedTree = true).assertIsDisplayed()
  }

<<<<<<< HEAD
  @Test
  fun homeScreen_displays_schedule_source_indicator() {
    val viewModel = createViewModel()
    val messageWithSchedule =
        ChatUIModel(
            id = "msg-1",
            text = "You have a lecture at 10:00",
            timestamp = System.currentTimeMillis(),
            type = ChatType.AI,
            source =
                SourceMeta(
                    siteLabel = "Your EPFL Schedule",
                    title = "Schedule",
                    url = null,
                    compactType = CompactSourceType.SCHEDULE))
    viewModel.editState { it.copy(messages = listOf(messageWithSchedule)) }
=======
  // ===== ED Post Tests =====

  @Test
  fun HomeScreen_displays_edPostConfirmationModal_when_pendingAction_is_PostOnEd() {
    val viewModel = createViewModel()
    // Add a message so LazyColumn is displayed (modal is in LazyColumn)
    val userMsg = ChatUIModel(id = "msg-1", text = "Hello", timestamp = 0L, type = ChatType.USER)
    viewModel.editState {
      it.copy(
          messages = listOf(userMsg),
          pendingAction =
              com.android.sample.home.PendingAction.PostOnEd(
                  draftTitle = "Test Title", draftBody = "Test Body"))
    }
>>>>>>> 65364b69

    composeRule.setContent { HomeScreen(viewModel = viewModel) }
    composeRule.waitForIdle()

<<<<<<< HEAD
    // Should display schedule indicator with emoji
    composeRule.onNodeWithText("📅 Your EPFL Schedule", substring = true).assertExists()
  }

  @Test
  fun homeScreen_displays_food_source_indicator() {
    val viewModel = createViewModel()
    val messageWithFood =
        ChatUIModel(
            id = "msg-2",
            text = "Today's menu: Pasta 8.50 CHF",
            timestamp = System.currentTimeMillis(),
            type = ChatType.AI,
            source =
                SourceMeta(
                    siteLabel = "EPFL Restaurants",
                    title = "Menu",
                    url = "https://epfl.ch/food",
                    compactType = CompactSourceType.FOOD))
    viewModel.editState { it.copy(messages = listOf(messageWithFood)) }
=======
    // Verify modal is displayed by checking for Post button (most reliable indicator)
    composeRule.onNodeWithText("Post", useUnmergedTree = true).assertIsDisplayed()
  }

  @Test
  fun HomeScreen_edPostConfirmationModal_publish_calls_viewModel_publishEdPost() {
    val dataSource = mockk<EdPostRemoteDataSource>()
    coEvery { dataSource.publish(any(), any()) } returns EdPostPublishResult(1, 1153, 10)
    val viewModel = HomeViewModel(edPostDataSourceOverride = dataSource)
    // Add a message so LazyColumn is displayed (modal is in LazyColumn)
    val userMsg = ChatUIModel(id = "msg-1", text = "Hello", timestamp = 0L, type = ChatType.USER)
    viewModel.editState {
      it.copy(
          messages = listOf(userMsg),
          pendingAction =
              com.android.sample.home.PendingAction.PostOnEd(
                  draftTitle = "Original Title", draftBody = "Original Body"))
    }
>>>>>>> 65364b69

    composeRule.setContent { HomeScreen(viewModel = viewModel) }
    composeRule.waitForIdle()

<<<<<<< HEAD
    // Should display food indicator with emoji
    composeRule.onNodeWithText("🍴 EPFL Restaurants", substring = true).assertExists()
  }

  @Test
  fun homeScreen_displays_full_rag_source_card_with_visit_button() {
    val viewModel = createViewModel()
    val messageWithRag =
        ChatUIModel(
            id = "msg-3",
            text = "Here's information about projects",
            timestamp = System.currentTimeMillis(),
            type = ChatType.AI,
            source =
                SourceMeta(
                    siteLabel = "EPFL.ch Website",
                    title = "Projects",
                    url = "https://www.epfl.ch/education/projects",
                    compactType = CompactSourceType.NONE))
    viewModel.editState { it.copy(messages = listOf(messageWithRag)) }
=======
    // Click Post button
    composeRule.onNodeWithText("Post", useUnmergedTree = true).performClick()
    composeRule.waitForIdle()

    composeRule.runOnIdle {
      // Verify pendingAction is cleared
      assertNull(viewModel.uiState.value.pendingAction)
      // Verify card is created with Published status
      assertEquals(1, viewModel.uiState.value.edPostCards.size)
      val card = viewModel.uiState.value.edPostCards.first()
      assertEquals("Original Title", card.title)
      assertEquals("Original Body", card.body)
      assertEquals(EdPostStatus.Published, card.status)
    }
  }

  @Test
  fun HomeScreen_edPostConfirmationModal_cancel_calls_viewModel_cancelEdPost() {
    val viewModel = createViewModel()
    // Add a message so LazyColumn is displayed (modal is in LazyColumn)
    val userMsg = ChatUIModel(id = "msg-1", text = "Hello", timestamp = 0L, type = ChatType.USER)
    viewModel.editState {
      it.copy(
          messages = listOf(userMsg),
          pendingAction =
              com.android.sample.home.PendingAction.PostOnEd(
                  draftTitle = "Cancel Title", draftBody = "Cancel Body"))
    }
>>>>>>> 65364b69

    composeRule.setContent { HomeScreen(viewModel = viewModel) }
    composeRule.waitForIdle()

<<<<<<< HEAD
    // Should display full RAG card with "Retrieved from" text
    composeRule.onNodeWithText("Retrieved from", substring = true).assertExists()
    // Should have Visit button
    composeRule.onNodeWithText("Visit", substring = true).assertExists()
  }

  @Test
  fun homeScreen_no_visit_button_when_url_is_null() {
    val viewModel = createViewModel()
    val messageWithNullUrl =
        ChatUIModel(
            id = "msg-4",
            text = "Some response",
            timestamp = System.currentTimeMillis(),
            type = ChatType.AI,
            source =
                SourceMeta(
                    siteLabel = "Test Site",
                    title = "Test",
                    url = null,
                    compactType = CompactSourceType.NONE))
    viewModel.editState { it.copy(messages = listOf(messageWithNullUrl)) }
=======
    // Click Cancel button
    composeRule.onNodeWithText("Cancel", useUnmergedTree = true).performClick()
    composeRule.waitForIdle()

    composeRule.runOnIdle {
      // Verify pendingAction is cleared
      assertNull(viewModel.uiState.value.pendingAction)
      // Verify card is created with Cancelled status
      assertEquals(1, viewModel.uiState.value.edPostCards.size)
      val card = viewModel.uiState.value.edPostCards.first()
      assertEquals("Cancel Title", card.title)
      assertEquals("Cancel Body", card.body)
      assertEquals(EdPostStatus.Cancelled, card.status)
    }
  }

  @Test
  fun HomeScreen_displays_edPostedCards_in_timeline() {
    val viewModel = createViewModel()
    // Add a message so LazyColumn is displayed (cards are in LazyColumn)
    val userMsg = ChatUIModel(id = "msg-1", text = "Hello", timestamp = 0L, type = ChatType.USER)
    val now = System.currentTimeMillis()
    val cards =
        listOf(
            EdPostCard(
                id = "card-1",
                title = "First Published Post",
                body = "Body 1",
                status = EdPostStatus.Published,
                createdAt = now - 1000L),
            EdPostCard(
                id = "card-2",
                title = "Second Cancelled Post",
                body = "Body 2",
                status = EdPostStatus.Cancelled,
                createdAt = now))
    viewModel.editState { it.copy(messages = listOf(userMsg), edPostCards = cards) }
>>>>>>> 65364b69

    composeRule.setContent { HomeScreen(viewModel = viewModel) }
    composeRule.waitForIdle()

<<<<<<< HEAD
    // Should not have Visit button when URL is null
    composeRule.onNodeWithText("Visit", substring = true).assertDoesNotExist()
  }

  // CompactSourceType tests
  @Test
  fun CompactSourceType_enum_contains_all_expected_values() {
    val values = CompactSourceType.values()
    assertEquals(3, values.size)
    assertTrue(values.contains(CompactSourceType.NONE))
    assertTrue(values.contains(CompactSourceType.SCHEDULE))
    assertTrue(values.contains(CompactSourceType.FOOD))
  }

  @Test
  fun CompactSourceType_NONE_is_first_value() {
    assertEquals(0, CompactSourceType.NONE.ordinal)
  }

  @Test
  fun CompactSourceType_SCHEDULE_is_second_value() {
    assertEquals(1, CompactSourceType.SCHEDULE.ordinal)
  }

  @Test
  fun CompactSourceType_FOOD_is_third_value() {
    assertEquals(2, CompactSourceType.FOOD.ordinal)
  }

  @Test
  fun CompactSourceType_valueOf_returns_correct_values() {
    assertEquals(CompactSourceType.NONE, CompactSourceType.valueOf("NONE"))
    assertEquals(CompactSourceType.SCHEDULE, CompactSourceType.valueOf("SCHEDULE"))
    assertEquals(CompactSourceType.FOOD, CompactSourceType.valueOf("FOOD"))
  }

  @Test
  fun SourceMeta_default_compactType_is_NONE() {
    val meta = SourceMeta(siteLabel = "Test", title = "Test Title", url = "https://example.com")
    assertEquals(CompactSourceType.NONE, meta.compactType)
  }

  @Test
  fun SourceMeta_with_FOOD_compactType() {
    val meta =
        SourceMeta(
            siteLabel = "EPFL Restaurants",
            title = "Daily Menu",
            url = "https://epfl.ch/food",
            compactType = CompactSourceType.FOOD)
    assertEquals(CompactSourceType.FOOD, meta.compactType)
    assertEquals("EPFL Restaurants", meta.siteLabel)
  }

  @Test
  fun SourceMeta_with_SCHEDULE_compactType() {
    val meta =
        SourceMeta(
            siteLabel = "Your EPFL Schedule",
            title = "Calendar",
            url = null,
            isScheduleSource = true,
            compactType = CompactSourceType.SCHEDULE)
    assertEquals(CompactSourceType.SCHEDULE, meta.compactType)
    assertTrue(meta.isScheduleSource)
    assertNull(meta.url)
  }

  @Test
  fun SourceMeta_retrievedAt_has_default_value() {
    val before = System.currentTimeMillis()
    val meta = SourceMeta(siteLabel = "Test", title = "Test Title", url = null)
    val after = System.currentTimeMillis()
    assertTrue(meta.retrievedAt >= before)
    assertTrue(meta.retrievedAt <= after)
  }

  @Test
  fun SourceMeta_copy_preserves_compactType() {
    val original =
        SourceMeta(
            siteLabel = "Test",
            title = "Title",
            url = "https://example.com",
            compactType = CompactSourceType.FOOD)
    val copy = original.copy(siteLabel = "New Label")
    assertEquals(CompactSourceType.FOOD, copy.compactType)
    assertEquals("New Label", copy.siteLabel)
  }

  @Test
  fun SourceMeta_equality_differs_for_different_compactType() {
    val meta1 =
        SourceMeta(
            siteLabel = "Test",
            title = "Title",
            url = null,
            compactType = CompactSourceType.SCHEDULE)
    val meta2 =
        SourceMeta(
            siteLabel = "Test", title = "Title", url = null, compactType = CompactSourceType.FOOD)
    assertNotEquals(meta1, meta2)
  }

  @Test
  fun SourceMeta_equality_same_compactType() {
    val meta1 =
        SourceMeta(
            siteLabel = "EPFL Restaurants",
            title = "Menu",
            url = "https://epfl.ch/food",
            compactType = CompactSourceType.FOOD)
    val meta2 =
        SourceMeta(
            siteLabel = "EPFL Restaurants",
            title = "Menu",
            url = "https://epfl.ch/food",
            compactType = CompactSourceType.FOOD)
    assertEquals(meta1, meta2)
  }

  @Test
  fun SourceMeta_toString_contains_compactType() {
    val meta =
        SourceMeta(
            siteLabel = "Test", title = "Title", url = null, compactType = CompactSourceType.FOOD)
    assertTrue(meta.toString().contains("FOOD"))
  }

  @Test
  fun CompactSourceType_name_returns_correct_string() {
    assertEquals("NONE", CompactSourceType.NONE.name)
    assertEquals("SCHEDULE", CompactSourceType.SCHEDULE.name)
    assertEquals("FOOD", CompactSourceType.FOOD.name)
=======
    // Verify both cards are displayed
    composeRule.onNodeWithText("First Published Post").assertIsDisplayed()
    composeRule.onNodeWithText("Second Cancelled Post").assertIsDisplayed()
    composeRule.onNodeWithText("Published").assertIsDisplayed()
    composeRule.onNodeWithText("Cancelled").assertIsDisplayed()
  }

  @Test
  fun HomeScreen_edPostedCard_displays_published_status() {
    val viewModel = createViewModel()
    // Add a message so LazyColumn is displayed (cards are in LazyColumn)
    val userMsg = ChatUIModel(id = "msg-1", text = "Hello", timestamp = 0L, type = ChatType.USER)
    val card =
        EdPostCard(
            id = "card-1",
            title = "My Published Question",
            body = "Question body text",
            status = EdPostStatus.Published,
            createdAt = System.currentTimeMillis())
    viewModel.editState { it.copy(messages = listOf(userMsg), edPostCards = listOf(card)) }

    composeRule.setContent { HomeScreen(viewModel = viewModel) }
    composeRule.waitForIdle()

    composeRule.onNodeWithText("My Published Question").assertIsDisplayed()
    composeRule.onNodeWithText("Published").assertIsDisplayed()
    composeRule.onNodeWithText("Ed Discussion").assertIsDisplayed()
  }

  @Test
  fun HomeScreen_edPostedCard_displays_cancelled_status() {
    val viewModel = createViewModel()
    // Add a message so LazyColumn is displayed (cards are in LazyColumn)
    val userMsg = ChatUIModel(id = "msg-1", text = "Hello", timestamp = 0L, type = ChatType.USER)
    val card =
        EdPostCard(
            id = "card-1",
            title = "My Cancelled Question",
            body = "Question body text",
            status = EdPostStatus.Cancelled,
            createdAt = System.currentTimeMillis())
    viewModel.editState { it.copy(messages = listOf(userMsg), edPostCards = listOf(card)) }

    composeRule.setContent { HomeScreen(viewModel = viewModel) }
    composeRule.waitForIdle()

    composeRule.onNodeWithText("My Cancelled Question").assertIsDisplayed()
    composeRule.onNodeWithText("Cancelled").assertIsDisplayed()
    composeRule.onNodeWithText("Ed Discussion").assertIsDisplayed()
  }

  @Test
  fun HomeScreen_edPostedCard_handles_empty_title() {
    val viewModel = createViewModel()
    // Add a message so LazyColumn is displayed (cards are in LazyColumn)
    val userMsg = ChatUIModel(id = "msg-1", text = "Hello", timestamp = 0L, type = ChatType.USER)
    val card =
        EdPostCard(
            id = "card-1",
            title = "",
            body = "Body text",
            status = EdPostStatus.Published,
            createdAt = System.currentTimeMillis())
    viewModel.editState { it.copy(messages = listOf(userMsg), edPostCards = listOf(card)) }

    composeRule.setContent { HomeScreen(viewModel = viewModel) }
    composeRule.waitForIdle()

    // Empty title should show "ED post" as fallback
    composeRule.onNodeWithText("ED post").assertIsDisplayed()
  }

  @Test
  fun HomeScreen_edPostConfirmationModal_allows_editing_before_publish() {
    val dataSource = mockk<EdPostRemoteDataSource>()
    coEvery { dataSource.publish(any(), any()) } returns EdPostPublishResult(2, 1153, 11)
    val viewModel = HomeViewModel(edPostDataSourceOverride = dataSource)
    // Add a message so LazyColumn is displayed (modal is in LazyColumn)
    val userMsg = ChatUIModel(id = "msg-1", text = "Hello", timestamp = 0L, type = ChatType.USER)
    viewModel.editState {
      it.copy(
          messages = listOf(userMsg),
          pendingAction =
              com.android.sample.home.PendingAction.PostOnEd(
                  draftTitle = "Initial Title", draftBody = "Initial Body"))
    }

    composeRule.setContent { HomeScreen(viewModel = viewModel) }
    composeRule.waitForIdle()

    // Edit the fields
    composeRule.onNode(hasText("Initial Title")).performTextReplacement("Edited Title")
    composeRule.onNode(hasText("Initial Body")).performTextReplacement("Edited Body")

    // Publish with edited content
    composeRule.onNodeWithText("Post", useUnmergedTree = true).performClick()
    composeRule.waitForIdle()

    composeRule.runOnIdle {
      assertEquals(1, viewModel.uiState.value.edPostCards.size)
      val card = viewModel.uiState.value.edPostCards.first()
      assertEquals("Edited Title", card.title)
      assertEquals("Edited Body", card.body)
    }
  }

  @Test
  fun HomeScreen_edPostConfirmationModal_not_displayed_when_pendingAction_is_null() {
    val viewModel = createViewModel()
    viewModel.editState { it.copy(pendingAction = null) }

    composeRule.setContent { HomeScreen(viewModel = viewModel) }
    composeRule.waitForIdle()

    // Modal should not be displayed
    composeRule.onNodeWithText("Post").assertDoesNotExist()
    composeRule.onNodeWithText("Cancel").assertDoesNotExist()
  }

  @Test
  fun HomeScreen_timeline_merges_messages_and_edPostCards() {
    val viewModel = createViewModel()
    val now = System.currentTimeMillis()
    val userMsg =
        ChatUIModel(id = "msg-1", text = "Hello", timestamp = now - 500L, type = ChatType.USER)
    val card =
        EdPostCard(
            id = "card-1",
            title = "Timeline Card",
            body = "Body",
            status = EdPostStatus.Published,
            createdAt = now)

    viewModel.editState { it.copy(messages = listOf(userMsg), edPostCards = listOf(card)) }

    composeRule.setContent { HomeScreen(viewModel = viewModel) }
    composeRule.waitForIdle()

    // Both message and card should be displayed
    composeRule.onNodeWithText("Hello").assertIsDisplayed()
    composeRule.onNodeWithText("Timeline Card").assertIsDisplayed()
  }

  @Test
  fun HomeScreen_edPostConfirmationModal_with_empty_strings() {
    val viewModel = createViewModel()
    // Add a message so LazyColumn is displayed (modal is in LazyColumn)
    val userMsg = ChatUIModel(id = "msg-1", text = "Hello", timestamp = 0L, type = ChatType.USER)
    viewModel.editState {
      it.copy(
          messages = listOf(userMsg),
          pendingAction =
              com.android.sample.home.PendingAction.PostOnEd(draftTitle = "", draftBody = ""))
    }

    composeRule.setContent { HomeScreen(viewModel = viewModel) }
    composeRule.waitForIdle()

    // Modal should still be displayed even with empty strings
    composeRule.onNodeWithText("Post", useUnmergedTree = true).assertIsDisplayed()
    composeRule.onNodeWithText("Cancel", useUnmergedTree = true).assertIsDisplayed()
  }

  @Test
  fun HomeScreen_multiple_edPostCards_displayed_correctly() {
    val viewModel = createViewModel()
    // Add a message so LazyColumn is displayed (cards are in LazyColumn)
    val userMsg = ChatUIModel(id = "msg-1", text = "Hello", timestamp = 0L, type = ChatType.USER)
    val cards =
        listOf(
            EdPostCard(
                id = "card-1",
                title = "Card One",
                body = "Body 1",
                status = EdPostStatus.Published,
                createdAt = 1000L),
            EdPostCard(
                id = "card-2",
                title = "Card Two",
                body = "Body 2",
                status = EdPostStatus.Published,
                createdAt = 2000L),
            EdPostCard(
                id = "card-3",
                title = "Card Three",
                body = "Body 3",
                status = EdPostStatus.Cancelled,
                createdAt = 3000L))
    viewModel.editState { it.copy(messages = listOf(userMsg), edPostCards = cards) }

    composeRule.setContent { HomeScreen(viewModel = viewModel) }
    composeRule.waitForIdle()

    // All three cards should be displayed
    composeRule.onNodeWithText("Card One").assertIsDisplayed()
    composeRule.onNodeWithText("Card Two").assertIsDisplayed()
    composeRule.onNodeWithText("Card Three").assertIsDisplayed()
>>>>>>> 65364b69
  }
}<|MERGE_RESOLUTION|>--- conflicted
+++ resolved
@@ -974,7 +974,8 @@
     composeRule.onNodeWithTag(HomeTags.MicBtn, useUnmergedTree = true).assertIsDisplayed()
   }
 
-<<<<<<< HEAD
+  // ===== Source Type Tests =====
+
   @Test
   fun homeScreen_displays_schedule_source_indicator() {
     val viewModel = createViewModel()
@@ -991,27 +992,10 @@
                     url = null,
                     compactType = CompactSourceType.SCHEDULE))
     viewModel.editState { it.copy(messages = listOf(messageWithSchedule)) }
-=======
-  // ===== ED Post Tests =====
-
-  @Test
-  fun HomeScreen_displays_edPostConfirmationModal_when_pendingAction_is_PostOnEd() {
-    val viewModel = createViewModel()
-    // Add a message so LazyColumn is displayed (modal is in LazyColumn)
-    val userMsg = ChatUIModel(id = "msg-1", text = "Hello", timestamp = 0L, type = ChatType.USER)
-    viewModel.editState {
-      it.copy(
-          messages = listOf(userMsg),
-          pendingAction =
-              com.android.sample.home.PendingAction.PostOnEd(
-                  draftTitle = "Test Title", draftBody = "Test Body"))
-    }
->>>>>>> 65364b69
-
-    composeRule.setContent { HomeScreen(viewModel = viewModel) }
-    composeRule.waitForIdle()
-
-<<<<<<< HEAD
+
+    composeRule.setContent { HomeScreen(viewModel = viewModel) }
+    composeRule.waitForIdle()
+
     // Should display schedule indicator with emoji
     composeRule.onNodeWithText("📅 Your EPFL Schedule", substring = true).assertExists()
   }
@@ -1032,31 +1016,10 @@
                     url = "https://epfl.ch/food",
                     compactType = CompactSourceType.FOOD))
     viewModel.editState { it.copy(messages = listOf(messageWithFood)) }
-=======
-    // Verify modal is displayed by checking for Post button (most reliable indicator)
-    composeRule.onNodeWithText("Post", useUnmergedTree = true).assertIsDisplayed()
-  }
-
-  @Test
-  fun HomeScreen_edPostConfirmationModal_publish_calls_viewModel_publishEdPost() {
-    val dataSource = mockk<EdPostRemoteDataSource>()
-    coEvery { dataSource.publish(any(), any()) } returns EdPostPublishResult(1, 1153, 10)
-    val viewModel = HomeViewModel(edPostDataSourceOverride = dataSource)
-    // Add a message so LazyColumn is displayed (modal is in LazyColumn)
-    val userMsg = ChatUIModel(id = "msg-1", text = "Hello", timestamp = 0L, type = ChatType.USER)
-    viewModel.editState {
-      it.copy(
-          messages = listOf(userMsg),
-          pendingAction =
-              com.android.sample.home.PendingAction.PostOnEd(
-                  draftTitle = "Original Title", draftBody = "Original Body"))
-    }
->>>>>>> 65364b69
-
-    composeRule.setContent { HomeScreen(viewModel = viewModel) }
-    composeRule.waitForIdle()
-
-<<<<<<< HEAD
+
+    composeRule.setContent { HomeScreen(viewModel = viewModel) }
+    composeRule.waitForIdle()
+
     // Should display food indicator with emoji
     composeRule.onNodeWithText("🍴 EPFL Restaurants", substring = true).assertExists()
   }
@@ -1077,41 +1040,10 @@
                     url = "https://www.epfl.ch/education/projects",
                     compactType = CompactSourceType.NONE))
     viewModel.editState { it.copy(messages = listOf(messageWithRag)) }
-=======
-    // Click Post button
-    composeRule.onNodeWithText("Post", useUnmergedTree = true).performClick()
-    composeRule.waitForIdle()
-
-    composeRule.runOnIdle {
-      // Verify pendingAction is cleared
-      assertNull(viewModel.uiState.value.pendingAction)
-      // Verify card is created with Published status
-      assertEquals(1, viewModel.uiState.value.edPostCards.size)
-      val card = viewModel.uiState.value.edPostCards.first()
-      assertEquals("Original Title", card.title)
-      assertEquals("Original Body", card.body)
-      assertEquals(EdPostStatus.Published, card.status)
-    }
-  }
-
-  @Test
-  fun HomeScreen_edPostConfirmationModal_cancel_calls_viewModel_cancelEdPost() {
-    val viewModel = createViewModel()
-    // Add a message so LazyColumn is displayed (modal is in LazyColumn)
-    val userMsg = ChatUIModel(id = "msg-1", text = "Hello", timestamp = 0L, type = ChatType.USER)
-    viewModel.editState {
-      it.copy(
-          messages = listOf(userMsg),
-          pendingAction =
-              com.android.sample.home.PendingAction.PostOnEd(
-                  draftTitle = "Cancel Title", draftBody = "Cancel Body"))
-    }
->>>>>>> 65364b69
-
-    composeRule.setContent { HomeScreen(viewModel = viewModel) }
-    composeRule.waitForIdle()
-
-<<<<<<< HEAD
+
+    composeRule.setContent { HomeScreen(viewModel = viewModel) }
+    composeRule.waitForIdle()
+
     // Should display full RAG card with "Retrieved from" text
     composeRule.onNodeWithText("Retrieved from", substring = true).assertExists()
     // Should have Visit button
@@ -1134,7 +1066,218 @@
                     url = null,
                     compactType = CompactSourceType.NONE))
     viewModel.editState { it.copy(messages = listOf(messageWithNullUrl)) }
-=======
+
+    composeRule.setContent { HomeScreen(viewModel = viewModel) }
+    composeRule.waitForIdle()
+
+    // Should not have Visit button when URL is null
+    composeRule.onNodeWithText("Visit", substring = true).assertDoesNotExist()
+  }
+
+  // CompactSourceType tests
+  @Test
+  fun CompactSourceType_enum_contains_all_expected_values() {
+    val values = CompactSourceType.values()
+    assertEquals(3, values.size)
+    assertTrue(values.contains(CompactSourceType.NONE))
+    assertTrue(values.contains(CompactSourceType.SCHEDULE))
+    assertTrue(values.contains(CompactSourceType.FOOD))
+  }
+
+  @Test
+  fun CompactSourceType_NONE_is_first_value() {
+    assertEquals(0, CompactSourceType.NONE.ordinal)
+  }
+
+  @Test
+  fun CompactSourceType_SCHEDULE_is_second_value() {
+    assertEquals(1, CompactSourceType.SCHEDULE.ordinal)
+  }
+
+  @Test
+  fun CompactSourceType_FOOD_is_third_value() {
+    assertEquals(2, CompactSourceType.FOOD.ordinal)
+  }
+
+  @Test
+  fun CompactSourceType_valueOf_returns_correct_values() {
+    assertEquals(CompactSourceType.NONE, CompactSourceType.valueOf("NONE"))
+    assertEquals(CompactSourceType.SCHEDULE, CompactSourceType.valueOf("SCHEDULE"))
+    assertEquals(CompactSourceType.FOOD, CompactSourceType.valueOf("FOOD"))
+  }
+
+  @Test
+  fun SourceMeta_default_compactType_is_NONE() {
+    val meta = SourceMeta(siteLabel = "Test", title = "Test Title", url = "https://example.com")
+    assertEquals(CompactSourceType.NONE, meta.compactType)
+  }
+
+  @Test
+  fun SourceMeta_with_FOOD_compactType() {
+    val meta =
+        SourceMeta(
+            siteLabel = "EPFL Restaurants",
+            title = "Daily Menu",
+            url = "https://epfl.ch/food",
+            compactType = CompactSourceType.FOOD)
+    assertEquals(CompactSourceType.FOOD, meta.compactType)
+    assertEquals("EPFL Restaurants", meta.siteLabel)
+  }
+
+  @Test
+  fun SourceMeta_with_SCHEDULE_compactType() {
+    val meta =
+        SourceMeta(
+            siteLabel = "Your EPFL Schedule",
+            title = "Calendar",
+            url = null,
+            isScheduleSource = true,
+            compactType = CompactSourceType.SCHEDULE)
+    assertEquals(CompactSourceType.SCHEDULE, meta.compactType)
+    assertTrue(meta.isScheduleSource)
+    assertNull(meta.url)
+  }
+
+  @Test
+  fun SourceMeta_retrievedAt_has_default_value() {
+    val before = System.currentTimeMillis()
+    val meta = SourceMeta(siteLabel = "Test", title = "Test Title", url = null)
+    val after = System.currentTimeMillis()
+    assertTrue(meta.retrievedAt >= before)
+    assertTrue(meta.retrievedAt <= after)
+  }
+
+  @Test
+  fun SourceMeta_copy_preserves_compactType() {
+    val original =
+        SourceMeta(
+            siteLabel = "Test",
+            title = "Title",
+            url = "https://example.com",
+            compactType = CompactSourceType.FOOD)
+    val copy = original.copy(siteLabel = "New Label")
+    assertEquals(CompactSourceType.FOOD, copy.compactType)
+    assertEquals("New Label", copy.siteLabel)
+  }
+
+  @Test
+  fun SourceMeta_equality_differs_for_different_compactType() {
+    val meta1 =
+        SourceMeta(
+            siteLabel = "Test",
+            title = "Title",
+            url = null,
+            compactType = CompactSourceType.SCHEDULE)
+    val meta2 =
+        SourceMeta(
+            siteLabel = "Test", title = "Title", url = null, compactType = CompactSourceType.FOOD)
+    assertNotEquals(meta1, meta2)
+  }
+
+  @Test
+  fun SourceMeta_equality_same_compactType() {
+    val meta1 =
+        SourceMeta(
+            siteLabel = "EPFL Restaurants",
+            title = "Menu",
+            url = "https://epfl.ch/food",
+            compactType = CompactSourceType.FOOD)
+    val meta2 =
+        SourceMeta(
+            siteLabel = "EPFL Restaurants",
+            title = "Menu",
+            url = "https://epfl.ch/food",
+            compactType = CompactSourceType.FOOD)
+    assertEquals(meta1, meta2)
+  }
+
+  @Test
+  fun SourceMeta_toString_contains_compactType() {
+    val meta =
+        SourceMeta(
+            siteLabel = "Test", title = "Title", url = null, compactType = CompactSourceType.FOOD)
+    assertTrue(meta.toString().contains("FOOD"))
+  }
+
+  @Test
+  fun CompactSourceType_name_returns_correct_string() {
+    assertEquals("NONE", CompactSourceType.NONE.name)
+    assertEquals("SCHEDULE", CompactSourceType.SCHEDULE.name)
+    assertEquals("FOOD", CompactSourceType.FOOD.name)
+  }
+
+  // ===== ED Post Tests =====
+
+  @Test
+  fun HomeScreen_displays_edPostConfirmationModal_when_pendingAction_is_PostOnEd() {
+    val viewModel = createViewModel()
+    // Add a message so LazyColumn is displayed (modal is in LazyColumn)
+    val userMsg = ChatUIModel(id = "msg-1", text = "Hello", timestamp = 0L, type = ChatType.USER)
+    viewModel.editState {
+      it.copy(
+          messages = listOf(userMsg),
+          pendingAction =
+              com.android.sample.home.PendingAction.PostOnEd(
+                  draftTitle = "Test Title", draftBody = "Test Body"))
+    }
+
+    composeRule.setContent { HomeScreen(viewModel = viewModel) }
+    composeRule.waitForIdle()
+
+    // Verify modal is displayed by checking for Post button (most reliable indicator)
+    composeRule.onNodeWithText("Post", useUnmergedTree = true).assertIsDisplayed()
+  }
+
+  @Test
+  fun HomeScreen_edPostConfirmationModal_publish_calls_viewModel_publishEdPost() {
+    val dataSource = mockk<EdPostRemoteDataSource>()
+    coEvery { dataSource.publish(any(), any()) } returns EdPostPublishResult(1, 1153, 10)
+    val viewModel = HomeViewModel(edPostDataSourceOverride = dataSource)
+    // Add a message so LazyColumn is displayed (modal is in LazyColumn)
+    val userMsg = ChatUIModel(id = "msg-1", text = "Hello", timestamp = 0L, type = ChatType.USER)
+    viewModel.editState {
+      it.copy(
+          messages = listOf(userMsg),
+          pendingAction =
+              com.android.sample.home.PendingAction.PostOnEd(
+                  draftTitle = "Original Title", draftBody = "Original Body"))
+    }
+
+    composeRule.setContent { HomeScreen(viewModel = viewModel) }
+    composeRule.waitForIdle()
+
+    // Click Post button
+    composeRule.onNodeWithText("Post", useUnmergedTree = true).performClick()
+    composeRule.waitForIdle()
+
+    composeRule.runOnIdle {
+      // Verify pendingAction is cleared
+      assertNull(viewModel.uiState.value.pendingAction)
+      // Verify card is created with Published status
+      assertEquals(1, viewModel.uiState.value.edPostCards.size)
+      val card = viewModel.uiState.value.edPostCards.first()
+      assertEquals("Original Title", card.title)
+      assertEquals("Original Body", card.body)
+      assertEquals(EdPostStatus.Published, card.status)
+    }
+  }
+
+  @Test
+  fun HomeScreen_edPostConfirmationModal_cancel_calls_viewModel_cancelEdPost() {
+    val viewModel = createViewModel()
+    // Add a message so LazyColumn is displayed (modal is in LazyColumn)
+    val userMsg = ChatUIModel(id = "msg-1", text = "Hello", timestamp = 0L, type = ChatType.USER)
+    viewModel.editState {
+      it.copy(
+          messages = listOf(userMsg),
+          pendingAction =
+              com.android.sample.home.PendingAction.PostOnEd(
+                  draftTitle = "Cancel Title", draftBody = "Cancel Body"))
+    }
+
+    composeRule.setContent { HomeScreen(viewModel = viewModel) }
+    composeRule.waitForIdle()
+
     // Click Cancel button
     composeRule.onNodeWithText("Cancel", useUnmergedTree = true).performClick()
     composeRule.waitForIdle()
@@ -1172,147 +1315,10 @@
                 status = EdPostStatus.Cancelled,
                 createdAt = now))
     viewModel.editState { it.copy(messages = listOf(userMsg), edPostCards = cards) }
->>>>>>> 65364b69
-
-    composeRule.setContent { HomeScreen(viewModel = viewModel) }
-    composeRule.waitForIdle()
-
-<<<<<<< HEAD
-    // Should not have Visit button when URL is null
-    composeRule.onNodeWithText("Visit", substring = true).assertDoesNotExist()
-  }
-
-  // CompactSourceType tests
-  @Test
-  fun CompactSourceType_enum_contains_all_expected_values() {
-    val values = CompactSourceType.values()
-    assertEquals(3, values.size)
-    assertTrue(values.contains(CompactSourceType.NONE))
-    assertTrue(values.contains(CompactSourceType.SCHEDULE))
-    assertTrue(values.contains(CompactSourceType.FOOD))
-  }
-
-  @Test
-  fun CompactSourceType_NONE_is_first_value() {
-    assertEquals(0, CompactSourceType.NONE.ordinal)
-  }
-
-  @Test
-  fun CompactSourceType_SCHEDULE_is_second_value() {
-    assertEquals(1, CompactSourceType.SCHEDULE.ordinal)
-  }
-
-  @Test
-  fun CompactSourceType_FOOD_is_third_value() {
-    assertEquals(2, CompactSourceType.FOOD.ordinal)
-  }
-
-  @Test
-  fun CompactSourceType_valueOf_returns_correct_values() {
-    assertEquals(CompactSourceType.NONE, CompactSourceType.valueOf("NONE"))
-    assertEquals(CompactSourceType.SCHEDULE, CompactSourceType.valueOf("SCHEDULE"))
-    assertEquals(CompactSourceType.FOOD, CompactSourceType.valueOf("FOOD"))
-  }
-
-  @Test
-  fun SourceMeta_default_compactType_is_NONE() {
-    val meta = SourceMeta(siteLabel = "Test", title = "Test Title", url = "https://example.com")
-    assertEquals(CompactSourceType.NONE, meta.compactType)
-  }
-
-  @Test
-  fun SourceMeta_with_FOOD_compactType() {
-    val meta =
-        SourceMeta(
-            siteLabel = "EPFL Restaurants",
-            title = "Daily Menu",
-            url = "https://epfl.ch/food",
-            compactType = CompactSourceType.FOOD)
-    assertEquals(CompactSourceType.FOOD, meta.compactType)
-    assertEquals("EPFL Restaurants", meta.siteLabel)
-  }
-
-  @Test
-  fun SourceMeta_with_SCHEDULE_compactType() {
-    val meta =
-        SourceMeta(
-            siteLabel = "Your EPFL Schedule",
-            title = "Calendar",
-            url = null,
-            isScheduleSource = true,
-            compactType = CompactSourceType.SCHEDULE)
-    assertEquals(CompactSourceType.SCHEDULE, meta.compactType)
-    assertTrue(meta.isScheduleSource)
-    assertNull(meta.url)
-  }
-
-  @Test
-  fun SourceMeta_retrievedAt_has_default_value() {
-    val before = System.currentTimeMillis()
-    val meta = SourceMeta(siteLabel = "Test", title = "Test Title", url = null)
-    val after = System.currentTimeMillis()
-    assertTrue(meta.retrievedAt >= before)
-    assertTrue(meta.retrievedAt <= after)
-  }
-
-  @Test
-  fun SourceMeta_copy_preserves_compactType() {
-    val original =
-        SourceMeta(
-            siteLabel = "Test",
-            title = "Title",
-            url = "https://example.com",
-            compactType = CompactSourceType.FOOD)
-    val copy = original.copy(siteLabel = "New Label")
-    assertEquals(CompactSourceType.FOOD, copy.compactType)
-    assertEquals("New Label", copy.siteLabel)
-  }
-
-  @Test
-  fun SourceMeta_equality_differs_for_different_compactType() {
-    val meta1 =
-        SourceMeta(
-            siteLabel = "Test",
-            title = "Title",
-            url = null,
-            compactType = CompactSourceType.SCHEDULE)
-    val meta2 =
-        SourceMeta(
-            siteLabel = "Test", title = "Title", url = null, compactType = CompactSourceType.FOOD)
-    assertNotEquals(meta1, meta2)
-  }
-
-  @Test
-  fun SourceMeta_equality_same_compactType() {
-    val meta1 =
-        SourceMeta(
-            siteLabel = "EPFL Restaurants",
-            title = "Menu",
-            url = "https://epfl.ch/food",
-            compactType = CompactSourceType.FOOD)
-    val meta2 =
-        SourceMeta(
-            siteLabel = "EPFL Restaurants",
-            title = "Menu",
-            url = "https://epfl.ch/food",
-            compactType = CompactSourceType.FOOD)
-    assertEquals(meta1, meta2)
-  }
-
-  @Test
-  fun SourceMeta_toString_contains_compactType() {
-    val meta =
-        SourceMeta(
-            siteLabel = "Test", title = "Title", url = null, compactType = CompactSourceType.FOOD)
-    assertTrue(meta.toString().contains("FOOD"))
-  }
-
-  @Test
-  fun CompactSourceType_name_returns_correct_string() {
-    assertEquals("NONE", CompactSourceType.NONE.name)
-    assertEquals("SCHEDULE", CompactSourceType.SCHEDULE.name)
-    assertEquals("FOOD", CompactSourceType.FOOD.name)
-=======
+
+    composeRule.setContent { HomeScreen(viewModel = viewModel) }
+    composeRule.waitForIdle()
+
     // Verify both cards are displayed
     composeRule.onNodeWithText("First Published Post").assertIsDisplayed()
     composeRule.onNodeWithText("Second Cancelled Post").assertIsDisplayed()
@@ -1510,6 +1516,5 @@
     composeRule.onNodeWithText("Card One").assertIsDisplayed()
     composeRule.onNodeWithText("Card Two").assertIsDisplayed()
     composeRule.onNodeWithText("Card Three").assertIsDisplayed()
->>>>>>> 65364b69
   }
 }