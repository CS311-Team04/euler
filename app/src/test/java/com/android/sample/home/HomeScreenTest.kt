package com.android.sample.home

<<<<<<< HEAD
import com.android.sample.Chat.ChatType
import com.android.sample.Chat.ChatUIModel
=======
import android.content.Context
import androidx.compose.ui.test.assertIsDisplayed
import androidx.compose.ui.test.hasClickAction
import androidx.compose.ui.test.hasTestTag
import androidx.compose.ui.test.junit4.createComposeRule
import androidx.compose.ui.test.onNodeWithTag
import androidx.compose.ui.test.onNodeWithText
import androidx.compose.ui.test.performClick
import androidx.test.core.app.ApplicationProvider
import com.android.sample.Chat.ChatType
import com.android.sample.Chat.ChatUIModel
import com.android.sample.llm.FakeLlmClient
import com.android.sample.speech.SpeechToTextHelper
import com.android.sample.util.MainDispatcherRule
import com.google.firebase.FirebaseApp
import com.google.firebase.FirebaseOptions
import com.google.firebase.auth.FirebaseAuth
import io.mockk.every
import io.mockk.mockk
import io.mockk.slot
import io.mockk.unmockkAll
import kotlinx.coroutines.ExperimentalCoroutinesApi
import kotlinx.coroutines.flow.MutableStateFlow
import kotlinx.coroutines.test.UnconfinedTestDispatcher
import org.junit.After
>>>>>>> 7cb54880
import org.junit.Assert.*
import org.junit.Before
import org.junit.Rule
import org.junit.Test
import org.junit.runner.RunWith
import org.robolectric.RobolectricTestRunner
import org.robolectric.annotation.Config

class HomeScreenTest {

  @Test
  fun HomeTags_has_correct_tag_constants() {
    assertEquals("home_root", HomeTags.Root)
    assertEquals("home_menu_btn", HomeTags.MenuBtn)
    assertEquals("home_topright_btn", HomeTags.TopRightBtn)
    assertEquals("home_action1_btn", HomeTags.Action1Btn)
    assertEquals("home_action2_btn", HomeTags.Action2Btn)
    assertEquals("home_message_field", HomeTags.MessageField)
    assertEquals("home_send_btn", HomeTags.SendBtn)
    assertEquals("home_drawer", HomeTags.Drawer)
    assertEquals("home_topright_menu", HomeTags.TopRightMenu)
  }

  @Test
  fun HomeTags_constants_are_not_empty() {
    assertTrue(HomeTags.Root.isNotEmpty())
    assertTrue(HomeTags.MenuBtn.isNotEmpty())
    assertTrue(HomeTags.TopRightBtn.isNotEmpty())
    assertTrue(HomeTags.Action1Btn.isNotEmpty())
    assertTrue(HomeTags.Action2Btn.isNotEmpty())
    assertTrue(HomeTags.MessageField.isNotEmpty())
    assertTrue(HomeTags.SendBtn.isNotEmpty())
    assertTrue(HomeTags.Drawer.isNotEmpty())
    assertTrue(HomeTags.TopRightMenu.isNotEmpty())
  }

  @Test
  fun HomeTags_constants_are_unique() {
    val tags =
        listOf(
            HomeTags.Root,
            HomeTags.MenuBtn,
            HomeTags.TopRightBtn,
            HomeTags.Action1Btn,
            HomeTags.Action2Btn,
            HomeTags.MessageField,
            HomeTags.SendBtn,
            HomeTags.Drawer,
            HomeTags.TopRightMenu)

    assertEquals(tags.size, tags.distinct().size)
  }

  @Test
  fun HomeTags_object_is_not_null() {
    assertNotNull(HomeTags)
  }

  @Test
  fun HomeTags_constants_follow_naming_convention() {
    assertTrue(HomeTags.Root.startsWith("home_"))
    assertTrue(HomeTags.MenuBtn.startsWith("home_"))
    assertTrue(HomeTags.TopRightBtn.startsWith("home_"))
    assertTrue(HomeTags.Action1Btn.startsWith("home_"))
    assertTrue(HomeTags.Action2Btn.startsWith("home_"))
    assertTrue(HomeTags.MessageField.startsWith("home_"))
    assertTrue(HomeTags.SendBtn.startsWith("home_"))
    assertTrue(HomeTags.Drawer.startsWith("home_"))
    assertTrue(HomeTags.TopRightMenu.startsWith("home_"))
  }

  @Test
  fun HomeTags_does_not_contain_whitespace() {
    assertFalse(HomeTags.Root.contains(" "))
    assertFalse(HomeTags.MenuBtn.contains(" "))
    assertFalse(HomeTags.TopRightBtn.contains(" "))
    assertFalse(HomeTags.Action1Btn.contains(" "))
    assertFalse(HomeTags.Action2Btn.contains(" "))
    assertFalse(HomeTags.MessageField.contains(" "))
    assertFalse(HomeTags.SendBtn.contains(" "))
    assertFalse(HomeTags.Drawer.contains(" "))
    assertFalse(HomeTags.TopRightMenu.contains(" "))
  }

  @Test
  fun HomeTags_constants_length_check() {
    assertTrue(HomeTags.Root.length > 5)
    assertTrue(HomeTags.MenuBtn.length > 5)
    assertTrue(HomeTags.TopRightBtn.length > 5)
    assertTrue(HomeTags.Action1Btn.length > 5)
    assertTrue(HomeTags.Action2Btn.length > 5)
    assertTrue(HomeTags.MessageField.length > 5)
    assertTrue(HomeTags.SendBtn.length > 5)
    assertTrue(HomeTags.Drawer.length > 5)
    assertTrue(HomeTags.TopRightMenu.length > 5)
  }

  @Test
  fun HomeTags_is_singleton_object() {
    val instance1 = HomeTags
    val instance2 = HomeTags
    assertSame(instance1, instance2)
  }

  @Test
  fun HomeTags_object_class_name() {
    assertEquals("HomeTags", HomeTags::class.java.simpleName)
  }

  @Test
  fun HomeTags_root_tag_is_consistent() {
    val root = HomeTags.Root
    assertTrue(root.startsWith("home_"))
    assertTrue(root.endsWith("root"))
  }

  @Test
  fun HomeTags_menu_btn_tag_is_consistent() {
    val menuBtn = HomeTags.MenuBtn
    assertTrue(menuBtn.contains("menu"))
    assertTrue(menuBtn.contains("btn"))
  }

  @Test
  fun HomeTags_topright_btn_tag_is_consistent() {
    val topRightBtn = HomeTags.TopRightBtn
    assertTrue(topRightBtn.contains("topright"))
    assertTrue(topRightBtn.contains("btn"))
  }

  @Test
  fun HomeTags_message_field_tag_is_consistent() {
    val messageField = HomeTags.MessageField
    assertTrue(messageField.contains("message"))
    assertTrue(messageField.contains("field"))
  }

  @Test
  fun HomeTags_send_btn_tag_is_consistent() {
    val sendBtn = HomeTags.SendBtn
    assertTrue(sendBtn.contains("send"))
    assertTrue(sendBtn.contains("btn"))
  }

  @Test
  fun HomeTags_all_constants_return_strings() {
    assertTrue(HomeTags.Root is String)
    assertTrue(HomeTags.MenuBtn is String)
    assertTrue(HomeTags.TopRightBtn is String)
    assertTrue(HomeTags.Action1Btn is String)
    assertTrue(HomeTags.Action2Btn is String)
    assertTrue(HomeTags.MessageField is String)
    assertTrue(HomeTags.SendBtn is String)
    assertTrue(HomeTags.Drawer is String)
    assertTrue(HomeTags.TopRightMenu is String)
  }

  @Test
  fun HomeTags_constants_have_expected_prefix() {
    val expectedPrefix = "home_"
    assertTrue(HomeTags.Root.startsWith(expectedPrefix))
    assertTrue(HomeTags.MenuBtn.startsWith(expectedPrefix))
    assertTrue(HomeTags.TopRightBtn.startsWith(expectedPrefix))
    assertTrue(HomeTags.Action1Btn.startsWith(expectedPrefix))
    assertTrue(HomeTags.Action2Btn.startsWith(expectedPrefix))
    assertTrue(HomeTags.MessageField.startsWith(expectedPrefix))
    assertTrue(HomeTags.SendBtn.startsWith(expectedPrefix))
    assertTrue(HomeTags.Drawer.startsWith(expectedPrefix))
    assertTrue(HomeTags.TopRightMenu.startsWith(expectedPrefix))
  }

  @Test
  fun HomeTags_action_buttons_have_btn_suffix() {
    assertTrue(HomeTags.MenuBtn.endsWith("btn"))
    assertTrue(HomeTags.TopRightBtn.endsWith("btn"))
    assertTrue(HomeTags.Action1Btn.endsWith("btn"))
    assertTrue(HomeTags.Action2Btn.endsWith("btn"))
    assertTrue(HomeTags.SendBtn.endsWith("btn"))
  }

  @Test
  fun HomeTags_constants_are_immutable() {
    val root1 = HomeTags.Root
    val root2 = HomeTags.Root
    assertSame(root1, root2)
    assertEquals(root1, root2)
  }

  @Test
  fun HomeTags_drawer_tag_contains_drawer() {
    assertTrue(HomeTags.Drawer.contains("drawer"))
  }

  @Test
  fun HomeTags_topright_menu_tag_contains_menu() {
    assertTrue(HomeTags.TopRightMenu.contains("menu"))
    assertTrue(HomeTags.TopRightMenu.contains("topright"))
  }

  @Test
  fun HomeTags_message_field_tag_contains_field() {
    assertTrue(HomeTags.MessageField.contains("field"))
    assertTrue(HomeTags.MessageField.contains("message"))
  }

  @Test
  fun HomeTags_action_buttons_are_distinct() {
    assertNotEquals(HomeTags.Action1Btn, HomeTags.Action2Btn)
    assertNotEquals(HomeTags.MenuBtn, HomeTags.TopRightBtn)
    assertNotEquals(HomeTags.Action1Btn, HomeTags.SendBtn)
  }

  @Test
  fun HomeTags_all_tags_are_accessible() {
    // Vérifier qu'on peut accéder à toutes les constantes sans exception
    val allTags =
        listOf(
            HomeTags.Root,
            HomeTags.MenuBtn,
            HomeTags.TopRightBtn,
            HomeTags.Action1Btn,
            HomeTags.Action2Btn,
            HomeTags.MessageField,
            HomeTags.SendBtn,
            HomeTags.Drawer,
            HomeTags.TopRightMenu)
    assertEquals(9, allTags.size)
  }

  @Test
  fun HomeTags_tags_do_not_contain_special_chars() {
    val specialChars = listOf("@", "#", "$", "%", "&", "*", "(", ")", "+", "=")
    val allTags =
        listOf(
            HomeTags.Root,
            HomeTags.MenuBtn,
            HomeTags.TopRightBtn,
            HomeTags.Action1Btn,
            HomeTags.Action2Btn,
            HomeTags.MessageField,
            HomeTags.SendBtn,
            HomeTags.Drawer,
            HomeTags.TopRightMenu)
    allTags.forEach { tag ->
      specialChars.forEach { char ->
        assertFalse("Tag $tag should not contain $char", tag.contains(char))
      }
    }
  }

  @Test
  fun HomeTags_tags_use_underscore_separator() {
    val allTags =
        listOf(
            HomeTags.Root,
            HomeTags.MenuBtn,
            HomeTags.TopRightBtn,
            HomeTags.Action1Btn,
            HomeTags.Action2Btn,
            HomeTags.MessageField,
            HomeTags.SendBtn,
            HomeTags.Drawer,
            HomeTags.TopRightMenu)
    allTags.forEach { tag ->
      assertTrue("Tag $tag should use underscore separator", tag.contains("_"))
    }
  }

  @Test
  fun HomeTags_tags_are_lowercase() {
    val allTags =
        listOf(
            HomeTags.Root,
            HomeTags.MenuBtn,
            HomeTags.TopRightBtn,
            HomeTags.Action1Btn,
            HomeTags.Action2Btn,
            HomeTags.MessageField,
            HomeTags.SendBtn,
            HomeTags.Drawer,
            HomeTags.TopRightMenu)
    allTags.forEach { tag -> assertEquals("Tag $tag should be lowercase", tag.lowercase(), tag) }
  }

  @Test
  fun HomeTags_constants_have_reasonable_length() {
    val allTags =
        listOf(
            HomeTags.Root,
            HomeTags.MenuBtn,
            HomeTags.TopRightBtn,
            HomeTags.Action1Btn,
            HomeTags.Action2Btn,
            HomeTags.MessageField,
            HomeTags.SendBtn,
            HomeTags.Drawer,
            HomeTags.TopRightMenu)
    allTags.forEach { tag ->
      assertTrue("Tag $tag should be at least 8 chars", tag.length >= 8)
      assertTrue("Tag $tag should not exceed 30 chars", tag.length <= 30)
    }
  }

  @Test
  fun HomeTags_root_is_base_tag() {
    assertEquals("home_root", HomeTags.Root)
  }

  @Test
  fun HomeTags_menu_button_tag_is_correct() {
    assertEquals("home_menu_btn", HomeTags.MenuBtn)
  }

  @Test
  fun HomeTags_topright_button_tag_is_correct() {
    assertEquals("home_topright_btn", HomeTags.TopRightBtn)
  }

  @Test
  fun HomeTags_action1_button_tag_is_correct() {
    assertEquals("home_action1_btn", HomeTags.Action1Btn)
  }

  @Test
  fun HomeTags_action2_button_tag_is_correct() {
    assertEquals("home_action2_btn", HomeTags.Action2Btn)
  }

  @Test
  fun HomeTags_message_field_tag_is_correct() {
    assertEquals("home_message_field", HomeTags.MessageField)
  }

  @Test
  fun HomeTags_send_button_tag_is_correct() {
    assertEquals("home_send_btn", HomeTags.SendBtn)
  }

  @Test
  fun HomeTags_drawer_tag_is_correct() {
    assertEquals("home_drawer", HomeTags.Drawer)
  }

  @Test
  fun HomeTags_topright_menu_tag_is_correct() {
    assertEquals("home_topright_menu", HomeTags.TopRightMenu)
  }

  @Test
  fun HomeTags_all_tags_match_expected_values() {
    val expectedTags =
        mapOf(
            "Root" to "home_root",
            "MenuBtn" to "home_menu_btn",
            "TopRightBtn" to "home_topright_btn",
            "Action1Btn" to "home_action1_btn",
            "Action2Btn" to "home_action2_btn",
            "MessageField" to "home_message_field",
            "SendBtn" to "home_send_btn",
            "Drawer" to "home_drawer",
            "TopRightMenu" to "home_topright_menu")
    assertEquals(expectedTags["Root"], HomeTags.Root)
    assertEquals(expectedTags["MenuBtn"], HomeTags.MenuBtn)
    assertEquals(expectedTags["TopRightBtn"], HomeTags.TopRightBtn)
    assertEquals(expectedTags["Action1Btn"], HomeTags.Action1Btn)
    assertEquals(expectedTags["Action2Btn"], HomeTags.Action2Btn)
    assertEquals(expectedTags["MessageField"], HomeTags.MessageField)
    assertEquals(expectedTags["SendBtn"], HomeTags.SendBtn)
    assertEquals(expectedTags["Drawer"], HomeTags.Drawer)
    assertEquals(expectedTags["TopRightMenu"], HomeTags.TopRightMenu)
  }

  @Test
  fun HomeTags_object_is_accessible() {
    assertNotNull(HomeTags)
    val tags = HomeTags
    assertSame(tags, HomeTags)
  }

  @Test
  fun HomeTags_all_constants_are_public() {
    // Toutes les constantes doivent être accessibles
    assertNotNull(HomeTags.Root)
    assertNotNull(HomeTags.MenuBtn)
    assertNotNull(HomeTags.TopRightBtn)
    assertNotNull(HomeTags.Action1Btn)
    assertNotNull(HomeTags.Action2Btn)
    assertNotNull(HomeTags.MessageField)
    assertNotNull(HomeTags.SendBtn)
    assertNotNull(HomeTags.Drawer)
    assertNotNull(HomeTags.TopRightMenu)
  }

  @Test
  fun HomeTags_strings_are_not_blank() {
    assertTrue(HomeTags.Root.isNotBlank())
    assertTrue(HomeTags.MenuBtn.isNotBlank())
    assertTrue(HomeTags.TopRightBtn.isNotBlank())
    assertTrue(HomeTags.Action1Btn.isNotBlank())
    assertTrue(HomeTags.Action2Btn.isNotBlank())
    assertTrue(HomeTags.MessageField.isNotBlank())
    assertTrue(HomeTags.SendBtn.isNotBlank())
    assertTrue(HomeTags.Drawer.isNotBlank())
    assertTrue(HomeTags.TopRightMenu.isNotBlank())
  }

  @Test
  fun HomeTags_tags_do_not_start_with_underscore() {
    val allTags =
        listOf(
            HomeTags.Root,
            HomeTags.MenuBtn,
            HomeTags.TopRightBtn,
            HomeTags.Action1Btn,
            HomeTags.Action2Btn,
            HomeTags.MessageField,
            HomeTags.SendBtn,
            HomeTags.Drawer,
            HomeTags.TopRightMenu)
    allTags.forEach { tag ->
      assertFalse("Tag should not start with underscore: $tag", tag.startsWith("_"))
    }
  }

  @Test
  fun HomeTags_tags_do_not_end_with_underscore() {
    val allTags =
        listOf(
            HomeTags.Root,
            HomeTags.MenuBtn,
            HomeTags.TopRightBtn,
            HomeTags.Action1Btn,
            HomeTags.Action2Btn,
            HomeTags.MessageField,
            HomeTags.SendBtn,
            HomeTags.Drawer,
            HomeTags.TopRightMenu)
    allTags.forEach { tag ->
      assertFalse("Tag should not end with underscore: $tag", tag.endsWith("_"))
    }
  }

  @Test
  fun HomeTags_no_consecutive_underscores() {
    val allTags =
        listOf(
            HomeTags.Root,
            HomeTags.MenuBtn,
            HomeTags.TopRightBtn,
            HomeTags.Action1Btn,
            HomeTags.Action2Btn,
            HomeTags.MessageField,
            HomeTags.SendBtn,
            HomeTags.Drawer,
            HomeTags.TopRightMenu)
    allTags.forEach { tag ->
      assertFalse("Tag should not contain consecutive underscores: $tag", tag.contains("__"))
    }
  }

  @Test
  fun HomeTags_tags_have_minimum_word_count() {
    // Chaque tag devrait avoir au moins 2 mots (home_xxx)
    val allTags =
        listOf(
            HomeTags.Root,
            HomeTags.MenuBtn,
            HomeTags.TopRightBtn,
            HomeTags.Action1Btn,
            HomeTags.Action2Btn,
            HomeTags.MessageField,
            HomeTags.SendBtn,
            HomeTags.Drawer,
            HomeTags.TopRightMenu)
    allTags.forEach { tag ->
      val wordCount = tag.split("_").size
      assertTrue("Tag should have at least 2 words: $tag", wordCount >= 2)
    }
  }

  @Test
  fun HomeTags_constants_can_be_used_in_equality() {
    assertEquals(HomeTags.Root, "home_root")
    assertEquals(HomeTags.MenuBtn, "home_menu_btn")
    assertNotEquals(HomeTags.Root, HomeTags.MenuBtn)
  }

  @Test
  fun HomeTags_tags_hashcode_consistency() {
    val root1 = HomeTags.Root.hashCode()
    val root2 = HomeTags.Root.hashCode()
    assertEquals(root1, root2)
  }

  @Test
  fun HomeTags_tags_toString_returns_value() {
    assertEquals("home_root", HomeTags.Root.toString())
    assertEquals("home_menu_btn", HomeTags.MenuBtn.toString())
  }

  @Test
  fun HomeTags_object_hashcode_consistency() {
    val hash1 = HomeTags.hashCode()
    val hash2 = HomeTags.hashCode()
    assertEquals(hash1, hash2)
  }

  @Test
  fun HomeTags_object_toString_contains_class_name() {
    val toString = HomeTags.toString()
    assertTrue(toString.contains("HomeTags"))
  }

  @Test
  fun HomeTags_all_button_tags_share_btn_pattern() {
    val buttonTags =
        listOf(
            HomeTags.MenuBtn,
            HomeTags.TopRightBtn,
            HomeTags.Action1Btn,
            HomeTags.Action2Btn,
            HomeTags.SendBtn)
    buttonTags.forEach { tag ->
      assertTrue("Button tag should contain 'btn': $tag", tag.contains("btn"))
    }
  }

  @Test
  fun HomeTags_field_tags_contain_field() {
    assertTrue(HomeTags.MessageField.contains("field"))
  }

  @Test
  fun HomeTags_menu_tags_contain_menu() {
    val menuTags = listOf(HomeTags.MenuBtn, HomeTags.TopRightMenu)
    menuTags.forEach { tag ->
      assertTrue("Menu tag should contain 'menu': $tag", tag.contains("menu"))
    }
  }

  @Test
  fun HomeTags_action_tags_contain_action() {
    assertTrue(HomeTags.Action1Btn.contains("action"))
    assertTrue(HomeTags.Action2Btn.contains("action"))
  }

  @Test
  fun HomeTags_send_tag_contains_send() {
    assertTrue(HomeTags.SendBtn.contains("send"))
  }

  @Test
  fun HomeTags_drawer_tag_is_simple() {
    // Drawer est le plus simple après Root
    assertTrue(HomeTags.Drawer.split("_").size == 2)
  }

  @Test
  fun HomeTags_topright_menu_is_longest() {
    val allTags =
        listOf(
            HomeTags.Root,
            HomeTags.MenuBtn,
            HomeTags.TopRightBtn,
            HomeTags.Action1Btn,
            HomeTags.Action2Btn,
            HomeTags.MessageField,
            HomeTags.SendBtn,
            HomeTags.Drawer,
            HomeTags.TopRightMenu)
    val maxLength = allTags.maxOfOrNull { it.length } ?: 0
    assertEquals(HomeTags.TopRightMenu.length, maxLength)
  }

  @Test
  fun HomeTags_constants_are_stable_across_access() {
    val firstAccess = listOf(HomeTags.Root, HomeTags.MenuBtn, HomeTags.TopRightBtn)
    val secondAccess = listOf(HomeTags.Root, HomeTags.MenuBtn, HomeTags.TopRightBtn)
    assertEquals(firstAccess, secondAccess)
  }
<<<<<<< HEAD

  @Test
  fun SourceMeta_default_retrievedAt_is_recent() {
    val before = System.currentTimeMillis()

    val meta =
        SourceMeta(
            siteLabel = "EPFL.ch Website",
            title = "Projet de Semestre – Bachelor",
            url = "https://www.epfl.ch/education/projects")

    val after = System.currentTimeMillis()

    assertTrue(meta.retrievedAt in before..after)
  }

  @Test
  fun HomeUiState_preserves_source_meta_in_messages() {
    val meta =
        SourceMeta(
            siteLabel = "EPFL.ch Website",
            title = "Projet de Semestre – Bachelor",
            url = "https://www.epfl.ch/education/projects",
            retrievedAt = 123456789L)
    val state =
        HomeUiState(
            messages =
                listOf(
                    ChatUIModel(
                        id = "ai-source",
                        text = "",
                        timestamp = 0L,
                        type = ChatType.AI,
                        source = meta)))

    assertEquals(meta, state.messages.single().source)
  }

  @Test
  fun SourceMeta_copy_allows_timestamp_override() {
    val original =
        SourceMeta(
            siteLabel = "EPFL.ch Website",
            title = "Projet de Semestre – Bachelor",
            url = "https://www.epfl.ch/education/projects")

    val overridden = original.copy(retrievedAt = 99L)

    assertEquals(99L, overridden.retrievedAt)
    assertEquals(original.siteLabel, overridden.siteLabel)
    assertEquals(original.title, overridden.title)
    assertEquals(original.url, overridden.url)
=======
}

@RunWith(RobolectricTestRunner::class)
@Config(sdk = [28])
class HomeScreenComposeInteractionsTest {

  @get:Rule val composeRule = createComposeRule()

  @OptIn(ExperimentalCoroutinesApi::class)
  @get:Rule
  val dispatcherRule = MainDispatcherRule(UnconfinedTestDispatcher())

  @Before
  fun setUp() {
    val context = ApplicationProvider.getApplicationContext<Context>()
    if (FirebaseApp.getApps(context).isEmpty()) {
      FirebaseApp.initializeApp(
          context,
          FirebaseOptions.Builder()
              .setApplicationId("1:1234567890:android:test")
              .setProjectId("test-project")
              .setApiKey("fake-api-key")
              .build())
    }
    FirebaseAuth.getInstance().signOut()
  }

  private fun createViewModel(): HomeViewModel = HomeViewModel(FakeLlmClient())

  @After
  fun tearDownMocks() {
    unmockkAll()
    FirebaseAuth.getInstance().signOut()
  }

  private fun HomeViewModel.editState(transform: (HomeUiState) -> HomeUiState) {
    val field = HomeViewModel::class.java.getDeclaredField("_uiState")
    field.isAccessible = true
    val flow = field.get(this) as MutableStateFlow<HomeUiState>
    flow.value = transform(flow.value)
  }

  private fun userMessage(id: String = "user-${System.nanoTime()}", text: String = "Hello") =
      ChatUIModel(id = id, text = text, timestamp = 0L, type = ChatType.USER)

  @Test
  fun deleteConfirmation_cancel_hides_modal() {
    val viewModel = createViewModel()
    viewModel.showDeleteConfirmation()

    composeRule.setContent { HomeScreen(viewModel = viewModel) }

    composeRule.onNodeWithText("Cancel").assertIsDisplayed().performClick()

    composeRule.runOnIdle { assertFalse(viewModel.uiState.value.showDeleteConfirmation) }
  }

  @Test
  fun deleteConfirmation_confirm_hides_modal() {
    val viewModel = createViewModel()
    viewModel.showDeleteConfirmation()

    composeRule.setContent { HomeScreen(viewModel = viewModel) }

    composeRule.onNodeWithText("Delete").assertIsDisplayed().performClick()

    composeRule.runOnIdle { assertFalse(viewModel.uiState.value.showDeleteConfirmation) }
  }

  @Test
  fun drawerSettings_click_triggers_callback_and_closes_drawer() {
    val viewModel = createViewModel()
    // Open the drawer before composition so drawer content is visible
    viewModel.toggleDrawer()
    var settingsInvoked = false

    composeRule.setContent {
      HomeScreen(viewModel = viewModel, onSettingsClick = { settingsInvoked = true })
    }

    // Allow drawer state transitions to run
    composeRule.mainClock.advanceTimeByFrame()

    composeRule
        .onNodeWithTag(DrawerTags.ConnectorsRow, useUnmergedTree = true)
        .assertIsDisplayed()
        .performClick()

    composeRule.runOnIdle {
      assertTrue(settingsInvoked)
      assertFalse(viewModel.uiState.value.isDrawerOpen)
    }
  }

  @Test
  fun thinkingIndicator_visible_when_sending_without_streaming_id() {
    val viewModel = createViewModel()
    viewModel.editState { state ->
      state.copy(messages = listOf(userMessage()), isSending = true, streamingMessageId = null)
    }

    composeRule.setContent { HomeScreen(viewModel = viewModel) }

    composeRule.waitForIdle()

    composeRule.onNodeWithTag("home_thinking_indicator", useUnmergedTree = true).assertIsDisplayed()
  }

  @Test
  fun sendButton_click_dispatches_message_and_clears_draft() {
    val viewModel = createViewModel()
    viewModel.editState { state ->
      state.copy(messageDraft = "Ping Euler", isSending = false, streamingMessageId = null)
    }
    var sent: String? = null

    composeRule.setContent { HomeScreen(viewModel = viewModel, onSendMessage = { sent = it }) }

    composeRule.waitForIdle()

    composeRule
        .onNode(hasTestTag(HomeTags.SendBtn) and hasClickAction(), useUnmergedTree = true)
        .performClick()
    composeRule.waitForIdle()

    composeRule.runOnIdle {
      assertEquals("", viewModel.uiState.value.messageDraft)
      assertEquals("Ping Euler", sent)
      assertTrue(
          viewModel.uiState.value.messages.any {
            it.type == ChatType.USER && it.text == "Ping Euler"
          })
    }
  }

  @Test
  fun micButton_click_invokes_speech_helper_and_updates_draft() {
    val viewModel = createViewModel()
    val speechHelper = mockk<SpeechToTextHelper>()
    val resultSlot = slot<(String) -> Unit>()
    every { speechHelper.startListening(capture(resultSlot), any(), any(), any(), any()) } answers
        {
          resultSlot.captured.invoke("Bonjour Euler")
        }

    composeRule.setContent { HomeScreen(viewModel = viewModel, speechHelper = speechHelper) }

    composeRule.onNodeWithTag(HomeTags.MicBtn, useUnmergedTree = true).performClick()
    composeRule.waitForIdle()

    composeRule.runOnIdle { assertEquals("Bonjour Euler", viewModel.uiState.value.messageDraft) }
>>>>>>> 7cb54880
  }
}<|MERGE_RESOLUTION|>--- conflicted
+++ resolved
@@ -1,9 +1,7 @@
 package com.android.sample.home
 
-<<<<<<< HEAD
 import com.android.sample.Chat.ChatType
 import com.android.sample.Chat.ChatUIModel
-=======
 import android.content.Context
 import androidx.compose.ui.test.assertIsDisplayed
 import androidx.compose.ui.test.hasClickAction
@@ -29,7 +27,6 @@
 import kotlinx.coroutines.flow.MutableStateFlow
 import kotlinx.coroutines.test.UnconfinedTestDispatcher
 import org.junit.After
->>>>>>> 7cb54880
 import org.junit.Assert.*
 import org.junit.Before
 import org.junit.Rule
@@ -610,7 +607,6 @@
     val secondAccess = listOf(HomeTags.Root, HomeTags.MenuBtn, HomeTags.TopRightBtn)
     assertEquals(firstAccess, secondAccess)
   }
-<<<<<<< HEAD
 
   @Test
   fun SourceMeta_default_retrievedAt_is_recent() {
@@ -663,7 +659,7 @@
     assertEquals(original.siteLabel, overridden.siteLabel)
     assertEquals(original.title, overridden.title)
     assertEquals(original.url, overridden.url)
-=======
+  }
 }
 
 @RunWith(RobolectricTestRunner::class)
@@ -815,6 +811,5 @@
     composeRule.waitForIdle()
 
     composeRule.runOnIdle { assertEquals("Bonjour Euler", viewModel.uiState.value.messageDraft) }
->>>>>>> 7cb54880
   }
 }