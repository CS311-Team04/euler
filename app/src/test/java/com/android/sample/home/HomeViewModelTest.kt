package com.android.sample.home

import android.content.Context
import androidx.test.core.app.ApplicationProvider
import com.android.sample.Chat.ChatType
import com.android.sample.Chat.ChatUIModel
import com.android.sample.conversations.Conversation
import com.android.sample.conversations.ConversationRepository
import com.android.sample.conversations.MessageDTO
import com.android.sample.llm.BotReply
import com.android.sample.llm.FakeLlmClient
import com.android.sample.llm.LlmClient
import com.android.sample.profile.UserProfile
import com.android.sample.util.MainDispatcherRule
import com.google.android.gms.tasks.Tasks
import com.google.firebase.FirebaseApp
import com.google.firebase.FirebaseOptions
import com.google.firebase.auth.FirebaseAuth
import com.google.firebase.auth.FirebaseUser
import com.google.firebase.functions.FirebaseFunctions
import com.google.firebase.functions.HttpsCallableReference
import com.google.firebase.functions.HttpsCallableResult
import java.util.UUID
import kotlinx.coroutines.ExperimentalCoroutinesApi
import kotlinx.coroutines.Job
import kotlinx.coroutines.delay
import kotlinx.coroutines.flow.MutableSharedFlow
import kotlinx.coroutines.flow.MutableStateFlow
import kotlinx.coroutines.flow.flowOf
import kotlinx.coroutines.runBlocking
import kotlinx.coroutines.test.advanceTimeBy
import kotlinx.coroutines.test.advanceUntilIdle
import kotlinx.coroutines.test.runTest
import org.junit.After
import org.junit.Assert.*
import org.junit.Before
import org.junit.Rule
import org.junit.Test
import org.junit.runner.RunWith
import org.mockito.kotlin.any
import org.mockito.kotlin.doReturn
import org.mockito.kotlin.mock
import org.mockito.kotlin.never
import org.mockito.kotlin.timeout
import org.mockito.kotlin.verify
import org.mockito.kotlin.whenever
import org.robolectric.RobolectricTestRunner
import org.robolectric.annotation.Config

@RunWith(RobolectricTestRunner::class)
@Config(sdk = [31])
@OptIn(ExperimentalCoroutinesApi::class)
class HomeViewModelTest {

  @get:Rule val dispatcherRule = MainDispatcherRule()
  private val testDispatcher
    get() = dispatcherRule.dispatcher

  private fun createHomeViewModel(): HomeViewModel = HomeViewModel(FakeProfileRepository())

  private fun HomeViewModel.replaceMessages(vararg texts: String) {
    val field = HomeViewModel::class.java.getDeclaredField("_uiState")
    field.isAccessible = true
    @Suppress("UNCHECKED_CAST") val stateFlow = field.get(this) as MutableStateFlow<HomeUiState>
    val current = stateFlow.value
    val messages =
        texts.map { text ->
          ChatUIModel(
              id = UUID.randomUUID().toString(), text = text, timestamp = 0L, type = ChatType.USER)
        }
    stateFlow.value = current.copy(messages = messages)
  }

  private fun HomeViewModel.setUserNameForTest(name: String) {
    val field = HomeViewModel::class.java.getDeclaredField("_uiState")
    field.isAccessible = true
    @Suppress("UNCHECKED_CAST") val stateFlow = field.get(this) as MutableStateFlow<HomeUiState>
    val current = stateFlow.value
    stateFlow.value = current.copy(userName = name)
  }

  @Test
  fun setGuestMode_true_sets_guest_state() =
      runTest(testDispatcher) {
        val viewModel = HomeViewModel()

        viewModel.setGuestMode(true)

        val state = viewModel.uiState.value
        assertTrue(state.isGuest)
        assertEquals("guest", state.userName)
        assertNull(state.profile)
        assertFalse(state.showGuestProfileWarning)
      }

  @Test
  fun setGuestMode_false_restores_default_name_when_blank() =
      runTest(testDispatcher) {
        val viewModel = HomeViewModel()
        viewModel.setUserNameForTest("")
        viewModel.setGuestMode(false)

        val state = viewModel.uiState.value
        assertFalse(state.isGuest)
        assertEquals("Student", state.userName)
      }

  @Test
  fun refreshProfile_updates_state_from_repository() =
      runTest(testDispatcher) {
        val repo = FakeProfileRepository()
        val profile =
            UserProfile(
                fullName = "Jane Doe",
                preferredName = "JD",
                faculty = "IC",
                section = "CS",
                email = "jane@epfl.ch",
                phone = "+41 79 123 45 67",
                roleDescription = "Student")
        repo.savedProfile = profile
        val viewModel = HomeViewModel(repo)

        viewModel.refreshProfile()
        advanceUntilIdle()

        val state = viewModel.uiState.value
        assertEquals(profile, state.profile)
        assertEquals("JD", state.userName)
        assertFalse(state.isGuest)
      }

  @Test
  fun refreshProfile_with_null_profile_keeps_defaults() =
      runTest(testDispatcher) {
        val repo = FakeProfileRepository()
        val viewModel = HomeViewModel(repo)
        viewModel.setUserNameForTest("")

        viewModel.refreshProfile()
        advanceUntilIdle()

        val state = viewModel.uiState.value
        assertNull(state.profile)
        assertEquals("Student", state.userName)
        assertFalse(state.isGuest)
      }

  @Test
  fun saveProfile_persists_and_updates_ui_state() =
      runTest(testDispatcher) {
        val repo = FakeProfileRepository()
        val viewModel = HomeViewModel(repo)
        val profile =
            UserProfile(
                fullName = "Alice Example",
                preferredName = "Alice",
                faculty = "SV",
                section = "Bio",
                email = "alice@epfl.ch",
                phone = "+41 79 765 43 21",
                roleDescription = "PhD")

        viewModel.saveProfile(profile)
        advanceUntilIdle()

        assertEquals(profile, repo.savedProfile)
        val state = viewModel.uiState.value
        assertEquals(profile, state.profile)
        assertEquals("Alice", state.userName)
        assertFalse(state.isGuest)
      }

  @Test
  fun clearProfile_resets_profile_and_guest_flags() =
      runTest(testDispatcher) {
        val repo = FakeProfileRepository()
        val viewModel = HomeViewModel(repo)
        val profile =
            UserProfile(
                fullName = "Bob Example",
                preferredName = "Bob",
                email = "bob@epfl.ch",
                roleDescription = "Staff")

        viewModel.saveProfile(profile)
        advanceUntilIdle()
        viewModel.setGuestMode(true)

        viewModel.clearProfile()

        val state = viewModel.uiState.value
        assertNull(state.profile)
        assertEquals("Student", state.userName)
        assertFalse(state.isGuest)
        assertFalse(state.showGuestProfileWarning)
      }

  @Test
  fun guest_profile_warning_visiblity_toggles_correctly() =
      runTest(testDispatcher) {
        val viewModel = HomeViewModel()

        viewModel.showGuestProfileWarning()
        assertTrue(viewModel.uiState.value.showGuestProfileWarning)

        viewModel.hideGuestProfileWarning()
        assertFalse(viewModel.uiState.value.showGuestProfileWarning)
      }

  @Test
  fun clearChat_empties_messages() =
      runTest(testDispatcher) {
        val viewModel = HomeViewModel()

        viewModel.replaceMessages("Test message")

        // Initial state should have messages now (user message added synchronously)
        val initialState = viewModel.uiState.value
        assertTrue(initialState.messages.isNotEmpty())

        // Clear the chat
        viewModel.clearChat()

        // Verify chat is empty
        val stateAfterClear = viewModel.uiState.value
        assertTrue(stateAfterClear.messages.isEmpty())
      }

  @Test
  fun clearChat_preserves_other_state() =
      runTest(testDispatcher) {
        val viewModel = HomeViewModel()

        val initialState = viewModel.uiState.value
        val initialUserName = initialState.userName
        val initialSystems = initialState.systems

        // Clear the chat
        viewModel.clearChat()

        // Verify other state is preserved
        val stateAfterClear = viewModel.uiState.value
        assertEquals(initialUserName, stateAfterClear.userName)
        assertEquals(initialSystems, stateAfterClear.systems)
      }

  @Test
  fun simulateStreamingFromText_populates_message_and_clears_state() =
      runTest(testDispatcher) {
        val viewModel = HomeViewModel()
        val field = HomeViewModel::class.java.getDeclaredField("_uiState")
        field.isAccessible = true
        @Suppress("UNCHECKED_CAST")
        val stateFlow = field.get(viewModel) as MutableStateFlow<HomeUiState>
        val aiId = "ai-${System.nanoTime()}"
        val initial = stateFlow.value
        stateFlow.value =
            initial.copy(
                messages =
                    listOf(
                        ChatUIModel(
                            id = aiId,
                            text = "",
                            timestamp = 0L,
                            type = ChatType.AI,
                            isThinking = true)),
                streamingMessageId = aiId,
                streamingSequence = 0,
                isSending = true)

        viewModel.simulateStreamingForTest(aiId, "Bonjour EPFL")

        val finalState = viewModel.uiState.value
        val aiMessage = finalState.messages.first()
        assertEquals("Bonjour EPFL", aiMessage.text)
        assertFalse(aiMessage.isThinking)
        assertNull(finalState.streamingMessageId)
        assertFalse(finalState.isSending)
        assertTrue(finalState.streamingSequence > initial.streamingSequence)
      }

  @Test
  fun toggleDrawer_changes_isDrawerOpen_state() =
      runTest(testDispatcher) {
        val viewModel = HomeViewModel()

        val initialState = viewModel.uiState.value
        assertFalse(initialState.isDrawerOpen)

        // Toggle drawer to open
        viewModel.toggleDrawer()
        val stateAfterFirstToggle = viewModel.uiState.value
        assertTrue(stateAfterFirstToggle.isDrawerOpen)

        // Toggle drawer to close
        viewModel.toggleDrawer()
        val stateAfterSecondToggle = viewModel.uiState.value
        assertFalse(stateAfterSecondToggle.isDrawerOpen)
      }

  @Test
  fun sendMessage_with_empty_draft_does_nothing() =
      runTest(testDispatcher) {
        val viewModel = HomeViewModel()

        val initialState = viewModel.uiState.value
        val initialMessagesCount = initialState.messages.size

        // Try to send empty message
        viewModel.updateMessageDraft("")
        viewModel.sendMessage()

        // Advance time
        testDispatcher.scheduler.advanceTimeBy(100)

        // Verify nothing changed
        val stateAfterSend = viewModel.uiState.value
        assertEquals(initialMessagesCount, stateAfterSend.messages.size)
      }

  @Before
  fun setUpFirebase() {
    val context = ApplicationProvider.getApplicationContext<Context>()
    if (FirebaseApp.getApps(context).isEmpty()) {
      FirebaseApp.initializeApp(
          context,
          FirebaseOptions.Builder()
              .setApplicationId("1:1234567890:android:test")
              .setProjectId("test-project")
              .setApiKey("fake-api-key")
              .build())
    }
    FirebaseAuth.getInstance().signOut()
  }

  @After
  fun tearDownFirebase() {
    FirebaseAuth.getInstance().signOut()
  }

  @Test
  fun toggleDrawer_toggles_flag() {
    val viewModel = HomeViewModel()
    assertFalse(viewModel.uiState.value.isDrawerOpen)

    viewModel.toggleDrawer()
    assertTrue(viewModel.uiState.value.isDrawerOpen)

    viewModel.toggleDrawer()
    assertFalse(viewModel.uiState.value.isDrawerOpen)
  }

  @Test
  fun sendMessage_guest_appends_user_and_ai_messages() = runBlocking {
    val fakeClient = FakeLlmClient().apply { nextReply = "Bonjour" }
    val viewModel = HomeViewModel()
    viewModel.setPrivateField("llmClient", fakeClient)

    viewModel.updateMessageDraft("Salut ?")
    viewModel.sendMessage()
    dispatcherRule.dispatcher.scheduler.advanceUntilIdle()

    viewModel.awaitStreamingCompletion()

    val messages = viewModel.uiState.value.messages
    assertTrue(messages.any { it.type == ChatType.USER && it.text == "Salut ?" })
    assertTrue(messages.any { it.type == ChatType.AI && it.text.contains("Bonjour") })
    assertFalse(viewModel.uiState.value.isSending)
    assertNull(viewModel.uiState.value.streamingMessageId)
  }

  @Test
  fun sendMessage_guest_appends_source_card_when_llm_returns_url() = runBlocking {
    val viewModel = HomeViewModel()
    viewModel.setPrivateField(
        "llmClient",
        object : LlmClient {
          override suspend fun generateReply(prompt: String): BotReply =
              BotReply("Voici un lien utile.", "https://www.epfl.ch/education/projects")
        })

    viewModel.updateMessageDraft("Où trouver des projets ?")
    viewModel.sendMessage()
    dispatcherRule.dispatcher.scheduler.advanceUntilIdle()

    viewModel.awaitStreamingCompletion()

    val messages = viewModel.uiState.value.messages
    val sourceCard = messages.lastOrNull { it.source != null }
    assertNotNull("Expected a source card message", sourceCard)
    assertEquals("https://www.epfl.ch/education/projects", sourceCard!!.source?.url)
    assertEquals("EPFL.ch Website", sourceCard.source?.siteLabel)
  }

  @Test
  fun sendMessage_failure_surfaces_error_message() = runBlocking {
    val fakeClient = FakeLlmClient().apply { failure = IllegalStateException("boom") }
    val viewModel = HomeViewModel()
    viewModel.setPrivateField("llmClient", fakeClient)

    viewModel.updateMessageDraft("Test")
    viewModel.sendMessage()
    dispatcherRule.dispatcher.scheduler.advanceUntilIdle()

    viewModel.awaitStreamingCompletion()

    val aiMessage = viewModel.uiState.value.messages.firstOrNull { it.type == ChatType.AI }
    assertNotNull(aiMessage)
    assertTrue(aiMessage!!.text.contains("Erreur") || aiMessage.text.contains("error", true))
  }

  @Test
  fun startLocalNewChat_resets_transient_flags() {
    val viewModel = HomeViewModel()
    viewModel.updateUiState { it.copy(isDrawerOpen = true, showDeleteConfirmation = true) }
    viewModel.setTopRightOpen(true)
    viewModel.updateMessageDraft("draft")

    viewModel.startLocalNewChat()

    val state = viewModel.uiState.value
    assertTrue(state.isDrawerOpen) // drawer state unchanged by startLocalNewChat()
    assertFalse(state.showDeleteConfirmation)
    assertEquals("", state.messageDraft)
    assertTrue(state.messages.isEmpty())
  }

  @Test
  fun deleteCurrentConversation_guest_resets_locally() {
    val viewModel = HomeViewModel()
    viewModel.replaceMessages("hello")

    viewModel.deleteCurrentConversation()
    dispatcherRule.dispatcher.scheduler.advanceUntilIdle()

    val state = viewModel.uiState.value
    assertTrue(state.messages.isEmpty())
    assertNull(state.currentConversationId)
  }

  @Test
  fun deleteCurrentConversation_authNotReady_hides_confirmation() =
      runTest(testDispatcher) {
<<<<<<< HEAD
=======
        val viewModel = HomeViewModel()
>>>>>>> d73c3f63
        val auth = mock<FirebaseAuth> { on { currentUser } doReturn mock<FirebaseUser>() }
        val repo = mock<ConversationRepository>()
        runBlocking { whenever(repo.deleteConversation("conv-1")).thenAnswer {} }
        val viewModel = HomeViewModel(FakeLlmClient(), auth, repo)

        viewModel.updateUiState {
          it.copy(currentConversationId = "conv-1", showDeleteConfirmation = true)
        }

        viewModel.deleteCurrentConversation()
        dispatcherRule.dispatcher.scheduler.advanceUntilIdle()

        assertFalse(viewModel.uiState.value.showDeleteConfirmation)
      }

  @Test
  fun startData_populates_conversations_and_auto_selects() =
      runTest(testDispatcher) {
<<<<<<< HEAD
=======
        val viewModel = HomeViewModel()
>>>>>>> d73c3f63
        val auth = mock<FirebaseAuth> { on { currentUser } doReturn mock<FirebaseUser>() }
        val repo = mock<ConversationRepository>()
        val conversationsFlow = MutableSharedFlow<List<Conversation>>(replay = 1)
        whenever(repo.conversationsFlow()).thenReturn(conversationsFlow)
        whenever(repo.messagesFlow(any())).thenReturn(flowOf(emptyList()))
        val viewModel = HomeViewModel(FakeLlmClient(), auth, repo)
        viewModel.setPrivateField("isInLocalNewChat", false)

        viewModel.invokeStartData()
        advanceUntilIdle()

        conversationsFlow.emit(listOf(Conversation(id = "conv-1", title = "First")))
        advanceUntilIdle()

        assertEquals("conv-1", viewModel.uiState.value.currentConversationId)
      }

  @Test
  fun auth_listener_sign_in_triggers_startData() =
      runTest(testDispatcher) {
<<<<<<< HEAD
        val auth = mock<FirebaseAuth>()
        // Configure auth to have no current user initially (guest mode)
        whenever(auth.currentUser).thenReturn(null)
=======
        val viewModel = HomeViewModel()
>>>>>>> d73c3f63

        val repo = mock<ConversationRepository>()
        val conversationsFlow = MutableSharedFlow<List<Conversation>>(replay = 1)
        whenever(repo.conversationsFlow()).thenReturn(conversationsFlow)
        whenever(repo.messagesFlow(any())).thenReturn(flowOf(emptyList()))
        val viewModel = HomeViewModel(FakeLlmClient(), auth, repo)
        viewModel.setPrivateField("lastUid", null)

        val listenerField = HomeViewModel::class.java.getDeclaredField("authListener")
        listenerField.isAccessible = true
        val listener = listenerField.get(viewModel) as FirebaseAuth.AuthStateListener

        // Now simulate sign-in by updating the same mock auth
        val user = mock<FirebaseUser>()
        whenever(auth.currentUser).thenReturn(user)
        whenever(user.uid).thenReturn("user-123")

        listener.onAuthStateChanged(auth)
        advanceUntilIdle()

        runBlocking { verify(repo, timeout(1_000)).conversationsFlow() }
      }

  @Test
  fun deleteCurrentConversation_signedIn_calls_repository() =
      runTest(testDispatcher) {
<<<<<<< HEAD
        val fakeClient = FakeLlmClient()
=======
        val viewModel = HomeViewModel()
>>>>>>> d73c3f63
        val auth = mock<FirebaseAuth> { on { currentUser } doReturn mock<FirebaseUser>() }
        val repo = mock<ConversationRepository>()
        val viewModel = HomeViewModel(fakeClient, auth, repo)

        viewModel.updateUiState { it.copy(currentConversationId = "conv-1") }

        viewModel.deleteCurrentConversation()
        dispatcherRule.dispatcher.scheduler.advanceUntilIdle()

        runBlocking { verify(repo).deleteConversation("conv-1") }
      }

  @Test
  fun messageDto_toUi_maps_role_and_timestamp() {
    val viewModel = HomeViewModel()
    val method = HomeViewModel::class.java.getDeclaredMethod("toUi", MessageDTO::class.java)
    method.isAccessible = true
    val dto = MessageDTO(role = "assistant", text = "Salut")

    val chat = method.invoke(viewModel, dto) as ChatUIModel
    assertEquals(ChatType.AI, chat.type)
    assertEquals("Salut", chat.text)
  }

  @Test
  fun selectConversation_sets_current_and_exits_local_placeholder() {
    val viewModel = HomeViewModel()
    viewModel.setPrivateField("isInLocalNewChat", true)

    viewModel.selectConversation("remote-42")

    assertEquals("remote-42", viewModel.uiState.value.currentConversationId)
    assertFalse(viewModel.getBooleanField("isInLocalNewChat"))
  }

  @Test
  fun clearChat_cancels_active_stream_and_resets_state() =
      runTest(testDispatcher) {
        val viewModel = HomeViewModel()
        val streamingId = "ai-1"
        viewModel.updateUiState {
          it.copy(
              messages =
                  listOf(
                      ChatUIModel(
                          id = "user-1", text = "Hello", timestamp = 0L, type = ChatType.USER),
                      ChatUIModel(
                          id = streamingId,
                          text = "thinking",
                          timestamp = 0L,
                          type = ChatType.AI,
                          isThinking = true)),
              streamingMessageId = streamingId,
              isSending = true,
              streamingSequence = 3)
        }
        val job = Job()
        viewModel.setPrivateField("activeStreamJob", job)

        viewModel.clearChat()

        assertTrue(job.isCancelled)
        val state = viewModel.uiState.value
        assertTrue(state.messages.isEmpty())
        assertNull(state.streamingMessageId)
        assertFalse(state.isSending)
        assertEquals(4, state.streamingSequence)
      }

  @Test
  fun startData_withEmptyRemoteList_keeps_null_selection() =
      runTest(testDispatcher) {
<<<<<<< HEAD
=======
        val viewModel = HomeViewModel()
>>>>>>> d73c3f63
        val auth = mock<FirebaseAuth> { on { currentUser } doReturn mock<FirebaseUser>() }
        val repo = mock<ConversationRepository>()
        val conversationsFlow = MutableSharedFlow<List<Conversation>>(replay = 1)
        whenever(repo.conversationsFlow()).thenReturn(conversationsFlow)
        whenever(repo.messagesFlow(any())).thenReturn(flowOf(emptyList()))
        val viewModel = HomeViewModel(FakeLlmClient(), auth, repo)
        viewModel.setPrivateField("isInLocalNewChat", false)

        viewModel.invokeStartData()
        advanceUntilIdle()

        conversationsFlow.emit(emptyList())
        advanceUntilIdle()

        assertNull(viewModel.uiState.value.currentConversationId)
      }

  @Test
  fun sendMessage_signedIn_creates_conversation_and_updates_title() =
      runTest(testDispatcher) {
        val fakeClient = FakeLlmClient().apply { nextReply = "AI reply" }
<<<<<<< HEAD
=======
        val viewModel = HomeViewModel()
        viewModel.setPrivateField("llmClient", fakeClient)
>>>>>>> d73c3f63
        val auth = mock<FirebaseAuth> { on { currentUser } doReturn mock<FirebaseUser>() }
        val repo = mock<ConversationRepository>()
        runBlocking { whenever(repo.startNewConversation(any())).thenReturn("conv-123") }
        runBlocking { whenever(repo.appendMessage(any(), any(), any())).thenReturn(Unit) }
        runBlocking { whenever(repo.updateConversationTitle(any(), any())).thenReturn(Unit) }
        val viewModel = HomeViewModel(fakeClient, auth, repo)

        val functions = mock<FirebaseFunctions>()
        val callable = mock<HttpsCallableReference>()
        val result = mock<HttpsCallableResult>()
        whenever(functions.getHttpsCallable("generateTitleFn")).thenReturn(callable)
        whenever(callable.call(any<Map<String, String>>())).thenReturn(Tasks.forResult(result))
        whenever(result.getData()).thenReturn(mapOf("title" to "Generated title"))
        viewModel.setFunctions(functions)

        viewModel.updateMessageDraft("Hello from EPFL student")
        viewModel.sendMessage()
        advanceUntilIdle()
        viewModel.awaitStreamingCompletion()
        advanceUntilIdle()

        assertEquals("conv-123", viewModel.uiState.value.currentConversationId)
        runBlocking { verify(repo).startNewConversation("Hello from EPFL student") }
        runBlocking { verify(repo).appendMessage("conv-123", "user", "Hello from EPFL student") }
        runBlocking { verify(repo).updateConversationTitle("conv-123", "Generated title") }
      }

  @Test
  fun sendMessage_signedIn_title_generation_failure_keeps_quick_title() =
      runTest(testDispatcher) {
        val fakeClient = FakeLlmClient().apply { nextReply = "AI reply" }
<<<<<<< HEAD
=======
        val viewModel = HomeViewModel()
        viewModel.setPrivateField("llmClient", fakeClient)
>>>>>>> d73c3f63
        val auth = mock<FirebaseAuth> { on { currentUser } doReturn mock<FirebaseUser>() }
        val repo = mock<ConversationRepository>()
        runBlocking { whenever(repo.startNewConversation(any())).thenReturn("conv-999") }
        runBlocking { whenever(repo.appendMessage(any(), any(), any())).thenReturn(Unit) }
        runBlocking { whenever(repo.updateConversationTitle(any(), any())).thenReturn(Unit) }
        val viewModel = HomeViewModel(fakeClient, auth, repo)

        val functions = mock<FirebaseFunctions>()
        val callable = mock<HttpsCallableReference>()
        whenever(functions.getHttpsCallable("generateTitleFn")).thenReturn(callable)
        whenever(callable.call(any<Map<String, String>>()))
            .thenReturn(Tasks.forException(Exception("boom")))
        viewModel.setFunctions(functions)

        viewModel.updateMessageDraft("Short prompt")
        viewModel.sendMessage()
        advanceUntilIdle()
        viewModel.awaitStreamingCompletion()
        advanceUntilIdle()

        runBlocking { verify(repo).startNewConversation("Short prompt") }
        runBlocking { verify(repo, never()).updateConversationTitle(any(), any()) }
      }

  @Test
  fun buildSiteLabel_formats_epfl_domains() =
      runTest(testDispatcher) {
        val viewModel = HomeViewModel()
        val method =
            HomeViewModel::class.java.getDeclaredMethod("buildSiteLabel", String::class.java)
        method.isAccessible = true

        val label = method.invoke(viewModel, "https://www.epfl.ch/campus-services") as String

        assertEquals("EPFL.ch Website", label)
      }

  @Test
  fun buildSiteLabel_uses_host_for_external_sites() =
      runTest(testDispatcher) {
        val viewModel = HomeViewModel()
        val method =
            HomeViewModel::class.java.getDeclaredMethod("buildSiteLabel", String::class.java)
        method.isAccessible = true

        val label = method.invoke(viewModel, "https://kotlinlang.org/docs/home.html") as String

        assertEquals("kotlinlang.org Website", label)
      }

  @Test
  fun buildFallbackTitle_returns_clean_path_segment() =
      runTest(testDispatcher) {
        val viewModel = HomeViewModel()
        val method =
            HomeViewModel::class.java.getDeclaredMethod("buildFallbackTitle", String::class.java)
        method.isAccessible = true

        val title =
            method.invoke(viewModel, "https://www.epfl.ch/education/projet-de-semestre") as String

        assertEquals("Projet de semestre", title)
      }

  @Test
  fun buildFallbackTitle_defaults_to_host_when_no_path() =
      runTest(testDispatcher) {
        val viewModel = HomeViewModel()
        val method =
            HomeViewModel::class.java.getDeclaredMethod("buildFallbackTitle", String::class.java)
        method.isAccessible = true

        val title = method.invoke(viewModel, "https://example.com") as String

        assertEquals("example.com", title)
      }

<<<<<<< HEAD
  // ============ Tests for handleSendMessageError (via sendMessage with auth) ============

  @Test
  fun sendMessage_authenticated_withRepositoryFirebaseException_formatsError() =
      runTest(testDispatcher) {
        // Mock authenticated user
        val auth =
            mock<FirebaseAuth> {
              val user = mock<FirebaseUser>()
              on { currentUser } doReturn user
            }

        val repo = mock<ConversationRepository>()

        // Mock exception with code and details during repository operation
        val mockException =
            mock<com.google.firebase.functions.FirebaseFunctionsException> {
              on { message } doReturn "Test error"
              on { code } doReturn
                  com.google.firebase.functions.FirebaseFunctionsException.Code.PERMISSION_DENIED
              on { details } doReturn "Access denied"
            }

        runBlocking {
          whenever(repo.startNewConversation(any())).thenAnswer { throw mockException }
        }

        val fakeClient = FakeLlmClient()
        val viewModel = HomeViewModel(fakeClient, auth, repo)

        viewModel.updateMessageDraft("Test message")
        viewModel.sendMessage()
        advanceUntilIdle()
        viewModel.awaitStreamingCompletion()

        val messages = viewModel.uiState.value.messages
        val aiMessage = messages.firstOrNull { it.type == ChatType.AI }

        assertNotNull(aiMessage)
        assertTrue(aiMessage!!.text.contains("Error"))
        assertTrue(aiMessage.text.contains("[PERMISSION_DENIED]"))
        assertTrue(aiMessage.text.contains("Access denied"))
        assertFalse(aiMessage.isThinking)
        assertFalse(viewModel.uiState.value.isSending)
        assertNull(viewModel.uiState.value.streamingMessageId)
      }

  @Test
  fun sendMessage_authenticated_withRepositoryException_withDetails_formatsError() =
      runTest(testDispatcher) {
        val auth =
            mock<FirebaseAuth> {
              val user = mock<FirebaseUser>()
              on { currentUser } doReturn user
            }

        val repo = mock<ConversationRepository>()

        // Mock exception with details
        val mockException =
            mock<com.google.firebase.functions.FirebaseFunctionsException> {
              on { message } doReturn "Test error"
              on { code } doReturn
                  com.google.firebase.functions.FirebaseFunctionsException.Code.INTERNAL
              on { details } doReturn "Custom error details"
            }

        runBlocking {
          whenever(repo.startNewConversation(any())).thenAnswer { throw mockException }
        }

        val fakeClient = FakeLlmClient()
        val viewModel = HomeViewModel(fakeClient, auth, repo)

        viewModel.updateMessageDraft("Test message")
        viewModel.sendMessage()
        advanceUntilIdle()
        viewModel.awaitStreamingCompletion()

        val messages = viewModel.uiState.value.messages
        val aiMessage = messages.firstOrNull { it.type == ChatType.AI }

        assertNotNull(aiMessage)
        assertTrue(aiMessage!!.text.contains("Error"))
        assertTrue(aiMessage.text.contains("Custom error details"))
        assertFalse(aiMessage.isThinking)
      }

  @Test
  fun sendMessage_authenticated_withRepositoryException_withNoDetails_usesMessage() =
      runTest(testDispatcher) {
        val auth =
            mock<FirebaseAuth> {
              val user = mock<FirebaseUser>()
              on { currentUser } doReturn user
            }

        val repo = mock<ConversationRepository>()

        // Mock exception without details (null details)
        val mockException =
            mock<com.google.firebase.functions.FirebaseFunctionsException> {
              on { message } doReturn "Original error message"
              on { code } doReturn
                  com.google.firebase.functions.FirebaseFunctionsException.Code.UNAVAILABLE
              on { details } doReturn null
            }

        runBlocking {
          whenever(repo.appendMessage(any(), any(), any())).thenAnswer { throw mockException }
          whenever(repo.startNewConversation(any())).thenReturn("conv-123")
        }

        val fakeClient = FakeLlmClient()
        val viewModel = HomeViewModel(fakeClient, auth, repo)

        viewModel.updateMessageDraft("Test message")
        viewModel.sendMessage()
        advanceUntilIdle()
        viewModel.awaitStreamingCompletion()

        val messages = viewModel.uiState.value.messages
        val aiMessage = messages.firstOrNull { it.type == ChatType.AI }

        assertNotNull(aiMessage)
        assertTrue(aiMessage!!.text.contains("Error"))
        assertTrue(aiMessage.text.contains("[UNAVAILABLE]"))
        assertTrue(aiMessage.text.contains("Original error message"))
      }

  @Test
  fun sendMessage_authenticated_withRegularException_usesExceptionMessage() =
      runTest(testDispatcher) {
        val auth =
            mock<FirebaseAuth> {
              val user = mock<FirebaseUser>()
              on { currentUser } doReturn user
            }

        val repo = mock<ConversationRepository>()

        runBlocking {
          whenever(repo.startNewConversation(any())).thenAnswer {
            throw IllegalStateException("Something went wrong")
          }
        }

        val fakeClient = FakeLlmClient()
        val viewModel = HomeViewModel(fakeClient, auth, repo)

        viewModel.updateMessageDraft("Test message")
        viewModel.sendMessage()
        advanceUntilIdle()
        viewModel.awaitStreamingCompletion()

        val messages = viewModel.uiState.value.messages
        val aiMessage = messages.firstOrNull { it.type == ChatType.AI }

        assertNotNull(aiMessage)
        assertTrue(aiMessage!!.text.contains("Error"))
        assertTrue(aiMessage.text.contains("Something went wrong"))
        assertFalse(aiMessage.text.contains("[")) // No code should be present
      }

  @Test
  fun sendMessage_authenticated_withExceptionWithoutMessage_usesFallback() =
      runTest(testDispatcher) {
        val auth =
            mock<FirebaseAuth> {
              val user = mock<FirebaseUser>()
              on { currentUser } doReturn user
            }

        val repo = mock<ConversationRepository>()

        // Exception with null message
        runBlocking {
          whenever(repo.startNewConversation(any())).thenAnswer {
            throw RuntimeException(null as String?)
          }
        }

        val fakeClient = FakeLlmClient()
        val viewModel = HomeViewModel(fakeClient, auth, repo)

        viewModel.updateMessageDraft("Test message")
        viewModel.sendMessage()
        advanceUntilIdle()
        viewModel.awaitStreamingCompletion()

        val messages = viewModel.uiState.value.messages
        val aiMessage = messages.firstOrNull { it.type == ChatType.AI }

        assertNotNull(aiMessage)
        assertTrue(aiMessage!!.text.contains("Error"))
        assertTrue(aiMessage.text.contains("request failed"))
      }

  @Test
  fun sendMessage_authenticated_errorUpdatesCorrectMessage() =
      runTest(testDispatcher) {
        val auth =
            mock<FirebaseAuth> {
              val user = mock<FirebaseUser>()
              on { currentUser } doReturn user
            }

        val repo = mock<ConversationRepository>()

        // First message succeeds
        runBlocking {
          whenever(repo.startNewConversation(any())).thenReturn("conv-123")
          whenever(repo.appendMessage(any(), any(), any())).thenReturn(Unit)
        }

        val fakeClient = FakeLlmClient().apply { nextReply = "First response" }
        val viewModel = HomeViewModel(fakeClient, auth, repo)

        viewModel.updateMessageDraft("First message")
        viewModel.sendMessage()
        advanceUntilIdle()
        viewModel.awaitStreamingCompletion()

        // Second message fails
        runBlocking {
          whenever(repo.appendMessage(any(), any(), any())).thenAnswer {
            throw RuntimeException("Test error")
          }
        }

        viewModel.updateMessageDraft("Second message")
        viewModel.sendMessage()
        advanceUntilIdle()
        viewModel.awaitStreamingCompletion()

        val messages = viewModel.uiState.value.messages

        // First AI message should be unchanged
        val firstAiMessage = messages.firstOrNull { it.text.contains("First response") }
        assertNotNull(firstAiMessage)
        assertFalse(firstAiMessage!!.isThinking)

        // Second AI message should have error
        val errorMessage = messages.lastOrNull { it.type == ChatType.AI }
        assertNotNull(errorMessage)
        assertTrue(errorMessage!!.text.contains("Error"))
        assertTrue(errorMessage.text.contains("Test error"))
        assertFalse(errorMessage.isThinking)
      }

  @Test
  fun sendMessage_authenticated_errorClearsStreamingState() =
      runTest(testDispatcher) {
        val auth =
            mock<FirebaseAuth> {
              val user = mock<FirebaseUser>()
              on { currentUser } doReturn user
            }

        val repo = mock<ConversationRepository>()

        runBlocking {
          whenever(repo.startNewConversation(any())).thenAnswer {
            throw RuntimeException("Outer error")
          }
        }

        val fakeClient = FakeLlmClient()
        val viewModel = HomeViewModel(fakeClient, auth, repo)

        viewModel.updateMessageDraft("Test message")
        viewModel.sendMessage()
        advanceUntilIdle()
        viewModel.awaitStreamingCompletion()

        // Verify that streaming state is cleared
        assertFalse(viewModel.uiState.value.isSending)
        assertNull(viewModel.uiState.value.streamingMessageId)
=======
  @Test
  fun hideDeleteConfirmation_does_not_affect_other_flags() {
    val viewModel = createHomeViewModel()

    viewModel.showDeleteConfirmation()
    val before = viewModel.uiState.value

    viewModel.hideDeleteConfirmation()
    val after = viewModel.uiState.value

    assertEquals(before.isDrawerOpen, after.isDrawerOpen)
    assertEquals(before.isTopRightOpen, after.isTopRightOpen)
    assertEquals(before.isLoading, after.isLoading)
    assertNotEquals(before.showDeleteConfirmation, after.showDeleteConfirmation)
  }

  @Test
  fun setLoading_to_true_and_then_false() =
      runTest(testDispatcher) {
        val viewModel = createHomeViewModel()

        viewModel.setLoading(true)
        assertTrue(viewModel.uiState.value.isLoading)

        viewModel.setLoading(false)
        assertFalse(viewModel.uiState.value.isLoading)
      }

  @Test
  fun setLoading_does_not_affect_delete_confirmation() =
      runTest(testDispatcher) {
        val viewModel = HomeViewModel()

        viewModel.showDeleteConfirmation()
        val showDeleteState = viewModel.uiState.value.showDeleteConfirmation

        viewModel.setLoading(true)
        assertEquals(showDeleteState, viewModel.uiState.value.showDeleteConfirmation)

        viewModel.setLoading(false)
        assertEquals(showDeleteState, viewModel.uiState.value.showDeleteConfirmation)
      }

  @Test
  fun delete_confirmation_workflow_with_multiple_toggles() =
      runTest(testDispatcher) {
        val viewModel = HomeViewModel()

        for (i in 1..3) {
          viewModel.showDeleteConfirmation()
          assertTrue(viewModel.uiState.value.showDeleteConfirmation)
          viewModel.hideDeleteConfirmation()
          assertFalse(viewModel.uiState.value.showDeleteConfirmation)
        }
>>>>>>> d73c3f63
      }

  private fun HomeViewModel.setPrivateField(name: String, value: Any?) {
    val field = HomeViewModel::class.java.getDeclaredField(name)
    field.isAccessible = true
    field.set(this, value)
  }

  private fun HomeViewModel.invokeStartData() {
    val method = HomeViewModel::class.java.getDeclaredMethod("startData")
    method.isAccessible = true
    method.invoke(this)
  }

  private fun HomeViewModel.updateUiState(transform: (HomeUiState) -> HomeUiState) {
    val field = HomeViewModel::class.java.getDeclaredField("_uiState")
    field.isAccessible = true
    @Suppress("UNCHECKED_CAST") val stateFlow = field.get(this) as MutableStateFlow<HomeUiState>
    stateFlow.value = transform(stateFlow.value)
  }

  private fun HomeViewModel.getBooleanField(name: String): Boolean {
    val field = HomeViewModel::class.java.getDeclaredField(name)
    field.isAccessible = true
    return field.getBoolean(this)
  }

  private fun HomeViewModel.setFunctions(fake: FirebaseFunctions) {
    val delegateField = HomeViewModel::class.java.getDeclaredField("functions\$delegate")
    delegateField.isAccessible = true
    delegateField.set(this, lazyOf(fake))
  }

  private suspend fun HomeViewModel.awaitStreamingCompletion(timeoutMs: Long = 2_000L) {
    var remaining = timeoutMs
    while ((uiState.value.streamingMessageId != null || uiState.value.isSending) && remaining > 0) {
      dispatcherRule.dispatcher.scheduler.advanceUntilIdle()
      delay(20)
      remaining -= 20
    }
    dispatcherRule.dispatcher.scheduler.advanceUntilIdle()
  }
}<|MERGE_RESOLUTION|>--- conflicted
+++ resolved
@@ -442,10 +442,6 @@
   @Test
   fun deleteCurrentConversation_authNotReady_hides_confirmation() =
       runTest(testDispatcher) {
-<<<<<<< HEAD
-=======
-        val viewModel = HomeViewModel()
->>>>>>> d73c3f63
         val auth = mock<FirebaseAuth> { on { currentUser } doReturn mock<FirebaseUser>() }
         val repo = mock<ConversationRepository>()
         runBlocking { whenever(repo.deleteConversation("conv-1")).thenAnswer {} }
@@ -464,10 +460,6 @@
   @Test
   fun startData_populates_conversations_and_auto_selects() =
       runTest(testDispatcher) {
-<<<<<<< HEAD
-=======
-        val viewModel = HomeViewModel()
->>>>>>> d73c3f63
         val auth = mock<FirebaseAuth> { on { currentUser } doReturn mock<FirebaseUser>() }
         val repo = mock<ConversationRepository>()
         val conversationsFlow = MutableSharedFlow<List<Conversation>>(replay = 1)
@@ -488,14 +480,9 @@
   @Test
   fun auth_listener_sign_in_triggers_startData() =
       runTest(testDispatcher) {
-<<<<<<< HEAD
         val auth = mock<FirebaseAuth>()
         // Configure auth to have no current user initially (guest mode)
         whenever(auth.currentUser).thenReturn(null)
-=======
-        val viewModel = HomeViewModel()
->>>>>>> d73c3f63
-
         val repo = mock<ConversationRepository>()
         val conversationsFlow = MutableSharedFlow<List<Conversation>>(replay = 1)
         whenever(repo.conversationsFlow()).thenReturn(conversationsFlow)
@@ -521,11 +508,7 @@
   @Test
   fun deleteCurrentConversation_signedIn_calls_repository() =
       runTest(testDispatcher) {
-<<<<<<< HEAD
         val fakeClient = FakeLlmClient()
-=======
-        val viewModel = HomeViewModel()
->>>>>>> d73c3f63
         val auth = mock<FirebaseAuth> { on { currentUser } doReturn mock<FirebaseUser>() }
         val repo = mock<ConversationRepository>()
         val viewModel = HomeViewModel(fakeClient, auth, repo)
@@ -598,10 +581,6 @@
   @Test
   fun startData_withEmptyRemoteList_keeps_null_selection() =
       runTest(testDispatcher) {
-<<<<<<< HEAD
-=======
-        val viewModel = HomeViewModel()
->>>>>>> d73c3f63
         val auth = mock<FirebaseAuth> { on { currentUser } doReturn mock<FirebaseUser>() }
         val repo = mock<ConversationRepository>()
         val conversationsFlow = MutableSharedFlow<List<Conversation>>(replay = 1)
@@ -623,11 +602,7 @@
   fun sendMessage_signedIn_creates_conversation_and_updates_title() =
       runTest(testDispatcher) {
         val fakeClient = FakeLlmClient().apply { nextReply = "AI reply" }
-<<<<<<< HEAD
-=======
-        val viewModel = HomeViewModel()
         viewModel.setPrivateField("llmClient", fakeClient)
->>>>>>> d73c3f63
         val auth = mock<FirebaseAuth> { on { currentUser } doReturn mock<FirebaseUser>() }
         val repo = mock<ConversationRepository>()
         runBlocking { whenever(repo.startNewConversation(any())).thenReturn("conv-123") }
@@ -659,11 +634,7 @@
   fun sendMessage_signedIn_title_generation_failure_keeps_quick_title() =
       runTest(testDispatcher) {
         val fakeClient = FakeLlmClient().apply { nextReply = "AI reply" }
-<<<<<<< HEAD
-=======
-        val viewModel = HomeViewModel()
         viewModel.setPrivateField("llmClient", fakeClient)
->>>>>>> d73c3f63
         val auth = mock<FirebaseAuth> { on { currentUser } doReturn mock<FirebaseUser>() }
         val repo = mock<ConversationRepository>()
         runBlocking { whenever(repo.startNewConversation(any())).thenReturn("conv-999") }
@@ -741,7 +712,6 @@
         assertEquals("example.com", title)
       }
 
-<<<<<<< HEAD
   // ============ Tests for handleSendMessageError (via sendMessage with auth) ============
 
   @Test
@@ -1020,7 +990,6 @@
         // Verify that streaming state is cleared
         assertFalse(viewModel.uiState.value.isSending)
         assertNull(viewModel.uiState.value.streamingMessageId)
-=======
   @Test
   fun hideDeleteConfirmation_does_not_affect_other_flags() {
     val viewModel = createHomeViewModel()
@@ -1075,7 +1044,6 @@
           viewModel.hideDeleteConfirmation()
           assertFalse(viewModel.uiState.value.showDeleteConfirmation)
         }
->>>>>>> d73c3f63
       }
 
   private fun HomeViewModel.setPrivateField(name: String, value: Any?) {
