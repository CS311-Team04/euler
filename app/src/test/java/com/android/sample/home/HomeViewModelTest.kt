package com.android.sample.home

import android.content.Context
import androidx.test.core.app.ApplicationProvider
import com.android.sample.Chat.ChatType
import com.android.sample.Chat.ChatUIModel
<<<<<<< HEAD
import com.android.sample.conversations.AuthNotReadyException
import com.android.sample.conversations.Conversation
import com.android.sample.conversations.ConversationRepository
import com.android.sample.conversations.MessageDTO
=======
import com.android.sample.llm.FakeLlmClient
>>>>>>> 0dfa7774
import com.android.sample.util.MainDispatcherRule
import com.google.android.gms.tasks.Tasks
import com.google.firebase.FirebaseApp
import com.google.firebase.FirebaseOptions
import com.google.firebase.auth.FirebaseAuth
import com.google.firebase.auth.FirebaseUser
import com.google.firebase.functions.FirebaseFunctions
import com.google.firebase.functions.HttpsCallableReference
import com.google.firebase.functions.HttpsCallableResult
import java.util.UUID
import kotlin.lazyOf
import kotlinx.coroutines.Dispatchers
import kotlinx.coroutines.ExperimentalCoroutinesApi
<<<<<<< HEAD
import kotlinx.coroutines.Job
import kotlinx.coroutines.flow.MutableSharedFlow
import kotlinx.coroutines.flow.MutableStateFlow
import kotlinx.coroutines.flow.flowOf
import kotlinx.coroutines.runBlocking
import kotlinx.coroutines.test.UnconfinedTestDispatcher
import kotlinx.coroutines.test.advanceUntilIdle
import kotlinx.coroutines.test.resetMain
=======
import kotlinx.coroutines.delay
import kotlinx.coroutines.flow.MutableStateFlow
import kotlinx.coroutines.test.UnconfinedTestDispatcher
import kotlinx.coroutines.test.advanceTimeBy
import kotlinx.coroutines.test.advanceUntilIdle
>>>>>>> 0dfa7774
import kotlinx.coroutines.test.runTest
import kotlinx.coroutines.test.setMain
import org.junit.After
import org.junit.Assert.*
import org.junit.Before
import org.junit.Rule
import org.junit.Test
import org.junit.runner.RunWith
import org.mockito.kotlin.any
import org.mockito.kotlin.doReturn
import org.mockito.kotlin.eq
import org.mockito.kotlin.mock
import org.mockito.kotlin.never
import org.mockito.kotlin.timeout
import org.mockito.kotlin.verify
import org.mockito.kotlin.whenever
import org.robolectric.RobolectricTestRunner
import org.robolectric.annotation.Config

@RunWith(RobolectricTestRunner::class)
@Config(sdk = [31])
@OptIn(ExperimentalCoroutinesApi::class)
class HomeViewModelTest {

  @get:Rule val mainDispatcherRule = MainDispatcherRule()
  private val dispatcher
    get() = mainDispatcherRule.dispatcher

  /**
   * Helper used by a few tests to seed the private `_uiState` with deterministic messages. We keep
   * the reflection logic local to the test suite to avoid exposing mutators in the production
   * ViewModel purely for testing.
   */
  private fun HomeViewModel.replaceMessages(vararg texts: String) {
    val field = HomeViewModel::class.java.getDeclaredField("_uiState")
    field.isAccessible = true
    @Suppress("UNCHECKED_CAST") val stateFlow = field.get(this) as MutableStateFlow<HomeUiState>
    val newMessages =
        texts.map { text ->
          ChatUIModel(
              id = UUID.randomUUID().toString(), text = text, timestamp = 0L, type = ChatType.USER)
        }
    stateFlow.value = stateFlow.value.copy(messages = newMessages)
  }

<<<<<<< HEAD
  private fun HomeViewModel.replaceSystems(vararg systems: SystemItem) {
    val field = HomeViewModel::class.java.getDeclaredField("_uiState")
    field.isAccessible = true
    @Suppress("UNCHECKED_CAST") val stateFlow = field.get(this) as MutableStateFlow<HomeUiState>
    stateFlow.value = stateFlow.value.copy(systems = systems.toList())
  }
=======
  @Test
  fun sendMessage_success_updates_state() =
      runTest(UnconfinedTestDispatcher()) {
        val fakeClient = FakeLlmClient().apply { nextReply = "Bonjour" }
        val viewModel = HomeViewModel(fakeClient)

        viewModel.updateMessageDraft("Salut ?")
        viewModel.sendMessage()

        // Wait for streaming to complete - simulateStreamingFromText uses Dispatchers.Default
        // which is not controlled by test dispatcher, so we need to wait for real completion
        var attempts = 0
        while ((viewModel.uiState.value.streamingMessageId != null ||
            viewModel.uiState.value.isSending) && attempts < 500) {
          delay(20) // Small real delay since we can't control Dispatchers.Default
          attempts++
        }

        val state = viewModel.uiState.value
        assertTrue(state.messages.any { it.type == ChatType.USER && it.text == "Salut ?" })
        val aiMessage = state.messages.find { it.type == ChatType.AI }
        assertNotNull("AI message should be present", aiMessage)
        assertTrue("AI message should contain 'Bonjour'", aiMessage!!.text.contains("Bonjour"))
        assertFalse("isSending should be false", state.isSending)
        assertNull("streamingMessageId should be null", state.streamingMessageId)
      }

  @Test
  fun sendMessage_with_error_shows_error_message() =
      runTest(UnconfinedTestDispatcher()) {
        val fakeClient = FakeLlmClient().apply { failure = IllegalStateException("Network error") }
        val viewModel = HomeViewModel(fakeClient)

        viewModel.updateMessageDraft("Test")
        viewModel.sendMessage()

        var attempts = 0
        while ((viewModel.uiState.value.streamingMessageId != null ||
            viewModel.uiState.value.isSending) && attempts < 200) {
          delay(10)
          attempts++
        }

        val state = viewModel.uiState.value
        assertTrue(state.messages.any { it.type == ChatType.USER && it.text == "Test" })
        val aiMessage = state.messages.find { it.type == ChatType.AI }
        assertNotNull(aiMessage)
        assertTrue(
            aiMessage!!.text.contains("Erreur") ||
                aiMessage.text.contains("error", ignoreCase = true))
        assertFalse(state.isSending)
        assertNull(state.streamingMessageId)
      }

  @Test
  fun sendMessage_with_error_null_message_shows_default_error() =
      runTest(UnconfinedTestDispatcher()) {
        val fakeClient = FakeLlmClient().apply { failure = Exception() }
        val viewModel = HomeViewModel(fakeClient)

        viewModel.updateMessageDraft("Test")
        viewModel.sendMessage()

        var attempts = 0
        while ((viewModel.uiState.value.streamingMessageId != null ||
            viewModel.uiState.value.isSending) && attempts < 200) {
          delay(10)
          attempts++
        }

        val state = viewModel.uiState.value
        assertTrue(state.messages.any { it.type == ChatType.USER && it.text == "Test" })
        val aiMessage = state.messages.find { it.type == ChatType.AI }
        assertNotNull(aiMessage)
        assertTrue(aiMessage!!.text.contains("request failed") || aiMessage.text.contains("Erreur"))
        assertFalse(state.isSending)
        assertNull(state.streamingMessageId)
      }

  @Test
  fun sendMessage_with_concurrent_send_ignores_second() =
      runTest(UnconfinedTestDispatcher()) {
        val fakeClient = FakeLlmClient().apply { nextReply = "Reply" }
        val viewModel = HomeViewModel(fakeClient)

        viewModel.updateMessageDraft("First")
        viewModel.sendMessage()

        // Check that isSending is true immediately after first send
        assertTrue(
            viewModel.uiState.value.isSending || viewModel.uiState.value.streamingMessageId != null)

        // Try to send again immediately (should be ignored because isSending/streaming is active)
        viewModel.updateMessageDraft("Second")
        viewModel.sendMessage()

        var attempts = 0
        while ((viewModel.uiState.value.streamingMessageId != null ||
            viewModel.uiState.value.isSending) && attempts < 200) {
          delay(10)
          attempts++
        }

        val state = viewModel.uiState.value
        // Only first message should be sent
        assertEquals(1, state.messages.count { it.type == ChatType.USER })
        assertFalse(state.isSending)
        assertNull(state.streamingMessageId)
      }

  @Test
  fun sendMessage_clears_draft_after_sending() =
      runTest(testDispatcher) {
        val fakeClient = FakeLlmClient().apply { nextReply = "Reply" }
        val viewModel = HomeViewModel(fakeClient)

        viewModel.updateMessageDraft("Test message")
        viewModel.sendMessage()

        advanceUntilIdle()

        val state = viewModel.uiState.value
        assertEquals("", state.messageDraft)
      }

  @Test
  fun clearChat_empties_messages() =
      runTest(testDispatcher) {
        val viewModel = HomeViewModel(FakeLlmClient())

        viewModel.replaceMessages("Test message")

        // Initial state should have messages now (user message added synchronously)
        val initialState = viewModel.uiState.value
        assertTrue(initialState.messages.isNotEmpty())

        // Clear the chat
        viewModel.clearChat()

        // Verify chat is empty
        val stateAfterClear = viewModel.uiState.value
        assertTrue(stateAfterClear.messages.isEmpty())
      }

  @Test
  fun clearChat_preserves_other_state() =
      runTest(testDispatcher) {
        val viewModel = HomeViewModel(FakeLlmClient())

        val initialState = viewModel.uiState.value
        val initialUserName = initialState.userName
        val initialSystems = initialState.systems

        // Clear the chat
        viewModel.clearChat()

        // Verify other state is preserved
        val stateAfterClear = viewModel.uiState.value
        assertEquals(initialUserName, stateAfterClear.userName)
        assertEquals(initialSystems, stateAfterClear.systems)
      }

  @Test
  fun simulateStreamingFromText_populates_message_and_clears_state() =
      runTest(testDispatcher) {
        val viewModel = HomeViewModel(FakeLlmClient())
        val field = HomeViewModel::class.java.getDeclaredField("_uiState")
        field.isAccessible = true
        @Suppress("UNCHECKED_CAST")
        val stateFlow = field.get(viewModel) as MutableStateFlow<HomeUiState>
        val aiId = "ai-${System.nanoTime()}"
        val initial = stateFlow.value
        stateFlow.value =
            initial.copy(
                messages =
                    listOf(
                        ChatUIModel(
                            id = aiId,
                            text = "",
                            timestamp = 0L,
                            type = ChatType.AI,
                            isThinking = true)),
                streamingMessageId = aiId,
                streamingSequence = 0,
                isSending = true)

        viewModel.simulateStreamingForTest(aiId, "Bonjour EPFL")
        advanceUntilIdle()
        // Wait for streaming to complete - simulateStreamingFromText uses Dispatchers.Default
        // so we need to advance time enough for all chunks (2 words * 60ms delay + buffer)
        advanceTimeBy(200)
        advanceUntilIdle()
        advanceTimeBy(200)
        advanceUntilIdle()

        val finalState = viewModel.uiState.value
        val aiMessage = finalState.messages.first()
        assertEquals("Bonjour EPFL", aiMessage.text)
        assertFalse(aiMessage.isThinking)
        assertNull(finalState.streamingMessageId)
        assertFalse(finalState.isSending)
        assertTrue(finalState.streamingSequence > initial.streamingSequence)
      }

  @Test
  fun toggleDrawer_changes_isDrawerOpen_state() =
      runTest(testDispatcher) {
        val viewModel = HomeViewModel(FakeLlmClient())

        val initialState = viewModel.uiState.value
        assertFalse(initialState.isDrawerOpen)

        // Toggle drawer to open
        viewModel.toggleDrawer()
        val stateAfterFirstToggle = viewModel.uiState.value
        assertTrue(stateAfterFirstToggle.isDrawerOpen)

        // Toggle drawer to close
        viewModel.toggleDrawer()
        val stateAfterSecondToggle = viewModel.uiState.value
        assertFalse(stateAfterSecondToggle.isDrawerOpen)
      }

  @Test
  fun sendMessage_with_empty_draft_does_nothing() =
      runTest(testDispatcher) {
        val viewModel = HomeViewModel(FakeLlmClient())

        val initialState = viewModel.uiState.value
        val initialMessagesCount = initialState.messages.size

        // Try to send empty message
        viewModel.updateMessageDraft("")
        viewModel.sendMessage()
>>>>>>> 0dfa7774

  private fun HomeViewModel.setPrivateField(name: String, value: Any?) {
    val field = HomeViewModel::class.java.getDeclaredField(name)
    field.isAccessible = true
    field.set(this, value)
  }

  private fun HomeViewModel.setFunctions(mock: FirebaseFunctions) {
    val field = HomeViewModel::class.java.getDeclaredField("functions\$delegate")
    field.isAccessible = true
    field.set(this, lazyOf(mock))
  }

<<<<<<< HEAD
  private fun HomeViewModel.invokeStartData() {
    val method = HomeViewModel::class.java.getDeclaredMethod("startData")
    method.isAccessible = true
    method.invoke(this)
  }
=======
  @Test
  fun updateMessageDraft_updates_draft_text() =
      runTest(testDispatcher) {
        val viewModel = HomeViewModel(FakeLlmClient())
>>>>>>> 0dfa7774

  @Before
  fun setUp() {
    Dispatchers.setMain(UnconfinedTestDispatcher())
    val context = ApplicationProvider.getApplicationContext<Context>()
    if (FirebaseApp.getApps(context).isEmpty()) {
      FirebaseApp.initializeApp(
          context,
          FirebaseOptions.Builder()
              .setApplicationId("1:1234567890:android:test")
              .setProjectId("test-project")
              .setApiKey("fake-api-key")
              .build())
    }
    FirebaseAuth.getInstance().signOut()
  }

  @After
  fun tearDown() {
    Dispatchers.resetMain()
    FirebaseAuth.getInstance().signOut()
  }

  @Test
<<<<<<< HEAD
  fun initialState_guestMode_isLocalPlaceholder() =
      runTest(dispatcher) {
        val viewModel = HomeViewModel()
=======
  fun toggleSystemConnection_flips_connection_state() =
      runTest(testDispatcher) {
        val viewModel = HomeViewModel(FakeLlmClient())
>>>>>>> 0dfa7774

        val state = viewModel.uiState.value
        assertNull(state.currentConversationId)
        assertTrue(state.messages.isEmpty())
        assertFalse(state.showDeleteConfirmation)
      }

  @Test
<<<<<<< HEAD
  fun startLocalNewChat_resets_messages_and_flags() =
      runTest(dispatcher) {
        val viewModel = HomeViewModel()
        viewModel.replaceMessages("hello")
        viewModel.updateMessageDraft("draft")
        viewModel.showDeleteConfirmation()
        viewModel.setTopRightOpen(true)
        viewModel.setLoading(true)

        viewModel.startLocalNewChat()
=======
  fun setTopRightOpen_changes_top_right_open_state() =
      runTest(testDispatcher) {
        val viewModel = HomeViewModel(FakeLlmClient())

        val initialState = viewModel.uiState.value
        assertFalse(initialState.isTopRightOpen)

        // Set to open
        viewModel.setTopRightOpen(true)
        val stateAfterOpen = viewModel.uiState.value
        assertTrue(stateAfterOpen.isTopRightOpen)

        // Set to close
        viewModel.setTopRightOpen(false)
        val stateAfterClose = viewModel.uiState.value
        assertFalse(stateAfterClose.isTopRightOpen)
      }

  @Test
  fun setLoading_changes_loading_state() =
      runTest(testDispatcher) {
        val viewModel = HomeViewModel(FakeLlmClient())

        val initialState = viewModel.uiState.value
        assertFalse(initialState.isLoading)

        viewModel.setLoading(true)
        val stateAfterSetTrue = viewModel.uiState.value
        assertTrue(stateAfterSetTrue.isLoading)

        viewModel.setLoading(false)
        val stateAfterSetFalse = viewModel.uiState.value
        assertFalse(stateAfterSetFalse.isLoading)
      }

  @Test
  fun showDeleteConfirmation_sets_showDeleteConfirmation_to_true() =
      runTest(testDispatcher) {
        val viewModel = HomeViewModel(FakeLlmClient())

        val initialState = viewModel.uiState.value
        assertFalse(initialState.showDeleteConfirmation)

        viewModel.showDeleteConfirmation()
        val stateAfterShow = viewModel.uiState.value
        assertTrue(stateAfterShow.showDeleteConfirmation)
      }

  @Test
  fun hideDeleteConfirmation_sets_showDeleteConfirmation_to_false() =
      runTest(testDispatcher) {
        val viewModel = HomeViewModel(FakeLlmClient())

        viewModel.showDeleteConfirmation()
        val stateAfterShow = viewModel.uiState.value
        assertTrue(stateAfterShow.showDeleteConfirmation)

        viewModel.hideDeleteConfirmation()
        val stateAfterHide = viewModel.uiState.value
        assertFalse(stateAfterHide.showDeleteConfirmation)
      }

  @Test
  fun clearChat_with_confirmation_workflow() =
      runTest(testDispatcher) {
        val viewModel = HomeViewModel(FakeLlmClient())

        viewModel.replaceMessages("Test message")

        val initialState = viewModel.uiState.value
        assertTrue(initialState.messages.isNotEmpty())

        // Show confirmation
        viewModel.showDeleteConfirmation()
        val stateAfterShow = viewModel.uiState.value
        assertTrue(stateAfterShow.showDeleteConfirmation)

        // Clear chat
        viewModel.clearChat()
        val stateAfterClear = viewModel.uiState.value
        assertTrue(stateAfterClear.messages.isEmpty())

        // Hide confirmation
        viewModel.hideDeleteConfirmation()
        val stateAfterHide = viewModel.uiState.value
        assertFalse(stateAfterHide.showDeleteConfirmation)
        assertTrue(stateAfterHide.messages.isEmpty())
      }

  @Test
  fun initial_state_has_default_values() =
      runTest(testDispatcher) {
        val viewModel = HomeViewModel(FakeLlmClient())
>>>>>>> 0dfa7774

        val state = viewModel.uiState.value
        assertNull(state.currentConversationId)
        assertTrue(state.messages.isEmpty())
        assertEquals("", state.messageDraft)
        assertFalse(state.showDeleteConfirmation)
        assertTrue(state.isTopRightOpen) // unaffected
        assertTrue(state.isLoading) // unaffected
      }

  @Test
<<<<<<< HEAD
  fun selectConversation_updates_current_id() =
      runTest(dispatcher) {
        val viewModel = HomeViewModel()
        viewModel.startLocalNewChat()
=======
  fun updateMessageDraft_with_whitespace() =
      runTest(testDispatcher) {
        val viewModel = HomeViewModel(FakeLlmClient())

        viewModel.updateMessageDraft("  Test with spaces  ")
        val state = viewModel.uiState.value
        assertEquals("  Test with spaces  ", state.messageDraft)
      }

  @Test
  fun sendMessage_with_whitespace_only_does_nothing() =
      runTest(testDispatcher) {
        val viewModel = HomeViewModel(FakeLlmClient())

        val initialCount = viewModel.uiState.value.messages.size

        viewModel.updateMessageDraft("    ")
        viewModel.sendMessage()

        testDispatcher.scheduler.advanceTimeBy(100)

        val stateAfterSend = viewModel.uiState.value
        assertEquals(initialCount, stateAfterSend.messages.size)
      }

  @Test
  fun toggleSystemConnection_for_isa_system() =
      runTest(testDispatcher) {
        val viewModel = HomeViewModel(FakeLlmClient())

        val initialState = viewModel.uiState.value
        val isaSystem = initialState.systems.find { it.id == "isa" }
        assertNotNull(isaSystem)
        assertTrue(isaSystem!!.isConnected)

        viewModel.toggleSystemConnection("isa")

        val stateAfterToggle = viewModel.uiState.value
        val updatedSystem = stateAfterToggle.systems.find { it.id == "isa" }
        assertNotNull(updatedSystem)
        assertFalse(updatedSystem!!.isConnected)
      }

  @Test
  fun toggleSystemConnection_for_camipro_system() =
      runTest(testDispatcher) {
        val viewModel = HomeViewModel(FakeLlmClient())

        val initialState = viewModel.uiState.value
        val camiproSystem = initialState.systems.find { it.id == "camipro" }
        assertNotNull(camiproSystem)
        assertFalse(camiproSystem!!.isConnected)

        viewModel.toggleSystemConnection("camipro")

        val stateAfterToggle = viewModel.uiState.value
        val updatedSystem = stateAfterToggle.systems.find { it.id == "camipro" }
        assertNotNull(updatedSystem)
        assertTrue(updatedSystem!!.isConnected)
      }

  @Test
  fun toggleSystemConnection_for_nonexistent_system() =
      runTest(testDispatcher) {
        val viewModel = HomeViewModel(FakeLlmClient())

        val initialState = viewModel.uiState.value
        val initialSystems = initialState.systems.toList()

        viewModel.toggleSystemConnection("nonexistent")

        val stateAfterToggle = viewModel.uiState.value
        assertEquals(initialSystems, stateAfterToggle.systems)
      }

  @Test
  fun setLoading_preserves_other_state() =
      runTest(testDispatcher) {
        val viewModel = HomeViewModel(FakeLlmClient())
>>>>>>> 0dfa7774

        viewModel.selectConversation("conversation-123")

        val state = viewModel.uiState.value
        assertEquals("conversation-123", state.currentConversationId)
      }

  @Test
<<<<<<< HEAD
  fun toggleDrawer_toggles_flag() =
      runTest(dispatcher) {
        val viewModel = HomeViewModel()
        assertFalse(viewModel.uiState.value.isDrawerOpen)

        viewModel.toggleDrawer()
        assertTrue(viewModel.uiState.value.isDrawerOpen)
=======
  fun toggleDrawer_preserves_other_state() =
      runTest(testDispatcher) {
        val viewModel = HomeViewModel(FakeLlmClient())

        val initialState = viewModel.uiState.value
        val initialUserName = initialState.userName
        val initialSystems = initialState.systems

        viewModel.toggleDrawer()
        val stateAfterToggle = viewModel.uiState.value

        assertEquals(initialUserName, stateAfterToggle.userName)
        assertEquals(initialSystems, stateAfterToggle.systems)
        assertTrue(stateAfterToggle.isDrawerOpen)
      }

  @Test
  fun setTopRightOpen_preserves_other_state() =
      runTest(testDispatcher) {
        val viewModel = HomeViewModel(FakeLlmClient())

        val initialState = viewModel.uiState.value
        val initialUserName = initialState.userName
        val initialSystems = initialState.systems

        viewModel.setTopRightOpen(true)
        val stateAfterOpen = viewModel.uiState.value
>>>>>>> 0dfa7774

        viewModel.toggleDrawer()
        assertFalse(viewModel.uiState.value.isDrawerOpen)
      }

  @Test
<<<<<<< HEAD
  fun clearChat_cancels_active_stream_and_resets_state() =
      runTest(dispatcher) {
        val viewModel = HomeViewModel()
        val stateField = HomeViewModel::class.java.getDeclaredField("_uiState")
        stateField.isAccessible = true
        @Suppress("UNCHECKED_CAST")
        val stateFlow = stateField.get(viewModel) as MutableStateFlow<HomeUiState>
        stateFlow.value =
            stateFlow.value.copy(
                messages =
                    listOf(
                        ChatUIModel(
                            id = "ai-1",
                            text = "partial",
                            timestamp = 0L,
                            type = ChatType.AI,
                            isThinking = true)),
                streamingMessageId = "ai-1",
                streamingSequence = 4,
                isSending = true)
=======
  fun clearChat_does_not_affect_flags() =
      runTest(testDispatcher) {
        val viewModel = HomeViewModel(FakeLlmClient())
>>>>>>> 0dfa7774

        val job = Job()
        viewModel.setPrivateField("activeStreamJob", job)
        viewModel.setPrivateField("userCancelledStream", false)

        viewModel.clearChat()

        assertTrue(job.isCancelled)
        val state = viewModel.uiState.value
        assertTrue(state.messages.isEmpty())
<<<<<<< HEAD
        assertNull(state.streamingMessageId)
        assertFalse(state.isSending)
        assertEquals(5, state.streamingSequence)
=======
        assertTrue(state.isTopRightOpen)
        assertTrue(state.isLoading)
        assertTrue(state.showDeleteConfirmation)
      }

  @Test
  fun top_right_and_delete_confirmation_are_independent() =
      runTest(testDispatcher) {
        val viewModel = HomeViewModel(FakeLlmClient())

        viewModel.setTopRightOpen(true)
        val openState = viewModel.uiState.value
        assertTrue(openState.isTopRightOpen)
        assertFalse(openState.showDeleteConfirmation)

        viewModel.showDeleteConfirmation()
        val bothState = viewModel.uiState.value
        assertTrue(bothState.isTopRightOpen)
        assertTrue(bothState.showDeleteConfirmation)

        viewModel.setTopRightOpen(false)
        val finalState = viewModel.uiState.value
        assertFalse(finalState.isTopRightOpen)
        assertTrue(finalState.showDeleteConfirmation)
      }

  @Test
  fun ui_state_copy_keeps_immutability_contract() =
      runTest(testDispatcher) {
        val viewModel = HomeViewModel(FakeLlmClient())
        val s1 = viewModel.uiState.value
        val s2 = s1.copy()
        assertEquals(s1, s2)
        assertNotSame(s1, s2)
      }

  @Test
  fun updateMessageDraft_can_be_updated() =
      runTest(testDispatcher) {
        val viewModel = HomeViewModel(FakeLlmClient())

        viewModel.updateMessageDraft("Test message")
        val stateAfterUpdate = viewModel.uiState.value
        assertEquals("Test message", stateAfterUpdate.messageDraft)

        // Update again
        viewModel.updateMessageDraft("New message")
        val stateAfterSecondUpdate = viewModel.uiState.value
        assertEquals("New message", stateAfterSecondUpdate.messageDraft)
      }
>>>>>>> 0dfa7774

        val cancelledField = HomeViewModel::class.java.getDeclaredField("userCancelledStream")
        cancelledField.isAccessible = true
        assertFalse(cancelledField.getBoolean(viewModel))
      }

  @Test
<<<<<<< HEAD
  fun setTopRightOpen_and_hideDeleteConfirmation() =
      runTest(dispatcher) {
        val viewModel = HomeViewModel()

        viewModel.setTopRightOpen(true)
        assertTrue(viewModel.uiState.value.isTopRightOpen)
=======
  fun showDeleteConfirmation_preserves_other_state() =
      runTest(testDispatcher) {
        val viewModel = HomeViewModel(FakeLlmClient())

        val initialState = viewModel.uiState.value
        val initialUserName = initialState.userName
        val initialSystems = initialState.systems
        val initialMessages = initialState.messages

        viewModel.showDeleteConfirmation()
        val stateAfterShow = viewModel.uiState.value

        assertEquals(initialUserName, stateAfterShow.userName)
        assertEquals(initialSystems, stateAfterShow.systems)
        assertEquals(initialMessages, stateAfterShow.messages)
        assertTrue(stateAfterShow.showDeleteConfirmation)
      }

  @Test
  fun hideDeleteConfirmation_preserves_other_state() =
      runTest(testDispatcher) {
        val viewModel = HomeViewModel(FakeLlmClient())
>>>>>>> 0dfa7774

        viewModel.showDeleteConfirmation()
        assertTrue(viewModel.uiState.value.showDeleteConfirmation)

        viewModel.hideDeleteConfirmation()
<<<<<<< HEAD
        assertFalse(viewModel.uiState.value.showDeleteConfirmation)
        assertTrue(viewModel.uiState.value.isTopRightOpen) // untouched
      }

  @Test
  fun updateMessageDraft_overwrites_text() =
      runTest(dispatcher) {
        val viewModel = HomeViewModel()
=======
        val stateAfterHide = viewModel.uiState.value

        assertEquals(stateWithShow.userName, stateAfterHide.userName)
        assertEquals(stateWithShow.systems, stateAfterHide.systems)
        assertEquals(stateWithShow.messages, stateAfterHide.messages)
        assertFalse(stateAfterHide.showDeleteConfirmation)
      }

  @Test
  fun toggleSystemConnection_multiple_times() =
      runTest(testDispatcher) {
        val viewModel = HomeViewModel(FakeLlmClient())

        viewModel.toggleSystemConnection("moodle")
        val state1 = viewModel.uiState.value
        val moodle1 = state1.systems.find { it.id == "moodle" }
        assertFalse(moodle1!!.isConnected)

        viewModel.toggleSystemConnection("moodle")
        val state2 = viewModel.uiState.value
        val moodle2 = state2.systems.find { it.id == "moodle" }
        assertTrue(moodle2!!.isConnected)

        viewModel.toggleSystemConnection("moodle")
        val state3 = viewModel.uiState.value
        val moodle3 = state3.systems.find { it.id == "moodle" }
        assertFalse(moodle3!!.isConnected)
      }

  @Test
  fun toggleSystemConnection_for_drive_system() =
      runTest(testDispatcher) {
        val viewModel = HomeViewModel(FakeLlmClient())
>>>>>>> 0dfa7774

        viewModel.updateMessageDraft("Hello")
        assertEquals("Hello", viewModel.uiState.value.messageDraft)

        viewModel.updateMessageDraft("World")
        assertEquals("World", viewModel.uiState.value.messageDraft)
      }

  @Test
<<<<<<< HEAD
  fun toggleSystemConnection_flips_target_only() =
      runTest(dispatcher) {
        val viewModel =
            HomeViewModel().apply {
              replaceSystems(
                  SystemItem(id = "moodle", name = "Moodle", isConnected = true),
                  SystemItem(id = "isa", name = "IS-Academia", isConnected = true))
            }
        val initial = viewModel.uiState.value
        val moodleInitial = initial.systems.find { it.id == "moodle" }!!.isConnected
        val isaInitial = initial.systems.find { it.id == "isa" }!!.isConnected

        viewModel.toggleSystemConnection("moodle")
=======
  fun toggleSystemConnection_for_empty_string() =
      runTest(testDispatcher) {
        val viewModel = HomeViewModel(FakeLlmClient())

        val initialState = viewModel.uiState.value
        val initialSystems = initialState.systems.toList()

        viewModel.toggleSystemConnection("")

        val stateAfterToggle = viewModel.uiState.value
        assertEquals(initialSystems, stateAfterToggle.systems)
      }

  @Test
  fun uiState_maintains_reference_stability() =
      runTest(testDispatcher) {
        val viewModel = HomeViewModel(FakeLlmClient())
>>>>>>> 0dfa7774

        val state = viewModel.uiState.value
        val moodleAfter = state.systems.find { it.id == "moodle" }!!.isConnected
        val isaAfter = state.systems.find { it.id == "isa" }!!.isConnected

        assertNotEquals(moodleInitial, moodleAfter)
        assertEquals(isaInitial, isaAfter)
      }

  @Test
<<<<<<< HEAD
  fun sendMessage_guestWithoutAuth_adds_user_and_error_messages() =
      runTest(dispatcher) {
        val viewModel = HomeViewModel()
        viewModel.updateMessageDraft("Hello assistant")

        viewModel.sendMessage()
        advanceUntilIdle()
=======
  fun clearChat_when_already_empty() =
      runTest(testDispatcher) {
        val viewModel = HomeViewModel(FakeLlmClient())

        viewModel.clearChat()
        val state1 = viewModel.uiState.value
        assertTrue(state1.messages.isEmpty())

        viewModel.clearChat()
        val state2 = viewModel.uiState.value
        assertTrue(state2.messages.isEmpty())
      }

  @Test
  fun initialState_systems_count() =
      runTest(testDispatcher) {
        val viewModel = HomeViewModel(FakeLlmClient())
>>>>>>> 0dfa7774

        val state = viewModel.uiState.value
        assertTrue("messages=${state.messages}", state.messages.isNotEmpty())
        assertEquals(ChatType.USER, state.messages.first().type)
      }

  @Test
<<<<<<< HEAD
  fun deleteCurrentConversation_in_guest_mode_only_resets_locally() =
      runTest(dispatcher) {
        val viewModel = HomeViewModel()
        viewModel.replaceMessages("hello")
        assertFalse(viewModel.uiState.value.messages.isEmpty())

        viewModel.deleteCurrentConversation()
=======
  fun initialState_messages_count() =
      runTest(testDispatcher) {
        val viewModel = HomeViewModel(FakeLlmClient())

        val state = viewModel.uiState.value
        assertEquals(0, state.messages.size)
      }

  @Test
  fun initialState_systems_have_correct_states() =
      runTest(testDispatcher) {
        val viewModel = HomeViewModel(FakeLlmClient())
>>>>>>> 0dfa7774

        val state = viewModel.uiState.value
        assertTrue(state.messages.isEmpty())
        assertNull(state.currentConversationId)
      }

  @Test
<<<<<<< HEAD
  fun localTitleFrom_trims_whitespace_and_limits_words() =
      runTest(dispatcher) {
        val viewModel = HomeViewModel()
        val method =
            HomeViewModel::class
                .java
                .getDeclaredMethod(
                    "localTitleFrom",
                    String::class.java,
                    Int::class.javaPrimitiveType!!,
                    Int::class.javaPrimitiveType!!)
        method.isAccessible = true

        val result =
            method.invoke(viewModel, "   Intro to   Quantum Fields   and Beyond   ", 25, 4)
                as String
=======
  fun updateMessageDraft_with_newline_characters() =
      runTest(testDispatcher) {
        val viewModel = HomeViewModel(FakeLlmClient())

        viewModel.updateMessageDraft("Line1\nLine2\r\nLine3")
        val state = viewModel.uiState.value
        assertEquals("Line1\nLine2\r\nLine3", state.messageDraft)
      }

  @Test
  fun updateMessageDraft_with_special_unicode() =
      runTest(testDispatcher) {
        val viewModel = HomeViewModel(FakeLlmClient())
>>>>>>> 0dfa7774

        assertEquals("Intro to Quantum Fields", result)
      }

  @Test
<<<<<<< HEAD
  fun localTitleFrom_respects_max_length_cutoff() =
      runTest(dispatcher) {
        val viewModel = HomeViewModel()
        val method =
            HomeViewModel::class
                .java
                .getDeclaredMethod(
                    "localTitleFrom",
                    String::class.java,
                    Int::class.javaPrimitiveType!!,
                    Int::class.javaPrimitiveType!!)
        method.isAccessible = true
=======
  fun toggleSystemConnection_affects_only_target_system() =
      runTest(testDispatcher) {
        val viewModel = HomeViewModel(FakeLlmClient())
>>>>>>> 0dfa7774

        val result =
            method.invoke(
                viewModel, "Understanding the fundamentals of electromagnetism in depth", 20, 10)
                as String

        assertEquals("Understanding the fu", result)
      }

  @Test
<<<<<<< HEAD
  fun messageDto_toUi_maps_role_and_timestamp() =
      runTest(dispatcher) {
        val viewModel = HomeViewModel()
        val method = HomeViewModel::class.java.getDeclaredMethod("toUi", MessageDTO::class.java)
        method.isAccessible = true
        val dto = MessageDTO(role = "assistant", text = "Salut")
=======
  fun multiple_state_changes_in_sequence() =
      runTest(testDispatcher) {
        val viewModel = HomeViewModel(FakeLlmClient())
>>>>>>> 0dfa7774

        val chat = method.invoke(viewModel, dto) as ChatUIModel

        assertEquals(ChatType.AI, chat.type)
        assertEquals("Salut", chat.text)
      }

  @Test
<<<<<<< HEAD
  fun messageDto_toUi_user_role_maps_to_user_type() =
      runTest(dispatcher) {
        val viewModel = HomeViewModel()
        val method = HomeViewModel::class.java.getDeclaredMethod("toUi", MessageDTO::class.java)
        method.isAccessible = true
        val dto = MessageDTO(role = "user", text = "Hello")
=======
  fun clearChat_then_add_messages_via_refresh() =
      runTest(testDispatcher) {
        val viewModel = HomeViewModel(FakeLlmClient())
>>>>>>> 0dfa7774

        val chat = method.invoke(viewModel, dto) as ChatUIModel

        assertEquals(ChatType.USER, chat.type)
        assertEquals("Hello", chat.text)
      }

  @Test
<<<<<<< HEAD
  fun onSignedOutInternal_resets_state_and_local_chat() =
      runTest(dispatcher) {
        val viewModel = HomeViewModel()
        viewModel.replaceMessages("Before")
        viewModel.updateMessageDraft("draft")
        val method = HomeViewModel::class.java.getDeclaredMethod("onSignedOutInternal")
        method.isAccessible = true
=======
  fun toggleDrawer_then_close() =
      runTest(testDispatcher) {
        val viewModel = HomeViewModel(FakeLlmClient())
>>>>>>> 0dfa7774

        method.invoke(viewModel)

        val state = viewModel.uiState.value
        assertTrue(state.messages.isEmpty())
        assertEquals("", state.messageDraft)
        assertFalse(state.showDeleteConfirmation)
      }

  @Test
<<<<<<< HEAD
  fun sendMessage_ignores_blank_input() =
      runTest(dispatcher) {
        val viewModel = HomeViewModel()
        viewModel.updateMessageDraft("   ")
=======
  fun setTopRightOpen_toggle_behavior() =
      runTest(testDispatcher) {
        val viewModel = HomeViewModel(FakeLlmClient())
>>>>>>> 0dfa7774

        viewModel.sendMessage()

        val state = viewModel.uiState.value
        assertTrue(state.messages.isEmpty())
        assertFalse(state.isSending)
      }

  @Test
<<<<<<< HEAD
  fun showDeleteConfirmation_sets_flag_true() =
      runTest(dispatcher) {
        val viewModel = HomeViewModel()
=======
  fun showDeleteConfirmation_then_hide_multiple_times() =
      runTest(testDispatcher) {
        val viewModel = HomeViewModel(FakeLlmClient())

        viewModel.showDeleteConfirmation()
        assertTrue(viewModel.uiState.value.showDeleteConfirmation)

        viewModel.hideDeleteConfirmation()
>>>>>>> 0dfa7774
        assertFalse(viewModel.uiState.value.showDeleteConfirmation)

        viewModel.showDeleteConfirmation()

        assertTrue(viewModel.uiState.value.showDeleteConfirmation)
      }

  @Test
<<<<<<< HEAD
  fun hideDeleteConfirmation_sets_flag_false() =
      runTest(dispatcher) {
        val viewModel = HomeViewModel()
        viewModel.showDeleteConfirmation()

        viewModel.hideDeleteConfirmation()
=======
  fun updateMessageDraft_clear_sequence() =
      runTest(testDispatcher) {
        val viewModel = HomeViewModel(FakeLlmClient())

        viewModel.updateMessageDraft("First message")
        assertEquals("First message", viewModel.uiState.value.messageDraft)

        viewModel.updateMessageDraft("Second message")
        assertEquals("Second message", viewModel.uiState.value.messageDraft)

        viewModel.updateMessageDraft("")
        assertEquals("", viewModel.uiState.value.messageDraft)
      }

  @Test
  fun toggleSystemConnection_all_systems() =
      runTest(testDispatcher) {
        val viewModel = HomeViewModel(FakeLlmClient())
>>>>>>> 0dfa7774

        assertFalse(viewModel.uiState.value.showDeleteConfirmation)
      }

  @Test
<<<<<<< HEAD
  fun setLoading_updates_flag() =
      runTest(dispatcher) {
        val viewModel = HomeViewModel()
=======
  fun setLoading_multiple_fluctuations() =
      runTest(testDispatcher) {
        val viewModel = HomeViewModel(FakeLlmClient())
>>>>>>> 0dfa7774

        viewModel.setLoading(true)
        assertTrue(viewModel.uiState.value.isLoading)

        viewModel.setLoading(false)
        assertFalse(viewModel.uiState.value.isLoading)
<<<<<<< HEAD
      }

  @Test
  fun startLocalNewChat_preserves_nonDelete_flags() =
      runTest(dispatcher) {
        val viewModel = HomeViewModel()
        viewModel.setTopRightOpen(true)
        viewModel.setLoading(true)
        viewModel.showDeleteConfirmation()

        viewModel.startLocalNewChat()
=======

        viewModel.setLoading(true)
        assertTrue(viewModel.uiState.value.isLoading)

        viewModel.setLoading(false)
        assertFalse(viewModel.uiState.value.isLoading)
      }

  @Test
  fun state_immutability_after_operations() =
      runTest(testDispatcher) {
        val viewModel = HomeViewModel(FakeLlmClient())

        val state1 = viewModel.uiState.value
        viewModel.toggleDrawer()
        val state2 = viewModel.uiState.value

        assertNotEquals(state1.isDrawerOpen, state2.isDrawerOpen)
      }

  @Test
  fun multiple_drawer_toggles() =
      runTest(testDispatcher) {
        val viewModel = HomeViewModel(FakeLlmClient())

        for (i in 1..5) {
          viewModel.toggleDrawer()
          val expectedOpen = i % 2 == 1
          assertEquals(expectedOpen, viewModel.uiState.value.isDrawerOpen)
        }
      }

  @Test
  fun toggleSystemConnection_with_unicode_id() =
      runTest(testDispatcher) {
        val viewModel = HomeViewModel(FakeLlmClient())

        val initialState = viewModel.uiState.value
        val initialSystems = initialState.systems.toList()

        viewModel.toggleSystemConnection("非ASCII")

        val finalState = viewModel.uiState.value
        assertEquals(initialSystems, finalState.systems)
      }

  @Test
  fun updateMessageDraft_with_tab_characters() =
      runTest(testDispatcher) {
        val viewModel = HomeViewModel(FakeLlmClient())

        viewModel.updateMessageDraft("Tab\tCharacter")
        assertEquals("Tab\tCharacter", viewModel.uiState.value.messageDraft)
      }

  @Test
  fun initialState_systems_names_are_correct() =
      runTest(testDispatcher) {
        val viewModel = HomeViewModel(FakeLlmClient())

        val state = viewModel.uiState.value
        val isa = state.systems.find { it.id == "isa" }
        assertEquals("IS-Academia", isa?.name)

        val moodle = state.systems.find { it.id == "moodle" }
        assertEquals("Moodle", moodle?.name)
      }

  @Test
  fun initialState_messages_are_empty() =
      runTest(testDispatcher) {
        val viewModel = HomeViewModel(FakeLlmClient())
>>>>>>> 0dfa7774

        val state = viewModel.uiState.value
        assertTrue(state.isTopRightOpen)
        assertTrue(state.isLoading)
        assertFalse(state.showDeleteConfirmation)
        assertTrue(state.messages.isEmpty())
        assertNull(state.currentConversationId)
      }

  @Test
<<<<<<< HEAD
  fun startLocalNewChat_clears_delete_confirmation_only() =
      runTest(dispatcher) {
        val viewModel = HomeViewModel()
=======
  fun showDeleteConfirmation_and_then_hide_preserves_chat() =
      runTest(testDispatcher) {
        val viewModel = HomeViewModel(FakeLlmClient())

        val initialState = viewModel.uiState.value
        val initialMessagesCount = initialState.messages.size

        viewModel.showDeleteConfirmation()
        assertTrue(viewModel.uiState.value.showDeleteConfirmation)
        assertEquals(initialMessagesCount, viewModel.uiState.value.messages.size)

        viewModel.hideDeleteConfirmation()
        assertFalse(viewModel.uiState.value.showDeleteConfirmation)
        assertEquals(initialMessagesCount, viewModel.uiState.value.messages.size)
      }

  @Test
  fun showDeleteConfirmation_does_not_affect_other_flags() =
      runTest(testDispatcher) {
        val viewModel = HomeViewModel(FakeLlmClient())

        val before = viewModel.uiState.value
        viewModel.showDeleteConfirmation()
        val after = viewModel.uiState.value

        assertEquals(before.isDrawerOpen, after.isDrawerOpen)
        assertEquals(before.isTopRightOpen, after.isTopRightOpen)
        assertEquals(before.isLoading, after.isLoading)
        assertNotEquals(before.showDeleteConfirmation, after.showDeleteConfirmation)
      }

  @Test
  fun hideDeleteConfirmation_does_not_affect_other_flags() {
    val viewModel = HomeViewModel(FakeLlmClient())

    viewModel.showDeleteConfirmation()
    val before = viewModel.uiState.value

    viewModel.hideDeleteConfirmation()
    val after = viewModel.uiState.value

    assertEquals(before.isDrawerOpen, after.isDrawerOpen)
    assertEquals(before.isTopRightOpen, after.isTopRightOpen)
    assertEquals(before.isLoading, after.isLoading)
    assertNotEquals(before.showDeleteConfirmation, after.showDeleteConfirmation)
  }

  @Test
  fun setLoading_to_true_and_then_false() =
      runTest(testDispatcher) {
        val viewModel = HomeViewModel(FakeLlmClient())

        viewModel.setLoading(true)
        assertTrue(viewModel.uiState.value.isLoading)

        viewModel.setLoading(false)
        assertFalse(viewModel.uiState.value.isLoading)
      }

  @Test
  fun setLoading_does_not_affect_delete_confirmation() =
      runTest(testDispatcher) {
        val viewModel = HomeViewModel(FakeLlmClient())

>>>>>>> 0dfa7774
        viewModel.showDeleteConfirmation()
        viewModel.setTopRightOpen(true)
        viewModel.setLoading(true)

<<<<<<< HEAD
        viewModel.startLocalNewChat()
=======
  @Test
  fun delete_confirmation_workflow_with_multiple_toggles() =
      runTest(testDispatcher) {
        val viewModel = HomeViewModel(FakeLlmClient())
>>>>>>> 0dfa7774

        val state = viewModel.uiState.value
        assertFalse(state.showDeleteConfirmation)
        assertTrue(state.isTopRightOpen)
        assertTrue(state.isLoading)
      }

  @Test
<<<<<<< HEAD
  fun selectConversation_exitsLocalPlaceholder() =
      runTest(dispatcher) {
        val viewModel = HomeViewModel()
        viewModel.startLocalNewChat()
        assertNull(viewModel.uiState.value.currentConversationId)
=======
  fun loading_state_with_delete_confirmation_simultaneously() =
      runTest(testDispatcher) {
        val viewModel = HomeViewModel(FakeLlmClient())
>>>>>>> 0dfa7774

        viewModel.selectConversation("conv-999")

        val state = viewModel.uiState.value
        assertEquals("conv-999", state.currentConversationId)
      }

  @Test
<<<<<<< HEAD
  fun startData_populates_conversations_and_streams_messages() =
      runTest(dispatcher) {
        val viewModel = HomeViewModel()
        val auth = mock<FirebaseAuth> { on { currentUser } doReturn mock<FirebaseUser>() }
        viewModel.setPrivateField("auth", auth)
=======
  fun loading_and_delete_confirmation_independently() =
      runTest(testDispatcher) {
        val viewModel = HomeViewModel(FakeLlmClient())
>>>>>>> 0dfa7774

        val repo = mock<ConversationRepository>()
        val conversationsFlow = MutableSharedFlow<List<Conversation>>(replay = 1)
        whenever(repo.conversationsFlow()).thenReturn(conversationsFlow)
        whenever(repo.messagesFlow(any())).thenReturn(flowOf(emptyList()))
        whenever(repo.messagesFlow(eq("conv-1")))
            .thenReturn(flowOf(listOf(MessageDTO(role = "assistant", text = "Hi there"))))
        viewModel.setPrivateField("repo", repo)
        viewModel.setPrivateField("isInLocalNewChat", false)

        viewModel.invokeStartData()
        advanceUntilIdle()
        conversationsFlow.emit(emptyList())
        advanceUntilIdle()
        assertNull(viewModel.uiState.value.currentConversationId)

        conversationsFlow.emit(listOf(Conversation(id = "conv-1", title = "Welcome")))
        advanceUntilIdle()

<<<<<<< HEAD
        val stateAfterList = viewModel.uiState.value
        assertEquals(1, stateAfterList.conversations.size)
        assertEquals("conv-1", stateAfterList.currentConversationId)
=======
  @Test
  fun hideDeleteConfirmation_when_not_shown() =
      runTest(testDispatcher) {
        val viewModel = HomeViewModel(FakeLlmClient())
>>>>>>> 0dfa7774

        viewModel.selectConversation("conv-1")
        advanceUntilIdle()

        val messages = viewModel.uiState.value.messages
        assertEquals(1, messages.size)
        assertEquals(ChatType.AI, messages.first().type)
      }

  @Test
<<<<<<< HEAD
  fun startData_withNoRemoteConversations_keeps_null_selection() =
      runTest(dispatcher) {
        val viewModel = HomeViewModel()
        val auth = mock<FirebaseAuth> { on { currentUser } doReturn mock<FirebaseUser>() }
        viewModel.setPrivateField("auth", auth)
=======
  fun showDeleteConfirmation_when_already_shown() =
      runTest(testDispatcher) {
        val viewModel = HomeViewModel(FakeLlmClient())
>>>>>>> 0dfa7774

        val repo = mock<ConversationRepository>()
        val conversationsFlow = MutableSharedFlow<List<Conversation>>(replay = 1)
        whenever(repo.conversationsFlow()).thenReturn(conversationsFlow)
        whenever(repo.messagesFlow(any())).thenReturn(flowOf(emptyList()))
        viewModel.setPrivateField("repo", repo)
        viewModel.setPrivateField("isInLocalNewChat", false)

        viewModel.invokeStartData()
        advanceUntilIdle()
        conversationsFlow.emit(emptyList())
        advanceUntilIdle()

        assertNull(viewModel.uiState.value.currentConversationId)
      }

  @Test
<<<<<<< HEAD
  fun auth_listener_sign_in_triggers_startData() =
      runTest(dispatcher) {
        val viewModel = HomeViewModel()
=======
  fun setLoading_multiple_times() =
      runTest(testDispatcher) {
        val viewModel = HomeViewModel(FakeLlmClient())
>>>>>>> 0dfa7774

        val repo = mock<ConversationRepository>()
        val conversationsFlow = MutableSharedFlow<List<Conversation>>(replay = 1)
        whenever(repo.conversationsFlow()).thenReturn(conversationsFlow)
        whenever(repo.messagesFlow(any())).thenReturn(flowOf(emptyList()))
        viewModel.setPrivateField("repo", repo)

        viewModel.setPrivateField("lastUid", null)

<<<<<<< HEAD
        val listenerField = HomeViewModel::class.java.getDeclaredField("authListener")
        listenerField.isAccessible = true
        val listener = listenerField.get(viewModel) as FirebaseAuth.AuthStateListener
=======
  @Test
  fun delete_confirmation_preserves_messages_list() =
      runTest(testDispatcher) {
        val viewModel = HomeViewModel(FakeLlmClient())
>>>>>>> 0dfa7774

        val signedInAuth = mock<FirebaseAuth>()
        val user = mock<FirebaseUser>()
        whenever(signedInAuth.currentUser).thenReturn(user)
        whenever(user.uid).thenReturn("user-789")
        viewModel.setPrivateField("auth", signedInAuth)

        listener.onAuthStateChanged(signedInAuth)
        advanceUntilIdle()

        runBlocking { verify(repo, timeout(1_000)).conversationsFlow() }
        assertTrue(viewModel.uiState.value.messages.isEmpty())
      }

  @Test
<<<<<<< HEAD
  fun sendMessage_signedIn_createsConversation_and_updates_title() =
      runTest(dispatcher) {
        val viewModel = HomeViewModel()
        val auth = mock<FirebaseAuth> { on { currentUser } doReturn mock<FirebaseUser>() }
        viewModel.setPrivateField("auth", auth)
=======
  fun complete_delete_workflow() =
      runTest(testDispatcher) {
        val viewModel = HomeViewModel(FakeLlmClient())
>>>>>>> 0dfa7774

        val repo = mock<ConversationRepository>()
        whenever(repo.conversationsFlow()).thenReturn(MutableSharedFlow())
        whenever(repo.messagesFlow(any())).thenReturn(flowOf(emptyList()))
        runBlocking { whenever(repo.startNewConversation(any())).thenReturn("generated-id") }
        runBlocking { whenever(repo.appendMessage(any(), any(), any())).thenReturn(Unit) }
        runBlocking { whenever(repo.updateConversationTitle(any(), any())).thenReturn(Unit) }
        viewModel.setPrivateField("repo", repo)

        val functions = mock<FirebaseFunctions>()
        val answerCallable = mock<HttpsCallableReference>()
        val titleCallable = mock<HttpsCallableReference>()
        val answerResult = mock<HttpsCallableResult>()
        val titleResult = mock<HttpsCallableResult>()
        whenever(answerResult.getData()).thenReturn(mapOf("reply" to "Assistant answer"))
        whenever(titleResult.getData()).thenReturn(mapOf("title" to "Better Title"))
        whenever(functions.getHttpsCallable("answerWithRagFn")).thenReturn(answerCallable)
        whenever(functions.getHttpsCallable("generateTitleFn")).thenReturn(titleCallable)
        whenever(answerCallable.call(any<Map<String, Any?>>()))
            .thenReturn(Tasks.forResult(answerResult))
        whenever(titleCallable.call(any<Map<String, Any?>>()))
            .thenReturn(Tasks.forResult(titleResult))
        viewModel.setFunctions(functions)

        viewModel.updateMessageDraft("First question about Kotlin")
        viewModel.sendMessage()
        advanceUntilIdle()

        runBlocking { verify(repo, timeout(1_000)).startNewConversation(any()) }
        runBlocking {
          verify(repo, timeout(1_000))
              .appendMessage("generated-id", "user", "First question about Kotlin")
        }
        runBlocking {
          verify(repo, timeout(1_000))
              .appendMessage("generated-id", "assistant", "Assistant answer")
        }
        runBlocking {
          verify(repo, timeout(1_000)).updateConversationTitle("generated-id", "Better Title")
        }
        assertEquals("generated-id", viewModel.uiState.value.currentConversationId)
      }

  @Test
<<<<<<< HEAD
  fun sendMessage_signedIn_handles_title_generation_failure() =
      runTest(dispatcher) {
        val viewModel = HomeViewModel()
        val auth = mock<FirebaseAuth> { on { currentUser } doReturn mock<FirebaseUser>() }
        viewModel.setPrivateField("auth", auth)

        val repo = mock<ConversationRepository>()
        whenever(repo.conversationsFlow()).thenReturn(MutableSharedFlow())
        whenever(repo.messagesFlow(any())).thenReturn(flowOf(emptyList()))
        runBlocking { whenever(repo.startNewConversation(any())).thenReturn("generated-id") }
        runBlocking { whenever(repo.appendMessage(any(), any(), any())).thenReturn(Unit) }
        viewModel.setPrivateField("repo", repo)
=======
  fun loading_state_does_not_affect_drawer() =
      runTest(testDispatcher) {
        val viewModel = HomeViewModel(FakeLlmClient())

        viewModel.toggleDrawer()
        val drawerOpen = viewModel.uiState.value.isDrawerOpen

        viewModel.setLoading(true)
        assertEquals(drawerOpen, viewModel.uiState.value.isDrawerOpen)

        viewModel.setLoading(false)
        assertEquals(drawerOpen, viewModel.uiState.value.isDrawerOpen)
      }

  @Test
  fun delete_confirmation_does_not_affect_top_right() =
      runTest(testDispatcher) {
        val viewModel = HomeViewModel(FakeLlmClient())
>>>>>>> 0dfa7774

        val functions = mock<FirebaseFunctions>()
        val answerCallable = mock<HttpsCallableReference>()
        val titleCallable = mock<HttpsCallableReference>()
        val answerResult = mock<HttpsCallableResult>()
        whenever(answerResult.getData()).thenReturn(mapOf("reply" to "Assistant answer"))
        whenever(functions.getHttpsCallable("answerWithRagFn")).thenReturn(answerCallable)
        whenever(functions.getHttpsCallable("generateTitleFn")).thenReturn(titleCallable)
        whenever(answerCallable.call(any<Map<String, Any?>>()))
            .thenReturn(Tasks.forResult(answerResult))
        whenever(titleCallable.call(any<Map<String, Any?>>()))
            .thenReturn(Tasks.forException(RuntimeException("boom")))
        viewModel.setFunctions(functions)

        viewModel.updateMessageDraft("Another question")
        viewModel.sendMessage()
        advanceUntilIdle()

        runBlocking { verify(repo, timeout(1_000)).startNewConversation(any()) }
        runBlocking {
          verify(repo, timeout(1_000)).appendMessage("generated-id", "user", "Another question")
        }
        runBlocking {
          verify(repo, timeout(1_000))
              .appendMessage("generated-id", "assistant", "Assistant answer")
        }
        runBlocking { verify(repo, never()).updateConversationTitle(any(), any()) }
      }

  @Test
<<<<<<< HEAD
  fun deleteCurrentConversation_auth_not_ready_hides_confirmation() =
      runTest(dispatcher) {
        val viewModel = HomeViewModel()
        val auth = mock<FirebaseAuth> { on { currentUser } doReturn mock<FirebaseUser>() }
        viewModel.setPrivateField("auth", auth)
        val repo = mock<ConversationRepository>()
        runBlocking {
          whenever(repo.deleteConversation("conv-1")).thenThrow(AuthNotReadyException())
        }
        viewModel.setPrivateField("repo", repo)

        val field = HomeViewModel::class.java.getDeclaredField("_uiState")
        field.isAccessible = true
        @Suppress("UNCHECKED_CAST")
        val stateFlow = field.get(viewModel) as MutableStateFlow<HomeUiState>
        stateFlow.value =
            stateFlow.value.copy(currentConversationId = "conv-1", showDeleteConfirmation = true)
=======
  fun all_flags_can_be_true_simultaneously() =
      runTest(testDispatcher) {
        val viewModel = HomeViewModel(FakeLlmClient())

        viewModel.toggleDrawer()
        viewModel.setTopRightOpen(true)
        viewModel.setLoading(true)
        viewModel.showDeleteConfirmation()

        val state = viewModel.uiState.value
        assertTrue(state.isDrawerOpen)
        assertTrue(state.isTopRightOpen)
        assertTrue(state.isLoading)
        assertTrue(state.showDeleteConfirmation)
      }

  @Test
  fun all_flags_can_be_false_simultaneously() =
      runTest(testDispatcher) {
        val viewModel = HomeViewModel(FakeLlmClient())
>>>>>>> 0dfa7774

        viewModel.deleteCurrentConversation()
        advanceUntilIdle()

        runBlocking { verify(repo).deleteConversation("conv-1") }
        assertFalse(viewModel.uiState.value.showDeleteConfirmation)
      }
}<|MERGE_RESOLUTION|>--- conflicted
+++ resolved
@@ -4,45 +4,24 @@
 import androidx.test.core.app.ApplicationProvider
 import com.android.sample.Chat.ChatType
 import com.android.sample.Chat.ChatUIModel
-<<<<<<< HEAD
-import com.android.sample.conversations.AuthNotReadyException
 import com.android.sample.conversations.Conversation
 import com.android.sample.conversations.ConversationRepository
 import com.android.sample.conversations.MessageDTO
-=======
 import com.android.sample.llm.FakeLlmClient
->>>>>>> 0dfa7774
 import com.android.sample.util.MainDispatcherRule
-import com.google.android.gms.tasks.Tasks
 import com.google.firebase.FirebaseApp
 import com.google.firebase.FirebaseOptions
 import com.google.firebase.auth.FirebaseAuth
 import com.google.firebase.auth.FirebaseUser
-import com.google.firebase.functions.FirebaseFunctions
-import com.google.firebase.functions.HttpsCallableReference
-import com.google.firebase.functions.HttpsCallableResult
 import java.util.UUID
-import kotlin.lazyOf
-import kotlinx.coroutines.Dispatchers
 import kotlinx.coroutines.ExperimentalCoroutinesApi
-<<<<<<< HEAD
-import kotlinx.coroutines.Job
+import kotlinx.coroutines.delay
 import kotlinx.coroutines.flow.MutableSharedFlow
 import kotlinx.coroutines.flow.MutableStateFlow
 import kotlinx.coroutines.flow.flowOf
 import kotlinx.coroutines.runBlocking
-import kotlinx.coroutines.test.UnconfinedTestDispatcher
 import kotlinx.coroutines.test.advanceUntilIdle
-import kotlinx.coroutines.test.resetMain
-=======
-import kotlinx.coroutines.delay
-import kotlinx.coroutines.flow.MutableStateFlow
-import kotlinx.coroutines.test.UnconfinedTestDispatcher
-import kotlinx.coroutines.test.advanceTimeBy
-import kotlinx.coroutines.test.advanceUntilIdle
->>>>>>> 0dfa7774
 import kotlinx.coroutines.test.runTest
-import kotlinx.coroutines.test.setMain
 import org.junit.After
 import org.junit.Assert.*
 import org.junit.Before
@@ -51,9 +30,7 @@
 import org.junit.runner.RunWith
 import org.mockito.kotlin.any
 import org.mockito.kotlin.doReturn
-import org.mockito.kotlin.eq
 import org.mockito.kotlin.mock
-import org.mockito.kotlin.never
 import org.mockito.kotlin.timeout
 import org.mockito.kotlin.verify
 import org.mockito.kotlin.whenever
@@ -65,299 +42,12 @@
 @OptIn(ExperimentalCoroutinesApi::class)
 class HomeViewModelTest {
 
-  @get:Rule val mainDispatcherRule = MainDispatcherRule()
-  private val dispatcher
-    get() = mainDispatcherRule.dispatcher
-
-  /**
-   * Helper used by a few tests to seed the private `_uiState` with deterministic messages. We keep
-   * the reflection logic local to the test suite to avoid exposing mutators in the production
-   * ViewModel purely for testing.
-   */
-  private fun HomeViewModel.replaceMessages(vararg texts: String) {
-    val field = HomeViewModel::class.java.getDeclaredField("_uiState")
-    field.isAccessible = true
-    @Suppress("UNCHECKED_CAST") val stateFlow = field.get(this) as MutableStateFlow<HomeUiState>
-    val newMessages =
-        texts.map { text ->
-          ChatUIModel(
-              id = UUID.randomUUID().toString(), text = text, timestamp = 0L, type = ChatType.USER)
-        }
-    stateFlow.value = stateFlow.value.copy(messages = newMessages)
-  }
-
-<<<<<<< HEAD
-  private fun HomeViewModel.replaceSystems(vararg systems: SystemItem) {
-    val field = HomeViewModel::class.java.getDeclaredField("_uiState")
-    field.isAccessible = true
-    @Suppress("UNCHECKED_CAST") val stateFlow = field.get(this) as MutableStateFlow<HomeUiState>
-    stateFlow.value = stateFlow.value.copy(systems = systems.toList())
-  }
-=======
-  @Test
-  fun sendMessage_success_updates_state() =
-      runTest(UnconfinedTestDispatcher()) {
-        val fakeClient = FakeLlmClient().apply { nextReply = "Bonjour" }
-        val viewModel = HomeViewModel(fakeClient)
-
-        viewModel.updateMessageDraft("Salut ?")
-        viewModel.sendMessage()
-
-        // Wait for streaming to complete - simulateStreamingFromText uses Dispatchers.Default
-        // which is not controlled by test dispatcher, so we need to wait for real completion
-        var attempts = 0
-        while ((viewModel.uiState.value.streamingMessageId != null ||
-            viewModel.uiState.value.isSending) && attempts < 500) {
-          delay(20) // Small real delay since we can't control Dispatchers.Default
-          attempts++
-        }
-
-        val state = viewModel.uiState.value
-        assertTrue(state.messages.any { it.type == ChatType.USER && it.text == "Salut ?" })
-        val aiMessage = state.messages.find { it.type == ChatType.AI }
-        assertNotNull("AI message should be present", aiMessage)
-        assertTrue("AI message should contain 'Bonjour'", aiMessage!!.text.contains("Bonjour"))
-        assertFalse("isSending should be false", state.isSending)
-        assertNull("streamingMessageId should be null", state.streamingMessageId)
-      }
-
-  @Test
-  fun sendMessage_with_error_shows_error_message() =
-      runTest(UnconfinedTestDispatcher()) {
-        val fakeClient = FakeLlmClient().apply { failure = IllegalStateException("Network error") }
-        val viewModel = HomeViewModel(fakeClient)
-
-        viewModel.updateMessageDraft("Test")
-        viewModel.sendMessage()
-
-        var attempts = 0
-        while ((viewModel.uiState.value.streamingMessageId != null ||
-            viewModel.uiState.value.isSending) && attempts < 200) {
-          delay(10)
-          attempts++
-        }
-
-        val state = viewModel.uiState.value
-        assertTrue(state.messages.any { it.type == ChatType.USER && it.text == "Test" })
-        val aiMessage = state.messages.find { it.type == ChatType.AI }
-        assertNotNull(aiMessage)
-        assertTrue(
-            aiMessage!!.text.contains("Erreur") ||
-                aiMessage.text.contains("error", ignoreCase = true))
-        assertFalse(state.isSending)
-        assertNull(state.streamingMessageId)
-      }
-
-  @Test
-  fun sendMessage_with_error_null_message_shows_default_error() =
-      runTest(UnconfinedTestDispatcher()) {
-        val fakeClient = FakeLlmClient().apply { failure = Exception() }
-        val viewModel = HomeViewModel(fakeClient)
-
-        viewModel.updateMessageDraft("Test")
-        viewModel.sendMessage()
-
-        var attempts = 0
-        while ((viewModel.uiState.value.streamingMessageId != null ||
-            viewModel.uiState.value.isSending) && attempts < 200) {
-          delay(10)
-          attempts++
-        }
-
-        val state = viewModel.uiState.value
-        assertTrue(state.messages.any { it.type == ChatType.USER && it.text == "Test" })
-        val aiMessage = state.messages.find { it.type == ChatType.AI }
-        assertNotNull(aiMessage)
-        assertTrue(aiMessage!!.text.contains("request failed") || aiMessage.text.contains("Erreur"))
-        assertFalse(state.isSending)
-        assertNull(state.streamingMessageId)
-      }
-
-  @Test
-  fun sendMessage_with_concurrent_send_ignores_second() =
-      runTest(UnconfinedTestDispatcher()) {
-        val fakeClient = FakeLlmClient().apply { nextReply = "Reply" }
-        val viewModel = HomeViewModel(fakeClient)
-
-        viewModel.updateMessageDraft("First")
-        viewModel.sendMessage()
-
-        // Check that isSending is true immediately after first send
-        assertTrue(
-            viewModel.uiState.value.isSending || viewModel.uiState.value.streamingMessageId != null)
-
-        // Try to send again immediately (should be ignored because isSending/streaming is active)
-        viewModel.updateMessageDraft("Second")
-        viewModel.sendMessage()
-
-        var attempts = 0
-        while ((viewModel.uiState.value.streamingMessageId != null ||
-            viewModel.uiState.value.isSending) && attempts < 200) {
-          delay(10)
-          attempts++
-        }
-
-        val state = viewModel.uiState.value
-        // Only first message should be sent
-        assertEquals(1, state.messages.count { it.type == ChatType.USER })
-        assertFalse(state.isSending)
-        assertNull(state.streamingMessageId)
-      }
-
-  @Test
-  fun sendMessage_clears_draft_after_sending() =
-      runTest(testDispatcher) {
-        val fakeClient = FakeLlmClient().apply { nextReply = "Reply" }
-        val viewModel = HomeViewModel(fakeClient)
-
-        viewModel.updateMessageDraft("Test message")
-        viewModel.sendMessage()
-
-        advanceUntilIdle()
-
-        val state = viewModel.uiState.value
-        assertEquals("", state.messageDraft)
-      }
-
-  @Test
-  fun clearChat_empties_messages() =
-      runTest(testDispatcher) {
-        val viewModel = HomeViewModel(FakeLlmClient())
-
-        viewModel.replaceMessages("Test message")
-
-        // Initial state should have messages now (user message added synchronously)
-        val initialState = viewModel.uiState.value
-        assertTrue(initialState.messages.isNotEmpty())
-
-        // Clear the chat
-        viewModel.clearChat()
-
-        // Verify chat is empty
-        val stateAfterClear = viewModel.uiState.value
-        assertTrue(stateAfterClear.messages.isEmpty())
-      }
-
-  @Test
-  fun clearChat_preserves_other_state() =
-      runTest(testDispatcher) {
-        val viewModel = HomeViewModel(FakeLlmClient())
-
-        val initialState = viewModel.uiState.value
-        val initialUserName = initialState.userName
-        val initialSystems = initialState.systems
-
-        // Clear the chat
-        viewModel.clearChat()
-
-        // Verify other state is preserved
-        val stateAfterClear = viewModel.uiState.value
-        assertEquals(initialUserName, stateAfterClear.userName)
-        assertEquals(initialSystems, stateAfterClear.systems)
-      }
-
-  @Test
-  fun simulateStreamingFromText_populates_message_and_clears_state() =
-      runTest(testDispatcher) {
-        val viewModel = HomeViewModel(FakeLlmClient())
-        val field = HomeViewModel::class.java.getDeclaredField("_uiState")
-        field.isAccessible = true
-        @Suppress("UNCHECKED_CAST")
-        val stateFlow = field.get(viewModel) as MutableStateFlow<HomeUiState>
-        val aiId = "ai-${System.nanoTime()}"
-        val initial = stateFlow.value
-        stateFlow.value =
-            initial.copy(
-                messages =
-                    listOf(
-                        ChatUIModel(
-                            id = aiId,
-                            text = "",
-                            timestamp = 0L,
-                            type = ChatType.AI,
-                            isThinking = true)),
-                streamingMessageId = aiId,
-                streamingSequence = 0,
-                isSending = true)
-
-        viewModel.simulateStreamingForTest(aiId, "Bonjour EPFL")
-        advanceUntilIdle()
-        // Wait for streaming to complete - simulateStreamingFromText uses Dispatchers.Default
-        // so we need to advance time enough for all chunks (2 words * 60ms delay + buffer)
-        advanceTimeBy(200)
-        advanceUntilIdle()
-        advanceTimeBy(200)
-        advanceUntilIdle()
-
-        val finalState = viewModel.uiState.value
-        val aiMessage = finalState.messages.first()
-        assertEquals("Bonjour EPFL", aiMessage.text)
-        assertFalse(aiMessage.isThinking)
-        assertNull(finalState.streamingMessageId)
-        assertFalse(finalState.isSending)
-        assertTrue(finalState.streamingSequence > initial.streamingSequence)
-      }
-
-  @Test
-  fun toggleDrawer_changes_isDrawerOpen_state() =
-      runTest(testDispatcher) {
-        val viewModel = HomeViewModel(FakeLlmClient())
-
-        val initialState = viewModel.uiState.value
-        assertFalse(initialState.isDrawerOpen)
-
-        // Toggle drawer to open
-        viewModel.toggleDrawer()
-        val stateAfterFirstToggle = viewModel.uiState.value
-        assertTrue(stateAfterFirstToggle.isDrawerOpen)
-
-        // Toggle drawer to close
-        viewModel.toggleDrawer()
-        val stateAfterSecondToggle = viewModel.uiState.value
-        assertFalse(stateAfterSecondToggle.isDrawerOpen)
-      }
-
-  @Test
-  fun sendMessage_with_empty_draft_does_nothing() =
-      runTest(testDispatcher) {
-        val viewModel = HomeViewModel(FakeLlmClient())
-
-        val initialState = viewModel.uiState.value
-        val initialMessagesCount = initialState.messages.size
-
-        // Try to send empty message
-        viewModel.updateMessageDraft("")
-        viewModel.sendMessage()
->>>>>>> 0dfa7774
-
-  private fun HomeViewModel.setPrivateField(name: String, value: Any?) {
-    val field = HomeViewModel::class.java.getDeclaredField(name)
-    field.isAccessible = true
-    field.set(this, value)
-  }
-
-  private fun HomeViewModel.setFunctions(mock: FirebaseFunctions) {
-    val field = HomeViewModel::class.java.getDeclaredField("functions\$delegate")
-    field.isAccessible = true
-    field.set(this, lazyOf(mock))
-  }
-
-<<<<<<< HEAD
-  private fun HomeViewModel.invokeStartData() {
-    val method = HomeViewModel::class.java.getDeclaredMethod("startData")
-    method.isAccessible = true
-    method.invoke(this)
-  }
-=======
-  @Test
-  fun updateMessageDraft_updates_draft_text() =
-      runTest(testDispatcher) {
-        val viewModel = HomeViewModel(FakeLlmClient())
->>>>>>> 0dfa7774
+  @get:Rule val dispatcherRule = MainDispatcherRule()
+  private val testDispatcher
+    get() = dispatcherRule.dispatcher
 
   @Before
-  fun setUp() {
-    Dispatchers.setMain(UnconfinedTestDispatcher())
+  fun setUpFirebase() {
     val context = ApplicationProvider.getApplicationContext<Context>()
     if (FirebaseApp.getApps(context).isEmpty()) {
       FirebaseApp.initializeApp(
@@ -372,1282 +62,226 @@
   }
 
   @After
-  fun tearDown() {
-    Dispatchers.resetMain()
+  fun tearDownFirebase() {
     FirebaseAuth.getInstance().signOut()
   }
 
   @Test
-<<<<<<< HEAD
-  fun initialState_guestMode_isLocalPlaceholder() =
-      runTest(dispatcher) {
-        val viewModel = HomeViewModel()
-=======
-  fun toggleSystemConnection_flips_connection_state() =
+  fun toggleDrawer_toggles_flag() {
+    val viewModel = HomeViewModel(FakeLlmClient())
+    assertFalse(viewModel.uiState.value.isDrawerOpen)
+
+    viewModel.toggleDrawer()
+    assertTrue(viewModel.uiState.value.isDrawerOpen)
+
+    viewModel.toggleDrawer()
+    assertFalse(viewModel.uiState.value.isDrawerOpen)
+  }
+
+  @Test
+  fun sendMessage_guest_appends_user_and_ai_messages() = runBlocking {
+    val fakeClient = FakeLlmClient().apply { nextReply = "Bonjour" }
+    val viewModel = HomeViewModel(fakeClient)
+
+    viewModel.updateMessageDraft("Salut ?")
+    viewModel.sendMessage()
+    dispatcherRule.dispatcher.scheduler.advanceUntilIdle()
+
+    viewModel.awaitStreamingCompletion()
+
+    val messages = viewModel.uiState.value.messages
+    assertTrue(messages.any { it.type == ChatType.USER && it.text == "Salut ?" })
+    assertTrue(messages.any { it.type == ChatType.AI && it.text.contains("Bonjour") })
+    assertFalse(viewModel.uiState.value.isSending)
+    assertNull(viewModel.uiState.value.streamingMessageId)
+  }
+
+  @Test
+  fun sendMessage_failure_surfaces_error_message() = runBlocking {
+    val fakeClient = FakeLlmClient().apply { failure = IllegalStateException("boom") }
+    val viewModel = HomeViewModel(fakeClient)
+
+    viewModel.updateMessageDraft("Test")
+    viewModel.sendMessage()
+    dispatcherRule.dispatcher.scheduler.advanceUntilIdle()
+
+    viewModel.awaitStreamingCompletion()
+
+    val aiMessage = viewModel.uiState.value.messages.firstOrNull { it.type == ChatType.AI }
+    assertNotNull(aiMessage)
+    assertTrue(aiMessage!!.text.contains("Erreur") || aiMessage.text.contains("error", true))
+  }
+
+  @Test
+  fun startLocalNewChat_resets_transient_flags() {
+    val viewModel = HomeViewModel(FakeLlmClient())
+    viewModel.updateUiState { it.copy(isDrawerOpen = true, showDeleteConfirmation = true) }
+    viewModel.setTopRightOpen(true)
+    viewModel.updateMessageDraft("draft")
+
+    viewModel.startLocalNewChat()
+
+    val state = viewModel.uiState.value
+    assertTrue(state.isDrawerOpen) // drawer state unchanged by startLocalNewChat()
+    assertFalse(state.showDeleteConfirmation)
+    assertEquals("", state.messageDraft)
+    assertTrue(state.messages.isEmpty())
+  }
+
+  @Test
+  fun deleteCurrentConversation_guest_resets_locally() {
+    val viewModel = HomeViewModel(FakeLlmClient())
+    viewModel.replaceMessages("hello")
+
+    viewModel.deleteCurrentConversation()
+    dispatcherRule.dispatcher.scheduler.advanceUntilIdle()
+
+    val state = viewModel.uiState.value
+    assertTrue(state.messages.isEmpty())
+    assertNull(state.currentConversationId)
+  }
+
+  @Test
+  fun deleteCurrentConversation_authNotReady_hides_confirmation() =
       runTest(testDispatcher) {
         val viewModel = HomeViewModel(FakeLlmClient())
->>>>>>> 0dfa7774
-
-        val state = viewModel.uiState.value
-        assertNull(state.currentConversationId)
-        assertTrue(state.messages.isEmpty())
-        assertFalse(state.showDeleteConfirmation)
-      }
-
-  @Test
-<<<<<<< HEAD
-  fun startLocalNewChat_resets_messages_and_flags() =
-      runTest(dispatcher) {
-        val viewModel = HomeViewModel()
-        viewModel.replaceMessages("hello")
-        viewModel.updateMessageDraft("draft")
-        viewModel.showDeleteConfirmation()
-        viewModel.setTopRightOpen(true)
-        viewModel.setLoading(true)
-
-        viewModel.startLocalNewChat()
-=======
-  fun setTopRightOpen_changes_top_right_open_state() =
-      runTest(testDispatcher) {
-        val viewModel = HomeViewModel(FakeLlmClient())
-
-        val initialState = viewModel.uiState.value
-        assertFalse(initialState.isTopRightOpen)
-
-        // Set to open
-        viewModel.setTopRightOpen(true)
-        val stateAfterOpen = viewModel.uiState.value
-        assertTrue(stateAfterOpen.isTopRightOpen)
-
-        // Set to close
-        viewModel.setTopRightOpen(false)
-        val stateAfterClose = viewModel.uiState.value
-        assertFalse(stateAfterClose.isTopRightOpen)
-      }
-
-  @Test
-  fun setLoading_changes_loading_state() =
-      runTest(testDispatcher) {
-        val viewModel = HomeViewModel(FakeLlmClient())
-
-        val initialState = viewModel.uiState.value
-        assertFalse(initialState.isLoading)
-
-        viewModel.setLoading(true)
-        val stateAfterSetTrue = viewModel.uiState.value
-        assertTrue(stateAfterSetTrue.isLoading)
-
-        viewModel.setLoading(false)
-        val stateAfterSetFalse = viewModel.uiState.value
-        assertFalse(stateAfterSetFalse.isLoading)
-      }
-
-  @Test
-  fun showDeleteConfirmation_sets_showDeleteConfirmation_to_true() =
-      runTest(testDispatcher) {
-        val viewModel = HomeViewModel(FakeLlmClient())
-
-        val initialState = viewModel.uiState.value
-        assertFalse(initialState.showDeleteConfirmation)
-
-        viewModel.showDeleteConfirmation()
-        val stateAfterShow = viewModel.uiState.value
-        assertTrue(stateAfterShow.showDeleteConfirmation)
-      }
-
-  @Test
-  fun hideDeleteConfirmation_sets_showDeleteConfirmation_to_false() =
-      runTest(testDispatcher) {
-        val viewModel = HomeViewModel(FakeLlmClient())
-
-        viewModel.showDeleteConfirmation()
-        val stateAfterShow = viewModel.uiState.value
-        assertTrue(stateAfterShow.showDeleteConfirmation)
-
-        viewModel.hideDeleteConfirmation()
-        val stateAfterHide = viewModel.uiState.value
-        assertFalse(stateAfterHide.showDeleteConfirmation)
-      }
-
-  @Test
-  fun clearChat_with_confirmation_workflow() =
-      runTest(testDispatcher) {
-        val viewModel = HomeViewModel(FakeLlmClient())
-
-        viewModel.replaceMessages("Test message")
-
-        val initialState = viewModel.uiState.value
-        assertTrue(initialState.messages.isNotEmpty())
-
-        // Show confirmation
-        viewModel.showDeleteConfirmation()
-        val stateAfterShow = viewModel.uiState.value
-        assertTrue(stateAfterShow.showDeleteConfirmation)
-
-        // Clear chat
-        viewModel.clearChat()
-        val stateAfterClear = viewModel.uiState.value
-        assertTrue(stateAfterClear.messages.isEmpty())
-
-        // Hide confirmation
-        viewModel.hideDeleteConfirmation()
-        val stateAfterHide = viewModel.uiState.value
-        assertFalse(stateAfterHide.showDeleteConfirmation)
-        assertTrue(stateAfterHide.messages.isEmpty())
-      }
-
-  @Test
-  fun initial_state_has_default_values() =
-      runTest(testDispatcher) {
-        val viewModel = HomeViewModel(FakeLlmClient())
->>>>>>> 0dfa7774
-
-        val state = viewModel.uiState.value
-        assertNull(state.currentConversationId)
-        assertTrue(state.messages.isEmpty())
-        assertEquals("", state.messageDraft)
-        assertFalse(state.showDeleteConfirmation)
-        assertTrue(state.isTopRightOpen) // unaffected
-        assertTrue(state.isLoading) // unaffected
-      }
-
-  @Test
-<<<<<<< HEAD
-  fun selectConversation_updates_current_id() =
-      runTest(dispatcher) {
-        val viewModel = HomeViewModel()
-        viewModel.startLocalNewChat()
-=======
-  fun updateMessageDraft_with_whitespace() =
-      runTest(testDispatcher) {
-        val viewModel = HomeViewModel(FakeLlmClient())
-
-        viewModel.updateMessageDraft("  Test with spaces  ")
-        val state = viewModel.uiState.value
-        assertEquals("  Test with spaces  ", state.messageDraft)
-      }
-
-  @Test
-  fun sendMessage_with_whitespace_only_does_nothing() =
-      runTest(testDispatcher) {
-        val viewModel = HomeViewModel(FakeLlmClient())
-
-        val initialCount = viewModel.uiState.value.messages.size
-
-        viewModel.updateMessageDraft("    ")
-        viewModel.sendMessage()
-
-        testDispatcher.scheduler.advanceTimeBy(100)
-
-        val stateAfterSend = viewModel.uiState.value
-        assertEquals(initialCount, stateAfterSend.messages.size)
-      }
-
-  @Test
-  fun toggleSystemConnection_for_isa_system() =
-      runTest(testDispatcher) {
-        val viewModel = HomeViewModel(FakeLlmClient())
-
-        val initialState = viewModel.uiState.value
-        val isaSystem = initialState.systems.find { it.id == "isa" }
-        assertNotNull(isaSystem)
-        assertTrue(isaSystem!!.isConnected)
-
-        viewModel.toggleSystemConnection("isa")
-
-        val stateAfterToggle = viewModel.uiState.value
-        val updatedSystem = stateAfterToggle.systems.find { it.id == "isa" }
-        assertNotNull(updatedSystem)
-        assertFalse(updatedSystem!!.isConnected)
-      }
-
-  @Test
-  fun toggleSystemConnection_for_camipro_system() =
-      runTest(testDispatcher) {
-        val viewModel = HomeViewModel(FakeLlmClient())
-
-        val initialState = viewModel.uiState.value
-        val camiproSystem = initialState.systems.find { it.id == "camipro" }
-        assertNotNull(camiproSystem)
-        assertFalse(camiproSystem!!.isConnected)
-
-        viewModel.toggleSystemConnection("camipro")
-
-        val stateAfterToggle = viewModel.uiState.value
-        val updatedSystem = stateAfterToggle.systems.find { it.id == "camipro" }
-        assertNotNull(updatedSystem)
-        assertTrue(updatedSystem!!.isConnected)
-      }
-
-  @Test
-  fun toggleSystemConnection_for_nonexistent_system() =
-      runTest(testDispatcher) {
-        val viewModel = HomeViewModel(FakeLlmClient())
-
-        val initialState = viewModel.uiState.value
-        val initialSystems = initialState.systems.toList()
-
-        viewModel.toggleSystemConnection("nonexistent")
-
-        val stateAfterToggle = viewModel.uiState.value
-        assertEquals(initialSystems, stateAfterToggle.systems)
-      }
-
-  @Test
-  fun setLoading_preserves_other_state() =
-      runTest(testDispatcher) {
-        val viewModel = HomeViewModel(FakeLlmClient())
->>>>>>> 0dfa7774
-
-        viewModel.selectConversation("conversation-123")
-
-        val state = viewModel.uiState.value
-        assertEquals("conversation-123", state.currentConversationId)
-      }
-
-  @Test
-<<<<<<< HEAD
-  fun toggleDrawer_toggles_flag() =
-      runTest(dispatcher) {
-        val viewModel = HomeViewModel()
-        assertFalse(viewModel.uiState.value.isDrawerOpen)
-
-        viewModel.toggleDrawer()
-        assertTrue(viewModel.uiState.value.isDrawerOpen)
-=======
-  fun toggleDrawer_preserves_other_state() =
-      runTest(testDispatcher) {
-        val viewModel = HomeViewModel(FakeLlmClient())
-
-        val initialState = viewModel.uiState.value
-        val initialUserName = initialState.userName
-        val initialSystems = initialState.systems
-
-        viewModel.toggleDrawer()
-        val stateAfterToggle = viewModel.uiState.value
-
-        assertEquals(initialUserName, stateAfterToggle.userName)
-        assertEquals(initialSystems, stateAfterToggle.systems)
-        assertTrue(stateAfterToggle.isDrawerOpen)
-      }
-
-  @Test
-  fun setTopRightOpen_preserves_other_state() =
-      runTest(testDispatcher) {
-        val viewModel = HomeViewModel(FakeLlmClient())
-
-        val initialState = viewModel.uiState.value
-        val initialUserName = initialState.userName
-        val initialSystems = initialState.systems
-
-        viewModel.setTopRightOpen(true)
-        val stateAfterOpen = viewModel.uiState.value
->>>>>>> 0dfa7774
-
-        viewModel.toggleDrawer()
-        assertFalse(viewModel.uiState.value.isDrawerOpen)
-      }
-
-  @Test
-<<<<<<< HEAD
-  fun clearChat_cancels_active_stream_and_resets_state() =
-      runTest(dispatcher) {
-        val viewModel = HomeViewModel()
-        val stateField = HomeViewModel::class.java.getDeclaredField("_uiState")
-        stateField.isAccessible = true
-        @Suppress("UNCHECKED_CAST")
-        val stateFlow = stateField.get(viewModel) as MutableStateFlow<HomeUiState>
-        stateFlow.value =
-            stateFlow.value.copy(
-                messages =
-                    listOf(
-                        ChatUIModel(
-                            id = "ai-1",
-                            text = "partial",
-                            timestamp = 0L,
-                            type = ChatType.AI,
-                            isThinking = true)),
-                streamingMessageId = "ai-1",
-                streamingSequence = 4,
-                isSending = true)
-=======
-  fun clearChat_does_not_affect_flags() =
-      runTest(testDispatcher) {
-        val viewModel = HomeViewModel(FakeLlmClient())
->>>>>>> 0dfa7774
-
-        val job = Job()
-        viewModel.setPrivateField("activeStreamJob", job)
-        viewModel.setPrivateField("userCancelledStream", false)
-
-        viewModel.clearChat()
-
-        assertTrue(job.isCancelled)
-        val state = viewModel.uiState.value
-        assertTrue(state.messages.isEmpty())
-<<<<<<< HEAD
-        assertNull(state.streamingMessageId)
-        assertFalse(state.isSending)
-        assertEquals(5, state.streamingSequence)
-=======
-        assertTrue(state.isTopRightOpen)
-        assertTrue(state.isLoading)
-        assertTrue(state.showDeleteConfirmation)
-      }
-
-  @Test
-  fun top_right_and_delete_confirmation_are_independent() =
-      runTest(testDispatcher) {
-        val viewModel = HomeViewModel(FakeLlmClient())
-
-        viewModel.setTopRightOpen(true)
-        val openState = viewModel.uiState.value
-        assertTrue(openState.isTopRightOpen)
-        assertFalse(openState.showDeleteConfirmation)
-
-        viewModel.showDeleteConfirmation()
-        val bothState = viewModel.uiState.value
-        assertTrue(bothState.isTopRightOpen)
-        assertTrue(bothState.showDeleteConfirmation)
-
-        viewModel.setTopRightOpen(false)
-        val finalState = viewModel.uiState.value
-        assertFalse(finalState.isTopRightOpen)
-        assertTrue(finalState.showDeleteConfirmation)
-      }
-
-  @Test
-  fun ui_state_copy_keeps_immutability_contract() =
-      runTest(testDispatcher) {
-        val viewModel = HomeViewModel(FakeLlmClient())
-        val s1 = viewModel.uiState.value
-        val s2 = s1.copy()
-        assertEquals(s1, s2)
-        assertNotSame(s1, s2)
-      }
-
-  @Test
-  fun updateMessageDraft_can_be_updated() =
-      runTest(testDispatcher) {
-        val viewModel = HomeViewModel(FakeLlmClient())
-
-        viewModel.updateMessageDraft("Test message")
-        val stateAfterUpdate = viewModel.uiState.value
-        assertEquals("Test message", stateAfterUpdate.messageDraft)
-
-        // Update again
-        viewModel.updateMessageDraft("New message")
-        val stateAfterSecondUpdate = viewModel.uiState.value
-        assertEquals("New message", stateAfterSecondUpdate.messageDraft)
-      }
->>>>>>> 0dfa7774
-
-        val cancelledField = HomeViewModel::class.java.getDeclaredField("userCancelledStream")
-        cancelledField.isAccessible = true
-        assertFalse(cancelledField.getBoolean(viewModel))
-      }
-
-  @Test
-<<<<<<< HEAD
-  fun setTopRightOpen_and_hideDeleteConfirmation() =
-      runTest(dispatcher) {
-        val viewModel = HomeViewModel()
-
-        viewModel.setTopRightOpen(true)
-        assertTrue(viewModel.uiState.value.isTopRightOpen)
-=======
-  fun showDeleteConfirmation_preserves_other_state() =
-      runTest(testDispatcher) {
-        val viewModel = HomeViewModel(FakeLlmClient())
-
-        val initialState = viewModel.uiState.value
-        val initialUserName = initialState.userName
-        val initialSystems = initialState.systems
-        val initialMessages = initialState.messages
-
-        viewModel.showDeleteConfirmation()
-        val stateAfterShow = viewModel.uiState.value
-
-        assertEquals(initialUserName, stateAfterShow.userName)
-        assertEquals(initialSystems, stateAfterShow.systems)
-        assertEquals(initialMessages, stateAfterShow.messages)
-        assertTrue(stateAfterShow.showDeleteConfirmation)
-      }
-
-  @Test
-  fun hideDeleteConfirmation_preserves_other_state() =
-      runTest(testDispatcher) {
-        val viewModel = HomeViewModel(FakeLlmClient())
->>>>>>> 0dfa7774
-
-        viewModel.showDeleteConfirmation()
-        assertTrue(viewModel.uiState.value.showDeleteConfirmation)
-
-        viewModel.hideDeleteConfirmation()
-<<<<<<< HEAD
-        assertFalse(viewModel.uiState.value.showDeleteConfirmation)
-        assertTrue(viewModel.uiState.value.isTopRightOpen) // untouched
-      }
-
-  @Test
-  fun updateMessageDraft_overwrites_text() =
-      runTest(dispatcher) {
-        val viewModel = HomeViewModel()
-=======
-        val stateAfterHide = viewModel.uiState.value
-
-        assertEquals(stateWithShow.userName, stateAfterHide.userName)
-        assertEquals(stateWithShow.systems, stateAfterHide.systems)
-        assertEquals(stateWithShow.messages, stateAfterHide.messages)
-        assertFalse(stateAfterHide.showDeleteConfirmation)
-      }
-
-  @Test
-  fun toggleSystemConnection_multiple_times() =
-      runTest(testDispatcher) {
-        val viewModel = HomeViewModel(FakeLlmClient())
-
-        viewModel.toggleSystemConnection("moodle")
-        val state1 = viewModel.uiState.value
-        val moodle1 = state1.systems.find { it.id == "moodle" }
-        assertFalse(moodle1!!.isConnected)
-
-        viewModel.toggleSystemConnection("moodle")
-        val state2 = viewModel.uiState.value
-        val moodle2 = state2.systems.find { it.id == "moodle" }
-        assertTrue(moodle2!!.isConnected)
-
-        viewModel.toggleSystemConnection("moodle")
-        val state3 = viewModel.uiState.value
-        val moodle3 = state3.systems.find { it.id == "moodle" }
-        assertFalse(moodle3!!.isConnected)
-      }
-
-  @Test
-  fun toggleSystemConnection_for_drive_system() =
-      runTest(testDispatcher) {
-        val viewModel = HomeViewModel(FakeLlmClient())
->>>>>>> 0dfa7774
-
-        viewModel.updateMessageDraft("Hello")
-        assertEquals("Hello", viewModel.uiState.value.messageDraft)
-
-        viewModel.updateMessageDraft("World")
-        assertEquals("World", viewModel.uiState.value.messageDraft)
-      }
-
-  @Test
-<<<<<<< HEAD
-  fun toggleSystemConnection_flips_target_only() =
-      runTest(dispatcher) {
-        val viewModel =
-            HomeViewModel().apply {
-              replaceSystems(
-                  SystemItem(id = "moodle", name = "Moodle", isConnected = true),
-                  SystemItem(id = "isa", name = "IS-Academia", isConnected = true))
-            }
-        val initial = viewModel.uiState.value
-        val moodleInitial = initial.systems.find { it.id == "moodle" }!!.isConnected
-        val isaInitial = initial.systems.find { it.id == "isa" }!!.isConnected
-
-        viewModel.toggleSystemConnection("moodle")
-=======
-  fun toggleSystemConnection_for_empty_string() =
-      runTest(testDispatcher) {
-        val viewModel = HomeViewModel(FakeLlmClient())
-
-        val initialState = viewModel.uiState.value
-        val initialSystems = initialState.systems.toList()
-
-        viewModel.toggleSystemConnection("")
-
-        val stateAfterToggle = viewModel.uiState.value
-        assertEquals(initialSystems, stateAfterToggle.systems)
-      }
-
-  @Test
-  fun uiState_maintains_reference_stability() =
-      runTest(testDispatcher) {
-        val viewModel = HomeViewModel(FakeLlmClient())
->>>>>>> 0dfa7774
-
-        val state = viewModel.uiState.value
-        val moodleAfter = state.systems.find { it.id == "moodle" }!!.isConnected
-        val isaAfter = state.systems.find { it.id == "isa" }!!.isConnected
-
-        assertNotEquals(moodleInitial, moodleAfter)
-        assertEquals(isaInitial, isaAfter)
-      }
-
-  @Test
-<<<<<<< HEAD
-  fun sendMessage_guestWithoutAuth_adds_user_and_error_messages() =
-      runTest(dispatcher) {
-        val viewModel = HomeViewModel()
-        viewModel.updateMessageDraft("Hello assistant")
-
-        viewModel.sendMessage()
-        advanceUntilIdle()
-=======
-  fun clearChat_when_already_empty() =
-      runTest(testDispatcher) {
-        val viewModel = HomeViewModel(FakeLlmClient())
-
-        viewModel.clearChat()
-        val state1 = viewModel.uiState.value
-        assertTrue(state1.messages.isEmpty())
-
-        viewModel.clearChat()
-        val state2 = viewModel.uiState.value
-        assertTrue(state2.messages.isEmpty())
-      }
-
-  @Test
-  fun initialState_systems_count() =
-      runTest(testDispatcher) {
-        val viewModel = HomeViewModel(FakeLlmClient())
->>>>>>> 0dfa7774
-
-        val state = viewModel.uiState.value
-        assertTrue("messages=${state.messages}", state.messages.isNotEmpty())
-        assertEquals(ChatType.USER, state.messages.first().type)
-      }
-
-  @Test
-<<<<<<< HEAD
-  fun deleteCurrentConversation_in_guest_mode_only_resets_locally() =
-      runTest(dispatcher) {
-        val viewModel = HomeViewModel()
-        viewModel.replaceMessages("hello")
-        assertFalse(viewModel.uiState.value.messages.isEmpty())
-
-        viewModel.deleteCurrentConversation()
-=======
-  fun initialState_messages_count() =
-      runTest(testDispatcher) {
-        val viewModel = HomeViewModel(FakeLlmClient())
-
-        val state = viewModel.uiState.value
-        assertEquals(0, state.messages.size)
-      }
-
-  @Test
-  fun initialState_systems_have_correct_states() =
-      runTest(testDispatcher) {
-        val viewModel = HomeViewModel(FakeLlmClient())
->>>>>>> 0dfa7774
-
-        val state = viewModel.uiState.value
-        assertTrue(state.messages.isEmpty())
-        assertNull(state.currentConversationId)
-      }
-
-  @Test
-<<<<<<< HEAD
-  fun localTitleFrom_trims_whitespace_and_limits_words() =
-      runTest(dispatcher) {
-        val viewModel = HomeViewModel()
-        val method =
-            HomeViewModel::class
-                .java
-                .getDeclaredMethod(
-                    "localTitleFrom",
-                    String::class.java,
-                    Int::class.javaPrimitiveType!!,
-                    Int::class.javaPrimitiveType!!)
-        method.isAccessible = true
-
-        val result =
-            method.invoke(viewModel, "   Intro to   Quantum Fields   and Beyond   ", 25, 4)
-                as String
-=======
-  fun updateMessageDraft_with_newline_characters() =
-      runTest(testDispatcher) {
-        val viewModel = HomeViewModel(FakeLlmClient())
-
-        viewModel.updateMessageDraft("Line1\nLine2\r\nLine3")
-        val state = viewModel.uiState.value
-        assertEquals("Line1\nLine2\r\nLine3", state.messageDraft)
-      }
-
-  @Test
-  fun updateMessageDraft_with_special_unicode() =
-      runTest(testDispatcher) {
-        val viewModel = HomeViewModel(FakeLlmClient())
->>>>>>> 0dfa7774
-
-        assertEquals("Intro to Quantum Fields", result)
-      }
-
-  @Test
-<<<<<<< HEAD
-  fun localTitleFrom_respects_max_length_cutoff() =
-      runTest(dispatcher) {
-        val viewModel = HomeViewModel()
-        val method =
-            HomeViewModel::class
-                .java
-                .getDeclaredMethod(
-                    "localTitleFrom",
-                    String::class.java,
-                    Int::class.javaPrimitiveType!!,
-                    Int::class.javaPrimitiveType!!)
-        method.isAccessible = true
-=======
-  fun toggleSystemConnection_affects_only_target_system() =
-      runTest(testDispatcher) {
-        val viewModel = HomeViewModel(FakeLlmClient())
->>>>>>> 0dfa7774
-
-        val result =
-            method.invoke(
-                viewModel, "Understanding the fundamentals of electromagnetism in depth", 20, 10)
-                as String
-
-        assertEquals("Understanding the fu", result)
-      }
-
-  @Test
-<<<<<<< HEAD
-  fun messageDto_toUi_maps_role_and_timestamp() =
-      runTest(dispatcher) {
-        val viewModel = HomeViewModel()
-        val method = HomeViewModel::class.java.getDeclaredMethod("toUi", MessageDTO::class.java)
-        method.isAccessible = true
-        val dto = MessageDTO(role = "assistant", text = "Salut")
-=======
-  fun multiple_state_changes_in_sequence() =
-      runTest(testDispatcher) {
-        val viewModel = HomeViewModel(FakeLlmClient())
->>>>>>> 0dfa7774
-
-        val chat = method.invoke(viewModel, dto) as ChatUIModel
-
-        assertEquals(ChatType.AI, chat.type)
-        assertEquals("Salut", chat.text)
-      }
-
-  @Test
-<<<<<<< HEAD
-  fun messageDto_toUi_user_role_maps_to_user_type() =
-      runTest(dispatcher) {
-        val viewModel = HomeViewModel()
-        val method = HomeViewModel::class.java.getDeclaredMethod("toUi", MessageDTO::class.java)
-        method.isAccessible = true
-        val dto = MessageDTO(role = "user", text = "Hello")
-=======
-  fun clearChat_then_add_messages_via_refresh() =
-      runTest(testDispatcher) {
-        val viewModel = HomeViewModel(FakeLlmClient())
->>>>>>> 0dfa7774
-
-        val chat = method.invoke(viewModel, dto) as ChatUIModel
-
-        assertEquals(ChatType.USER, chat.type)
-        assertEquals("Hello", chat.text)
-      }
-
-  @Test
-<<<<<<< HEAD
-  fun onSignedOutInternal_resets_state_and_local_chat() =
-      runTest(dispatcher) {
-        val viewModel = HomeViewModel()
-        viewModel.replaceMessages("Before")
-        viewModel.updateMessageDraft("draft")
-        val method = HomeViewModel::class.java.getDeclaredMethod("onSignedOutInternal")
-        method.isAccessible = true
-=======
-  fun toggleDrawer_then_close() =
-      runTest(testDispatcher) {
-        val viewModel = HomeViewModel(FakeLlmClient())
->>>>>>> 0dfa7774
-
-        method.invoke(viewModel)
-
-        val state = viewModel.uiState.value
-        assertTrue(state.messages.isEmpty())
-        assertEquals("", state.messageDraft)
-        assertFalse(state.showDeleteConfirmation)
-      }
-
-  @Test
-<<<<<<< HEAD
-  fun sendMessage_ignores_blank_input() =
-      runTest(dispatcher) {
-        val viewModel = HomeViewModel()
-        viewModel.updateMessageDraft("   ")
-=======
-  fun setTopRightOpen_toggle_behavior() =
-      runTest(testDispatcher) {
-        val viewModel = HomeViewModel(FakeLlmClient())
->>>>>>> 0dfa7774
-
-        viewModel.sendMessage()
-
-        val state = viewModel.uiState.value
-        assertTrue(state.messages.isEmpty())
-        assertFalse(state.isSending)
-      }
-
-  @Test
-<<<<<<< HEAD
-  fun showDeleteConfirmation_sets_flag_true() =
-      runTest(dispatcher) {
-        val viewModel = HomeViewModel()
-=======
-  fun showDeleteConfirmation_then_hide_multiple_times() =
-      runTest(testDispatcher) {
-        val viewModel = HomeViewModel(FakeLlmClient())
-
-        viewModel.showDeleteConfirmation()
-        assertTrue(viewModel.uiState.value.showDeleteConfirmation)
-
-        viewModel.hideDeleteConfirmation()
->>>>>>> 0dfa7774
-        assertFalse(viewModel.uiState.value.showDeleteConfirmation)
-
-        viewModel.showDeleteConfirmation()
-
-        assertTrue(viewModel.uiState.value.showDeleteConfirmation)
-      }
-
-  @Test
-<<<<<<< HEAD
-  fun hideDeleteConfirmation_sets_flag_false() =
-      runTest(dispatcher) {
-        val viewModel = HomeViewModel()
-        viewModel.showDeleteConfirmation()
-
-        viewModel.hideDeleteConfirmation()
-=======
-  fun updateMessageDraft_clear_sequence() =
-      runTest(testDispatcher) {
-        val viewModel = HomeViewModel(FakeLlmClient())
-
-        viewModel.updateMessageDraft("First message")
-        assertEquals("First message", viewModel.uiState.value.messageDraft)
-
-        viewModel.updateMessageDraft("Second message")
-        assertEquals("Second message", viewModel.uiState.value.messageDraft)
-
-        viewModel.updateMessageDraft("")
-        assertEquals("", viewModel.uiState.value.messageDraft)
-      }
-
-  @Test
-  fun toggleSystemConnection_all_systems() =
-      runTest(testDispatcher) {
-        val viewModel = HomeViewModel(FakeLlmClient())
->>>>>>> 0dfa7774
-
-        assertFalse(viewModel.uiState.value.showDeleteConfirmation)
-      }
-
-  @Test
-<<<<<<< HEAD
-  fun setLoading_updates_flag() =
-      runTest(dispatcher) {
-        val viewModel = HomeViewModel()
-=======
-  fun setLoading_multiple_fluctuations() =
-      runTest(testDispatcher) {
-        val viewModel = HomeViewModel(FakeLlmClient())
->>>>>>> 0dfa7774
-
-        viewModel.setLoading(true)
-        assertTrue(viewModel.uiState.value.isLoading)
-
-        viewModel.setLoading(false)
-        assertFalse(viewModel.uiState.value.isLoading)
-<<<<<<< HEAD
-      }
-
-  @Test
-  fun startLocalNewChat_preserves_nonDelete_flags() =
-      runTest(dispatcher) {
-        val viewModel = HomeViewModel()
-        viewModel.setTopRightOpen(true)
-        viewModel.setLoading(true)
-        viewModel.showDeleteConfirmation()
-
-        viewModel.startLocalNewChat()
-=======
-
-        viewModel.setLoading(true)
-        assertTrue(viewModel.uiState.value.isLoading)
-
-        viewModel.setLoading(false)
-        assertFalse(viewModel.uiState.value.isLoading)
-      }
-
-  @Test
-  fun state_immutability_after_operations() =
-      runTest(testDispatcher) {
-        val viewModel = HomeViewModel(FakeLlmClient())
-
-        val state1 = viewModel.uiState.value
-        viewModel.toggleDrawer()
-        val state2 = viewModel.uiState.value
-
-        assertNotEquals(state1.isDrawerOpen, state2.isDrawerOpen)
-      }
-
-  @Test
-  fun multiple_drawer_toggles() =
-      runTest(testDispatcher) {
-        val viewModel = HomeViewModel(FakeLlmClient())
-
-        for (i in 1..5) {
-          viewModel.toggleDrawer()
-          val expectedOpen = i % 2 == 1
-          assertEquals(expectedOpen, viewModel.uiState.value.isDrawerOpen)
-        }
-      }
-
-  @Test
-  fun toggleSystemConnection_with_unicode_id() =
-      runTest(testDispatcher) {
-        val viewModel = HomeViewModel(FakeLlmClient())
-
-        val initialState = viewModel.uiState.value
-        val initialSystems = initialState.systems.toList()
-
-        viewModel.toggleSystemConnection("非ASCII")
-
-        val finalState = viewModel.uiState.value
-        assertEquals(initialSystems, finalState.systems)
-      }
-
-  @Test
-  fun updateMessageDraft_with_tab_characters() =
-      runTest(testDispatcher) {
-        val viewModel = HomeViewModel(FakeLlmClient())
-
-        viewModel.updateMessageDraft("Tab\tCharacter")
-        assertEquals("Tab\tCharacter", viewModel.uiState.value.messageDraft)
-      }
-
-  @Test
-  fun initialState_systems_names_are_correct() =
-      runTest(testDispatcher) {
-        val viewModel = HomeViewModel(FakeLlmClient())
-
-        val state = viewModel.uiState.value
-        val isa = state.systems.find { it.id == "isa" }
-        assertEquals("IS-Academia", isa?.name)
-
-        val moodle = state.systems.find { it.id == "moodle" }
-        assertEquals("Moodle", moodle?.name)
-      }
-
-  @Test
-  fun initialState_messages_are_empty() =
-      runTest(testDispatcher) {
-        val viewModel = HomeViewModel(FakeLlmClient())
->>>>>>> 0dfa7774
-
-        val state = viewModel.uiState.value
-        assertTrue(state.isTopRightOpen)
-        assertTrue(state.isLoading)
-        assertFalse(state.showDeleteConfirmation)
-        assertTrue(state.messages.isEmpty())
-        assertNull(state.currentConversationId)
-      }
-
-  @Test
-<<<<<<< HEAD
-  fun startLocalNewChat_clears_delete_confirmation_only() =
-      runTest(dispatcher) {
-        val viewModel = HomeViewModel()
-=======
-  fun showDeleteConfirmation_and_then_hide_preserves_chat() =
-      runTest(testDispatcher) {
-        val viewModel = HomeViewModel(FakeLlmClient())
-
-        val initialState = viewModel.uiState.value
-        val initialMessagesCount = initialState.messages.size
-
-        viewModel.showDeleteConfirmation()
-        assertTrue(viewModel.uiState.value.showDeleteConfirmation)
-        assertEquals(initialMessagesCount, viewModel.uiState.value.messages.size)
-
-        viewModel.hideDeleteConfirmation()
-        assertFalse(viewModel.uiState.value.showDeleteConfirmation)
-        assertEquals(initialMessagesCount, viewModel.uiState.value.messages.size)
-      }
-
-  @Test
-  fun showDeleteConfirmation_does_not_affect_other_flags() =
-      runTest(testDispatcher) {
-        val viewModel = HomeViewModel(FakeLlmClient())
-
-        val before = viewModel.uiState.value
-        viewModel.showDeleteConfirmation()
-        val after = viewModel.uiState.value
-
-        assertEquals(before.isDrawerOpen, after.isDrawerOpen)
-        assertEquals(before.isTopRightOpen, after.isTopRightOpen)
-        assertEquals(before.isLoading, after.isLoading)
-        assertNotEquals(before.showDeleteConfirmation, after.showDeleteConfirmation)
-      }
-
-  @Test
-  fun hideDeleteConfirmation_does_not_affect_other_flags() {
-    val viewModel = HomeViewModel(FakeLlmClient())
-
-    viewModel.showDeleteConfirmation()
-    val before = viewModel.uiState.value
-
-    viewModel.hideDeleteConfirmation()
-    val after = viewModel.uiState.value
-
-    assertEquals(before.isDrawerOpen, after.isDrawerOpen)
-    assertEquals(before.isTopRightOpen, after.isTopRightOpen)
-    assertEquals(before.isLoading, after.isLoading)
-    assertNotEquals(before.showDeleteConfirmation, after.showDeleteConfirmation)
-  }
-
-  @Test
-  fun setLoading_to_true_and_then_false() =
-      runTest(testDispatcher) {
-        val viewModel = HomeViewModel(FakeLlmClient())
-
-        viewModel.setLoading(true)
-        assertTrue(viewModel.uiState.value.isLoading)
-
-        viewModel.setLoading(false)
-        assertFalse(viewModel.uiState.value.isLoading)
-      }
-
-  @Test
-  fun setLoading_does_not_affect_delete_confirmation() =
-      runTest(testDispatcher) {
-        val viewModel = HomeViewModel(FakeLlmClient())
-
->>>>>>> 0dfa7774
-        viewModel.showDeleteConfirmation()
-        viewModel.setTopRightOpen(true)
-        viewModel.setLoading(true)
-
-<<<<<<< HEAD
-        viewModel.startLocalNewChat()
-=======
-  @Test
-  fun delete_confirmation_workflow_with_multiple_toggles() =
-      runTest(testDispatcher) {
-        val viewModel = HomeViewModel(FakeLlmClient())
->>>>>>> 0dfa7774
-
-        val state = viewModel.uiState.value
-        assertFalse(state.showDeleteConfirmation)
-        assertTrue(state.isTopRightOpen)
-        assertTrue(state.isLoading)
-      }
-
-  @Test
-<<<<<<< HEAD
-  fun selectConversation_exitsLocalPlaceholder() =
-      runTest(dispatcher) {
-        val viewModel = HomeViewModel()
-        viewModel.startLocalNewChat()
-        assertNull(viewModel.uiState.value.currentConversationId)
-=======
-  fun loading_state_with_delete_confirmation_simultaneously() =
-      runTest(testDispatcher) {
-        val viewModel = HomeViewModel(FakeLlmClient())
->>>>>>> 0dfa7774
-
-        viewModel.selectConversation("conv-999")
-
-        val state = viewModel.uiState.value
-        assertEquals("conv-999", state.currentConversationId)
-      }
-
-  @Test
-<<<<<<< HEAD
-  fun startData_populates_conversations_and_streams_messages() =
-      runTest(dispatcher) {
-        val viewModel = HomeViewModel()
         val auth = mock<FirebaseAuth> { on { currentUser } doReturn mock<FirebaseUser>() }
         viewModel.setPrivateField("auth", auth)
-=======
-  fun loading_and_delete_confirmation_independently() =
+
+        val repo = mock<ConversationRepository>()
+        runBlocking { whenever(repo.deleteConversation("conv-1")).thenAnswer {} }
+        viewModel.setPrivateField("repo", repo)
+
+        viewModel.updateUiState {
+          it.copy(currentConversationId = "conv-1", showDeleteConfirmation = true)
+        }
+
+        viewModel.deleteCurrentConversation()
+        dispatcherRule.dispatcher.scheduler.advanceUntilIdle()
+
+        assertFalse(viewModel.uiState.value.showDeleteConfirmation)
+      }
+
+  @Test
+  fun startData_populates_conversations_and_auto_selects() =
       runTest(testDispatcher) {
         val viewModel = HomeViewModel(FakeLlmClient())
->>>>>>> 0dfa7774
+        val auth = mock<FirebaseAuth> { on { currentUser } doReturn mock<FirebaseUser>() }
+        viewModel.setPrivateField("auth", auth)
 
         val repo = mock<ConversationRepository>()
         val conversationsFlow = MutableSharedFlow<List<Conversation>>(replay = 1)
         whenever(repo.conversationsFlow()).thenReturn(conversationsFlow)
         whenever(repo.messagesFlow(any())).thenReturn(flowOf(emptyList()))
-        whenever(repo.messagesFlow(eq("conv-1")))
-            .thenReturn(flowOf(listOf(MessageDTO(role = "assistant", text = "Hi there"))))
         viewModel.setPrivateField("repo", repo)
         viewModel.setPrivateField("isInLocalNewChat", false)
 
         viewModel.invokeStartData()
         advanceUntilIdle()
-        conversationsFlow.emit(emptyList())
+
+        conversationsFlow.emit(listOf(Conversation(id = "conv-1", title = "First")))
         advanceUntilIdle()
-        assertNull(viewModel.uiState.value.currentConversationId)
-
-        conversationsFlow.emit(listOf(Conversation(id = "conv-1", title = "Welcome")))
-        advanceUntilIdle()
-
-<<<<<<< HEAD
-        val stateAfterList = viewModel.uiState.value
-        assertEquals(1, stateAfterList.conversations.size)
-        assertEquals("conv-1", stateAfterList.currentConversationId)
-=======
-  @Test
-  fun hideDeleteConfirmation_when_not_shown() =
+
+        assertEquals("conv-1", viewModel.uiState.value.currentConversationId)
+      }
+
+  @Test
+  fun auth_listener_sign_in_triggers_startData() =
       runTest(testDispatcher) {
         val viewModel = HomeViewModel(FakeLlmClient())
->>>>>>> 0dfa7774
-
-        viewModel.selectConversation("conv-1")
-        advanceUntilIdle()
-
-        val messages = viewModel.uiState.value.messages
-        assertEquals(1, messages.size)
-        assertEquals(ChatType.AI, messages.first().type)
-      }
-
-  @Test
-<<<<<<< HEAD
-  fun startData_withNoRemoteConversations_keeps_null_selection() =
-      runTest(dispatcher) {
-        val viewModel = HomeViewModel()
-        val auth = mock<FirebaseAuth> { on { currentUser } doReturn mock<FirebaseUser>() }
-        viewModel.setPrivateField("auth", auth)
-=======
-  fun showDeleteConfirmation_when_already_shown() =
-      runTest(testDispatcher) {
-        val viewModel = HomeViewModel(FakeLlmClient())
->>>>>>> 0dfa7774
 
         val repo = mock<ConversationRepository>()
         val conversationsFlow = MutableSharedFlow<List<Conversation>>(replay = 1)
         whenever(repo.conversationsFlow()).thenReturn(conversationsFlow)
         whenever(repo.messagesFlow(any())).thenReturn(flowOf(emptyList()))
         viewModel.setPrivateField("repo", repo)
-        viewModel.setPrivateField("isInLocalNewChat", false)
-
-        viewModel.invokeStartData()
-        advanceUntilIdle()
-        conversationsFlow.emit(emptyList())
-        advanceUntilIdle()
-
-        assertNull(viewModel.uiState.value.currentConversationId)
-      }
-
-  @Test
-<<<<<<< HEAD
-  fun auth_listener_sign_in_triggers_startData() =
-      runTest(dispatcher) {
-        val viewModel = HomeViewModel()
-=======
-  fun setLoading_multiple_times() =
-      runTest(testDispatcher) {
-        val viewModel = HomeViewModel(FakeLlmClient())
->>>>>>> 0dfa7774
-
-        val repo = mock<ConversationRepository>()
-        val conversationsFlow = MutableSharedFlow<List<Conversation>>(replay = 1)
-        whenever(repo.conversationsFlow()).thenReturn(conversationsFlow)
-        whenever(repo.messagesFlow(any())).thenReturn(flowOf(emptyList()))
-        viewModel.setPrivateField("repo", repo)
-
         viewModel.setPrivateField("lastUid", null)
 
-<<<<<<< HEAD
         val listenerField = HomeViewModel::class.java.getDeclaredField("authListener")
         listenerField.isAccessible = true
         val listener = listenerField.get(viewModel) as FirebaseAuth.AuthStateListener
-=======
-  @Test
-  fun delete_confirmation_preserves_messages_list() =
-      runTest(testDispatcher) {
-        val viewModel = HomeViewModel(FakeLlmClient())
->>>>>>> 0dfa7774
 
         val signedInAuth = mock<FirebaseAuth>()
         val user = mock<FirebaseUser>()
         whenever(signedInAuth.currentUser).thenReturn(user)
-        whenever(user.uid).thenReturn("user-789")
+        whenever(user.uid).thenReturn("user-123")
         viewModel.setPrivateField("auth", signedInAuth)
 
         listener.onAuthStateChanged(signedInAuth)
         advanceUntilIdle()
 
         runBlocking { verify(repo, timeout(1_000)).conversationsFlow() }
-        assertTrue(viewModel.uiState.value.messages.isEmpty())
-      }
-
-  @Test
-<<<<<<< HEAD
-  fun sendMessage_signedIn_createsConversation_and_updates_title() =
-      runTest(dispatcher) {
-        val viewModel = HomeViewModel()
+      }
+
+  @Test
+  fun deleteCurrentConversation_signedIn_calls_repository() =
+      runTest(testDispatcher) {
+        val fakeClient = FakeLlmClient()
+        val viewModel = HomeViewModel(fakeClient)
         val auth = mock<FirebaseAuth> { on { currentUser } doReturn mock<FirebaseUser>() }
         viewModel.setPrivateField("auth", auth)
-=======
-  fun complete_delete_workflow() =
-      runTest(testDispatcher) {
-        val viewModel = HomeViewModel(FakeLlmClient())
->>>>>>> 0dfa7774
-
-        val repo = mock<ConversationRepository>()
-        whenever(repo.conversationsFlow()).thenReturn(MutableSharedFlow())
-        whenever(repo.messagesFlow(any())).thenReturn(flowOf(emptyList()))
-        runBlocking { whenever(repo.startNewConversation(any())).thenReturn("generated-id") }
-        runBlocking { whenever(repo.appendMessage(any(), any(), any())).thenReturn(Unit) }
-        runBlocking { whenever(repo.updateConversationTitle(any(), any())).thenReturn(Unit) }
-        viewModel.setPrivateField("repo", repo)
-
-        val functions = mock<FirebaseFunctions>()
-        val answerCallable = mock<HttpsCallableReference>()
-        val titleCallable = mock<HttpsCallableReference>()
-        val answerResult = mock<HttpsCallableResult>()
-        val titleResult = mock<HttpsCallableResult>()
-        whenever(answerResult.getData()).thenReturn(mapOf("reply" to "Assistant answer"))
-        whenever(titleResult.getData()).thenReturn(mapOf("title" to "Better Title"))
-        whenever(functions.getHttpsCallable("answerWithRagFn")).thenReturn(answerCallable)
-        whenever(functions.getHttpsCallable("generateTitleFn")).thenReturn(titleCallable)
-        whenever(answerCallable.call(any<Map<String, Any?>>()))
-            .thenReturn(Tasks.forResult(answerResult))
-        whenever(titleCallable.call(any<Map<String, Any?>>()))
-            .thenReturn(Tasks.forResult(titleResult))
-        viewModel.setFunctions(functions)
-
-        viewModel.updateMessageDraft("First question about Kotlin")
-        viewModel.sendMessage()
-        advanceUntilIdle()
-
-        runBlocking { verify(repo, timeout(1_000)).startNewConversation(any()) }
-        runBlocking {
-          verify(repo, timeout(1_000))
-              .appendMessage("generated-id", "user", "First question about Kotlin")
+
+        val repo = mock<ConversationRepository>()
+        viewModel.setPrivateField("repo", repo)
+
+        viewModel.updateUiState { it.copy(currentConversationId = "conv-1") }
+
+        viewModel.deleteCurrentConversation()
+        dispatcherRule.dispatcher.scheduler.advanceUntilIdle()
+
+        runBlocking { verify(repo).deleteConversation("conv-1") }
+      }
+
+  @Test
+  fun messageDto_toUi_maps_role_and_timestamp() {
+    val viewModel = HomeViewModel(FakeLlmClient())
+    val method = HomeViewModel::class.java.getDeclaredMethod("toUi", MessageDTO::class.java)
+    method.isAccessible = true
+    val dto = MessageDTO(role = "assistant", text = "Salut")
+
+    val chat = method.invoke(viewModel, dto) as ChatUIModel
+    assertEquals(ChatType.AI, chat.type)
+    assertEquals("Salut", chat.text)
+  }
+
+  private fun HomeViewModel.setPrivateField(name: String, value: Any?) {
+    val field = HomeViewModel::class.java.getDeclaredField(name)
+    field.isAccessible = true
+    field.set(this, value)
+  }
+
+  private fun HomeViewModel.invokeStartData() {
+    val method = HomeViewModel::class.java.getDeclaredMethod("startData")
+    method.isAccessible = true
+    method.invoke(this)
+  }
+
+  private fun HomeViewModel.replaceMessages(vararg texts: String) {
+    val field = HomeViewModel::class.java.getDeclaredField("_uiState")
+    field.isAccessible = true
+    @Suppress("UNCHECKED_CAST") val stateFlow = field.get(this) as MutableStateFlow<HomeUiState>
+    val newMessages =
+        texts.map {
+          ChatUIModel(
+              id = UUID.randomUUID().toString(), text = it, timestamp = 0L, type = ChatType.USER)
         }
-        runBlocking {
-          verify(repo, timeout(1_000))
-              .appendMessage("generated-id", "assistant", "Assistant answer")
-        }
-        runBlocking {
-          verify(repo, timeout(1_000)).updateConversationTitle("generated-id", "Better Title")
-        }
-        assertEquals("generated-id", viewModel.uiState.value.currentConversationId)
-      }
-
-  @Test
-<<<<<<< HEAD
-  fun sendMessage_signedIn_handles_title_generation_failure() =
-      runTest(dispatcher) {
-        val viewModel = HomeViewModel()
-        val auth = mock<FirebaseAuth> { on { currentUser } doReturn mock<FirebaseUser>() }
-        viewModel.setPrivateField("auth", auth)
-
-        val repo = mock<ConversationRepository>()
-        whenever(repo.conversationsFlow()).thenReturn(MutableSharedFlow())
-        whenever(repo.messagesFlow(any())).thenReturn(flowOf(emptyList()))
-        runBlocking { whenever(repo.startNewConversation(any())).thenReturn("generated-id") }
-        runBlocking { whenever(repo.appendMessage(any(), any(), any())).thenReturn(Unit) }
-        viewModel.setPrivateField("repo", repo)
-=======
-  fun loading_state_does_not_affect_drawer() =
-      runTest(testDispatcher) {
-        val viewModel = HomeViewModel(FakeLlmClient())
-
-        viewModel.toggleDrawer()
-        val drawerOpen = viewModel.uiState.value.isDrawerOpen
-
-        viewModel.setLoading(true)
-        assertEquals(drawerOpen, viewModel.uiState.value.isDrawerOpen)
-
-        viewModel.setLoading(false)
-        assertEquals(drawerOpen, viewModel.uiState.value.isDrawerOpen)
-      }
-
-  @Test
-  fun delete_confirmation_does_not_affect_top_right() =
-      runTest(testDispatcher) {
-        val viewModel = HomeViewModel(FakeLlmClient())
->>>>>>> 0dfa7774
-
-        val functions = mock<FirebaseFunctions>()
-        val answerCallable = mock<HttpsCallableReference>()
-        val titleCallable = mock<HttpsCallableReference>()
-        val answerResult = mock<HttpsCallableResult>()
-        whenever(answerResult.getData()).thenReturn(mapOf("reply" to "Assistant answer"))
-        whenever(functions.getHttpsCallable("answerWithRagFn")).thenReturn(answerCallable)
-        whenever(functions.getHttpsCallable("generateTitleFn")).thenReturn(titleCallable)
-        whenever(answerCallable.call(any<Map<String, Any?>>()))
-            .thenReturn(Tasks.forResult(answerResult))
-        whenever(titleCallable.call(any<Map<String, Any?>>()))
-            .thenReturn(Tasks.forException(RuntimeException("boom")))
-        viewModel.setFunctions(functions)
-
-        viewModel.updateMessageDraft("Another question")
-        viewModel.sendMessage()
-        advanceUntilIdle()
-
-        runBlocking { verify(repo, timeout(1_000)).startNewConversation(any()) }
-        runBlocking {
-          verify(repo, timeout(1_000)).appendMessage("generated-id", "user", "Another question")
-        }
-        runBlocking {
-          verify(repo, timeout(1_000))
-              .appendMessage("generated-id", "assistant", "Assistant answer")
-        }
-        runBlocking { verify(repo, never()).updateConversationTitle(any(), any()) }
-      }
-
-  @Test
-<<<<<<< HEAD
-  fun deleteCurrentConversation_auth_not_ready_hides_confirmation() =
-      runTest(dispatcher) {
-        val viewModel = HomeViewModel()
-        val auth = mock<FirebaseAuth> { on { currentUser } doReturn mock<FirebaseUser>() }
-        viewModel.setPrivateField("auth", auth)
-        val repo = mock<ConversationRepository>()
-        runBlocking {
-          whenever(repo.deleteConversation("conv-1")).thenThrow(AuthNotReadyException())
-        }
-        viewModel.setPrivateField("repo", repo)
-
-        val field = HomeViewModel::class.java.getDeclaredField("_uiState")
-        field.isAccessible = true
-        @Suppress("UNCHECKED_CAST")
-        val stateFlow = field.get(viewModel) as MutableStateFlow<HomeUiState>
-        stateFlow.value =
-            stateFlow.value.copy(currentConversationId = "conv-1", showDeleteConfirmation = true)
-=======
-  fun all_flags_can_be_true_simultaneously() =
-      runTest(testDispatcher) {
-        val viewModel = HomeViewModel(FakeLlmClient())
-
-        viewModel.toggleDrawer()
-        viewModel.setTopRightOpen(true)
-        viewModel.setLoading(true)
-        viewModel.showDeleteConfirmation()
-
-        val state = viewModel.uiState.value
-        assertTrue(state.isDrawerOpen)
-        assertTrue(state.isTopRightOpen)
-        assertTrue(state.isLoading)
-        assertTrue(state.showDeleteConfirmation)
-      }
-
-  @Test
-  fun all_flags_can_be_false_simultaneously() =
-      runTest(testDispatcher) {
-        val viewModel = HomeViewModel(FakeLlmClient())
->>>>>>> 0dfa7774
-
-        viewModel.deleteCurrentConversation()
-        advanceUntilIdle()
-
-        runBlocking { verify(repo).deleteConversation("conv-1") }
-        assertFalse(viewModel.uiState.value.showDeleteConfirmation)
-      }
+    stateFlow.value = stateFlow.value.copy(messages = newMessages)
+  }
+
+  private fun HomeViewModel.updateUiState(transform: (HomeUiState) -> HomeUiState) {
+    val field = HomeViewModel::class.java.getDeclaredField("_uiState")
+    field.isAccessible = true
+    @Suppress("UNCHECKED_CAST") val stateFlow = field.get(this) as MutableStateFlow<HomeUiState>
+    stateFlow.value = transform(stateFlow.value)
+  }
+
+  private suspend fun HomeViewModel.awaitStreamingCompletion(timeoutMs: Long = 2_000L) {
+    var remaining = timeoutMs
+    while ((uiState.value.streamingMessageId != null || uiState.value.isSending) && remaining > 0) {
+      dispatcherRule.dispatcher.scheduler.advanceUntilIdle()
+      delay(20)
+      remaining -= 20
+    }
+    dispatcherRule.dispatcher.scheduler.advanceUntilIdle()
+  }
 }