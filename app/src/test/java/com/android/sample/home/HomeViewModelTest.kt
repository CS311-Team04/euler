package com.android.sample.home

import android.content.Context
import androidx.test.core.app.ApplicationProvider
import com.android.sample.Chat.ChatType
import com.android.sample.Chat.ChatUIModel
<<<<<<< HEAD
import com.android.sample.profile.UserProfile
=======
import com.android.sample.conversations.Conversation
import com.android.sample.conversations.ConversationRepository
import com.android.sample.conversations.MessageDTO
import com.android.sample.llm.FakeLlmClient
>>>>>>> 7cb54880
import com.android.sample.util.MainDispatcherRule
import com.google.android.gms.tasks.Tasks
import com.google.firebase.FirebaseApp
import com.google.firebase.FirebaseOptions
import com.google.firebase.auth.FirebaseAuth
import com.google.firebase.auth.FirebaseUser
import com.google.firebase.functions.FirebaseFunctions
import com.google.firebase.functions.HttpsCallableReference
import com.google.firebase.functions.HttpsCallableResult
import java.util.UUID
import kotlinx.coroutines.ExperimentalCoroutinesApi
import kotlinx.coroutines.Job
import kotlinx.coroutines.delay
import kotlinx.coroutines.flow.MutableSharedFlow
import kotlinx.coroutines.flow.MutableStateFlow
<<<<<<< HEAD
import kotlinx.coroutines.test.advanceTimeBy
=======
import kotlinx.coroutines.flow.flowOf
import kotlinx.coroutines.runBlocking
>>>>>>> 7cb54880
import kotlinx.coroutines.test.advanceUntilIdle
import kotlinx.coroutines.test.runTest
import org.junit.After
import org.junit.Assert.*
import org.junit.Before
import org.junit.Rule
import org.junit.Test
import org.junit.runner.RunWith
import org.mockito.kotlin.any
import org.mockito.kotlin.doReturn
import org.mockito.kotlin.mock
import org.mockito.kotlin.never
import org.mockito.kotlin.timeout
import org.mockito.kotlin.verify
import org.mockito.kotlin.whenever
import org.robolectric.RobolectricTestRunner
import org.robolectric.annotation.Config

@RunWith(RobolectricTestRunner::class)
@Config(sdk = [31])
@OptIn(ExperimentalCoroutinesApi::class)
class HomeViewModelTest {

  @get:Rule val dispatcherRule = MainDispatcherRule()
  private val testDispatcher
<<<<<<< HEAD
    get() = mainDispatcherRule.dispatcher

  private fun createHomeViewModel(): HomeViewModel = HomeViewModel(FakeProfileRepository())

  private fun HomeViewModel.replaceMessages(vararg texts: String) {
    val field = HomeViewModel::class.java.getDeclaredField("_uiState")
    field.isAccessible = true
    @Suppress("UNCHECKED_CAST") val stateFlow = field.get(this) as MutableStateFlow<HomeUiState>
    val current = stateFlow.value
    val messages =
        texts.map { text ->
          ChatUIModel(
              id = UUID.randomUUID().toString(), text = text, timestamp = 0L, type = ChatType.USER)
        }
    stateFlow.value = current.copy(messages = messages)
  }

  private fun HomeViewModel.setUserNameForTest(name: String) {
    val field = HomeViewModel::class.java.getDeclaredField("_uiState")
    field.isAccessible = true
    @Suppress("UNCHECKED_CAST") val stateFlow = field.get(this) as MutableStateFlow<HomeUiState>
    val current = stateFlow.value
    stateFlow.value = current.copy(userName = name)
  }

  @Test
  fun setGuestMode_true_sets_guest_state() =
      runTest(testDispatcher) {
        val viewModel = HomeViewModel()

        viewModel.setGuestMode(true)

        val state = viewModel.uiState.value
        assertTrue(state.isGuest)
        assertEquals("guest", state.userName)
        assertNull(state.profile)
        assertFalse(state.showGuestProfileWarning)
      }

  @Test
  fun setGuestMode_false_restores_default_name_when_blank() =
      runTest(testDispatcher) {
        val viewModel = HomeViewModel()
        viewModel.setUserNameForTest("")
        viewModel.setGuestMode(false)

        val state = viewModel.uiState.value
        assertFalse(state.isGuest)
        assertEquals("Student", state.userName)
      }

  @Test
  fun refreshProfile_updates_state_from_repository() =
      runTest(testDispatcher) {
        val repo = FakeProfileRepository()
        val profile =
            UserProfile(
                fullName = "Jane Doe",
                preferredName = "JD",
                faculty = "IC",
                section = "CS",
                email = "jane@epfl.ch",
                phone = "+41 79 123 45 67",
                roleDescription = "Student")
        repo.savedProfile = profile
        val viewModel = HomeViewModel(repo)

        viewModel.refreshProfile()
        advanceUntilIdle()

        val state = viewModel.uiState.value
        assertEquals(profile, state.profile)
        assertEquals("JD", state.userName)
        assertFalse(state.isGuest)
      }

  @Test
  fun refreshProfile_with_null_profile_keeps_defaults() =
      runTest(testDispatcher) {
        val repo = FakeProfileRepository()
        val viewModel = HomeViewModel(repo)
        viewModel.setUserNameForTest("")

        viewModel.refreshProfile()
        advanceUntilIdle()

        val state = viewModel.uiState.value
        assertNull(state.profile)
        assertEquals("Student", state.userName)
        assertFalse(state.isGuest)
      }

  @Test
  fun saveProfile_persists_and_updates_ui_state() =
      runTest(testDispatcher) {
        val repo = FakeProfileRepository()
        val viewModel = HomeViewModel(repo)
        val profile =
            UserProfile(
                fullName = "Alice Example",
                preferredName = "Alice",
                faculty = "SV",
                section = "Bio",
                email = "alice@epfl.ch",
                phone = "+41 79 765 43 21",
                roleDescription = "PhD")

        viewModel.saveProfile(profile)
        advanceUntilIdle()

        assertEquals(profile, repo.savedProfile)
        val state = viewModel.uiState.value
        assertEquals(profile, state.profile)
        assertEquals("Alice", state.userName)
        assertFalse(state.isGuest)
      }

  @Test
  fun clearProfile_resets_profile_and_guest_flags() =
      runTest(testDispatcher) {
        val repo = FakeProfileRepository()
        val viewModel = HomeViewModel(repo)
        val profile =
            UserProfile(
                fullName = "Bob Example",
                preferredName = "Bob",
                email = "bob@epfl.ch",
                roleDescription = "Staff")

        viewModel.saveProfile(profile)
        advanceUntilIdle()
        viewModel.setGuestMode(true)

        viewModel.clearProfile()

        val state = viewModel.uiState.value
        assertNull(state.profile)
        assertEquals("Student", state.userName)
        assertFalse(state.isGuest)
        assertFalse(state.showGuestProfileWarning)
      }

  @Test
  fun guest_profile_warning_visiblity_toggles_correctly() =
      runTest(testDispatcher) {
        val viewModel = HomeViewModel()

        viewModel.showGuestProfileWarning()
        assertTrue(viewModel.uiState.value.showGuestProfileWarning)

        viewModel.hideGuestProfileWarning()
        assertFalse(viewModel.uiState.value.showGuestProfileWarning)
      }

  @Test
  fun clearChat_empties_messages() =
      runTest(testDispatcher) {
        val viewModel = HomeViewModel()

        viewModel.replaceMessages("Test message")

        // Initial state should have messages now (user message added synchronously)
        val initialState = viewModel.uiState.value
        assertTrue(initialState.messages.isNotEmpty())

        // Clear the chat
        viewModel.clearChat()

        // Verify chat is empty
        val stateAfterClear = viewModel.uiState.value
        assertTrue(stateAfterClear.messages.isEmpty())
      }

  @Test
  fun clearChat_preserves_other_state() =
      runTest(testDispatcher) {
        val viewModel = HomeViewModel()

        val initialState = viewModel.uiState.value
        val initialUserName = initialState.userName
        val initialSystems = initialState.systems

        // Clear the chat
        viewModel.clearChat()

        // Verify other state is preserved
        val stateAfterClear = viewModel.uiState.value
        assertEquals(initialUserName, stateAfterClear.userName)
        assertEquals(initialSystems, stateAfterClear.systems)
      }

  @Test
  fun simulateStreamingFromText_populates_message_and_clears_state() =
      runTest(testDispatcher) {
        val viewModel = HomeViewModel()
        val field = HomeViewModel::class.java.getDeclaredField("_uiState")
        field.isAccessible = true
        @Suppress("UNCHECKED_CAST")
        val stateFlow = field.get(viewModel) as MutableStateFlow<HomeUiState>
        val aiId = "ai-${System.nanoTime()}"
        val initial = stateFlow.value
        stateFlow.value =
            initial.copy(
                messages =
                    listOf(
                        ChatUIModel(
                            id = aiId,
                            text = "",
                            timestamp = 0L,
                            type = ChatType.AI,
                            isThinking = true)),
                streamingMessageId = aiId,
                streamingSequence = 0,
                isSending = true)

        viewModel.simulateStreamingForTest(aiId, "Bonjour EPFL")

        val finalState = viewModel.uiState.value
        val aiMessage = finalState.messages.first()
        assertEquals("Bonjour EPFL", aiMessage.text)
        assertFalse(aiMessage.isThinking)
        assertNull(finalState.streamingMessageId)
        assertFalse(finalState.isSending)
        assertTrue(finalState.streamingSequence > initial.streamingSequence)
      }

  @Test
  fun toggleDrawer_changes_isDrawerOpen_state() =
      runTest(testDispatcher) {
        val viewModel = HomeViewModel()

        val initialState = viewModel.uiState.value
        assertFalse(initialState.isDrawerOpen)

        // Toggle drawer to open
        viewModel.toggleDrawer()
        val stateAfterFirstToggle = viewModel.uiState.value
        assertTrue(stateAfterFirstToggle.isDrawerOpen)

        // Toggle drawer to close
        viewModel.toggleDrawer()
        val stateAfterSecondToggle = viewModel.uiState.value
        assertFalse(stateAfterSecondToggle.isDrawerOpen)
      }

  @Test
  fun sendMessage_with_empty_draft_does_nothing() =
      runTest(testDispatcher) {
        val viewModel = HomeViewModel()

        val initialState = viewModel.uiState.value
        val initialMessagesCount = initialState.messages.size

        // Try to send empty message
        viewModel.updateMessageDraft("")
        viewModel.sendMessage()

        // Advance time
        testDispatcher.scheduler.advanceTimeBy(100)

        // Verify nothing changed
        val stateAfterSend = viewModel.uiState.value
        assertEquals(initialMessagesCount, stateAfterSend.messages.size)
      }
=======
    get() = dispatcherRule.dispatcher

  @Before
  fun setUpFirebase() {
    val context = ApplicationProvider.getApplicationContext<Context>()
    if (FirebaseApp.getApps(context).isEmpty()) {
      FirebaseApp.initializeApp(
          context,
          FirebaseOptions.Builder()
              .setApplicationId("1:1234567890:android:test")
              .setProjectId("test-project")
              .setApiKey("fake-api-key")
              .build())
    }
    FirebaseAuth.getInstance().signOut()
  }

  @After
  fun tearDownFirebase() {
    FirebaseAuth.getInstance().signOut()
  }
>>>>>>> 7cb54880

  @Test
  fun toggleDrawer_toggles_flag() {
    val viewModel = HomeViewModel(FakeLlmClient())
    assertFalse(viewModel.uiState.value.isDrawerOpen)

    viewModel.toggleDrawer()
    assertTrue(viewModel.uiState.value.isDrawerOpen)

    viewModel.toggleDrawer()
    assertFalse(viewModel.uiState.value.isDrawerOpen)
  }

  @Test
  fun sendMessage_guest_appends_user_and_ai_messages() = runBlocking {
    val fakeClient = FakeLlmClient().apply { nextReply = "Bonjour" }
    val viewModel = HomeViewModel(fakeClient)

    viewModel.updateMessageDraft("Salut ?")
    viewModel.sendMessage()
    dispatcherRule.dispatcher.scheduler.advanceUntilIdle()

    viewModel.awaitStreamingCompletion()

    val messages = viewModel.uiState.value.messages
    assertTrue(messages.any { it.type == ChatType.USER && it.text == "Salut ?" })
    assertTrue(messages.any { it.type == ChatType.AI && it.text.contains("Bonjour") })
    assertFalse(viewModel.uiState.value.isSending)
    assertNull(viewModel.uiState.value.streamingMessageId)
  }

  @Test
  fun sendMessage_failure_surfaces_error_message() = runBlocking {
    val fakeClient = FakeLlmClient().apply { failure = IllegalStateException("boom") }
    val viewModel = HomeViewModel(fakeClient)

    viewModel.updateMessageDraft("Test")
    viewModel.sendMessage()
    dispatcherRule.dispatcher.scheduler.advanceUntilIdle()

    viewModel.awaitStreamingCompletion()

    val aiMessage = viewModel.uiState.value.messages.firstOrNull { it.type == ChatType.AI }
    assertNotNull(aiMessage)
    assertTrue(aiMessage!!.text.contains("Erreur") || aiMessage.text.contains("error", true))
  }

  @Test
  fun startLocalNewChat_resets_transient_flags() {
    val viewModel = HomeViewModel(FakeLlmClient())
    viewModel.updateUiState { it.copy(isDrawerOpen = true, showDeleteConfirmation = true) }
    viewModel.setTopRightOpen(true)
    viewModel.updateMessageDraft("draft")

    viewModel.startLocalNewChat()

    val state = viewModel.uiState.value
    assertTrue(state.isDrawerOpen) // drawer state unchanged by startLocalNewChat()
    assertFalse(state.showDeleteConfirmation)
    assertEquals("", state.messageDraft)
    assertTrue(state.messages.isEmpty())
  }

  @Test
  fun deleteCurrentConversation_guest_resets_locally() {
    val viewModel = HomeViewModel(FakeLlmClient())
    viewModel.replaceMessages("hello")

    viewModel.deleteCurrentConversation()
    dispatcherRule.dispatcher.scheduler.advanceUntilIdle()

    val state = viewModel.uiState.value
    assertTrue(state.messages.isEmpty())
    assertNull(state.currentConversationId)
  }

  @Test
  fun deleteCurrentConversation_authNotReady_hides_confirmation() =
      runTest(testDispatcher) {
        val viewModel = HomeViewModel(FakeLlmClient())
        val auth = mock<FirebaseAuth> { on { currentUser } doReturn mock<FirebaseUser>() }
        viewModel.setPrivateField("auth", auth)

        val repo = mock<ConversationRepository>()
        runBlocking { whenever(repo.deleteConversation("conv-1")).thenAnswer {} }
        viewModel.setPrivateField("repo", repo)

        viewModel.updateUiState {
          it.copy(currentConversationId = "conv-1", showDeleteConfirmation = true)
        }

        viewModel.deleteCurrentConversation()
        dispatcherRule.dispatcher.scheduler.advanceUntilIdle()

        assertFalse(viewModel.uiState.value.showDeleteConfirmation)
      }

  @Test
  fun startData_populates_conversations_and_auto_selects() =
      runTest(testDispatcher) {
        val viewModel = HomeViewModel(FakeLlmClient())
        val auth = mock<FirebaseAuth> { on { currentUser } doReturn mock<FirebaseUser>() }
        viewModel.setPrivateField("auth", auth)

        val repo = mock<ConversationRepository>()
        val conversationsFlow = MutableSharedFlow<List<Conversation>>(replay = 1)
        whenever(repo.conversationsFlow()).thenReturn(conversationsFlow)
        whenever(repo.messagesFlow(any())).thenReturn(flowOf(emptyList()))
        viewModel.setPrivateField("repo", repo)
        viewModel.setPrivateField("isInLocalNewChat", false)

        viewModel.invokeStartData()
        advanceUntilIdle()

        conversationsFlow.emit(listOf(Conversation(id = "conv-1", title = "First")))
        advanceUntilIdle()

        assertEquals("conv-1", viewModel.uiState.value.currentConversationId)
      }

  @Test
  fun auth_listener_sign_in_triggers_startData() =
      runTest(testDispatcher) {
        val viewModel = HomeViewModel(FakeLlmClient())

        val repo = mock<ConversationRepository>()
        val conversationsFlow = MutableSharedFlow<List<Conversation>>(replay = 1)
        whenever(repo.conversationsFlow()).thenReturn(conversationsFlow)
        whenever(repo.messagesFlow(any())).thenReturn(flowOf(emptyList()))
        viewModel.setPrivateField("repo", repo)
        viewModel.setPrivateField("lastUid", null)

        val listenerField = HomeViewModel::class.java.getDeclaredField("authListener")
        listenerField.isAccessible = true
        val listener = listenerField.get(viewModel) as FirebaseAuth.AuthStateListener

        val signedInAuth = mock<FirebaseAuth>()
        val user = mock<FirebaseUser>()
        whenever(signedInAuth.currentUser).thenReturn(user)
        whenever(user.uid).thenReturn("user-123")
        viewModel.setPrivateField("auth", signedInAuth)

        listener.onAuthStateChanged(signedInAuth)
        advanceUntilIdle()

        runBlocking { verify(repo, timeout(1_000)).conversationsFlow() }
      }

  @Test
  fun deleteCurrentConversation_signedIn_calls_repository() =
      runTest(testDispatcher) {
        val fakeClient = FakeLlmClient()
        val viewModel = HomeViewModel(fakeClient)
        val auth = mock<FirebaseAuth> { on { currentUser } doReturn mock<FirebaseUser>() }
        viewModel.setPrivateField("auth", auth)

        val repo = mock<ConversationRepository>()
        viewModel.setPrivateField("repo", repo)

        viewModel.updateUiState { it.copy(currentConversationId = "conv-1") }

        viewModel.deleteCurrentConversation()
        dispatcherRule.dispatcher.scheduler.advanceUntilIdle()

        runBlocking { verify(repo).deleteConversation("conv-1") }
      }

  @Test
  fun messageDto_toUi_maps_role_and_timestamp() {
    val viewModel = HomeViewModel(FakeLlmClient())
    val method = HomeViewModel::class.java.getDeclaredMethod("toUi", MessageDTO::class.java)
    method.isAccessible = true
    val dto = MessageDTO(role = "assistant", text = "Salut")

    val chat = method.invoke(viewModel, dto) as ChatUIModel
    assertEquals(ChatType.AI, chat.type)
    assertEquals("Salut", chat.text)
  }

  @Test
  fun selectConversation_sets_current_and_exits_local_placeholder() {
    val viewModel = HomeViewModel(FakeLlmClient())
    viewModel.setPrivateField("isInLocalNewChat", true)

    viewModel.selectConversation("remote-42")

    assertEquals("remote-42", viewModel.uiState.value.currentConversationId)
    assertFalse(viewModel.getBooleanField("isInLocalNewChat"))
  }

  @Test
  fun clearChat_cancels_active_stream_and_resets_state() =
      runTest(testDispatcher) {
        val viewModel = HomeViewModel(FakeLlmClient())
        val streamingId = "ai-1"
        viewModel.updateUiState {
          it.copy(
              messages =
                  listOf(
                      ChatUIModel(
                          id = "user-1", text = "Hello", timestamp = 0L, type = ChatType.USER),
                      ChatUIModel(
                          id = streamingId,
                          text = "thinking",
                          timestamp = 0L,
                          type = ChatType.AI,
                          isThinking = true)),
              streamingMessageId = streamingId,
              isSending = true,
              streamingSequence = 3)
        }
        val job = Job()
        viewModel.setPrivateField("activeStreamJob", job)

        viewModel.clearChat()

        assertTrue(job.isCancelled)
        val state = viewModel.uiState.value
        assertTrue(state.messages.isEmpty())
        assertNull(state.streamingMessageId)
        assertFalse(state.isSending)
        assertEquals(4, state.streamingSequence)
      }

  @Test
  fun startData_withEmptyRemoteList_keeps_null_selection() =
      runTest(testDispatcher) {
        val viewModel = HomeViewModel(FakeLlmClient())
        val auth = mock<FirebaseAuth> { on { currentUser } doReturn mock<FirebaseUser>() }
        viewModel.setPrivateField("auth", auth)

        val repo = mock<ConversationRepository>()
        val conversationsFlow = MutableSharedFlow<List<Conversation>>(replay = 1)
        whenever(repo.conversationsFlow()).thenReturn(conversationsFlow)
        whenever(repo.messagesFlow(any())).thenReturn(flowOf(emptyList()))
        viewModel.setPrivateField("repo", repo)
        viewModel.setPrivateField("isInLocalNewChat", false)

        viewModel.invokeStartData()
        advanceUntilIdle()

        conversationsFlow.emit(emptyList())
        advanceUntilIdle()

        assertNull(viewModel.uiState.value.currentConversationId)
      }

  @Test
  fun sendMessage_signedIn_creates_conversation_and_updates_title() =
      runTest(testDispatcher) {
        val fakeClient = FakeLlmClient().apply { nextReply = "AI reply" }
        val viewModel = HomeViewModel(fakeClient)
        val auth = mock<FirebaseAuth> { on { currentUser } doReturn mock<FirebaseUser>() }
        viewModel.setPrivateField("auth", auth)

        val repo = mock<ConversationRepository>()
        runBlocking { whenever(repo.startNewConversation(any())).thenReturn("conv-123") }
        runBlocking { whenever(repo.appendMessage(any(), any(), any())).thenReturn(Unit) }
        runBlocking { whenever(repo.updateConversationTitle(any(), any())).thenReturn(Unit) }
        viewModel.setPrivateField("repo", repo)

        val functions = mock<FirebaseFunctions>()
        val callable = mock<HttpsCallableReference>()
        val result = mock<HttpsCallableResult>()
        whenever(functions.getHttpsCallable("generateTitleFn")).thenReturn(callable)
        whenever(callable.call(any<Map<String, String>>())).thenReturn(Tasks.forResult(result))
        whenever(result.getData()).thenReturn(mapOf("title" to "Generated title"))
        viewModel.setFunctions(functions)

        viewModel.updateMessageDraft("Hello from EPFL student")
        viewModel.sendMessage()
        advanceUntilIdle()
        viewModel.awaitStreamingCompletion()
        advanceUntilIdle()

        assertEquals("conv-123", viewModel.uiState.value.currentConversationId)
        runBlocking { verify(repo).startNewConversation("Hello from EPFL student") }
        runBlocking { verify(repo).appendMessage("conv-123", "user", "Hello from EPFL student") }
        runBlocking { verify(repo).updateConversationTitle("conv-123", "Generated title") }
      }

  @Test
  fun sendMessage_signedIn_title_generation_failure_keeps_quick_title() =
      runTest(testDispatcher) {
        val fakeClient = FakeLlmClient().apply { nextReply = "AI reply" }
        val viewModel = HomeViewModel(fakeClient)
        val auth = mock<FirebaseAuth> { on { currentUser } doReturn mock<FirebaseUser>() }
        viewModel.setPrivateField("auth", auth)

        val repo = mock<ConversationRepository>()
        runBlocking { whenever(repo.startNewConversation(any())).thenReturn("conv-999") }
        runBlocking { whenever(repo.appendMessage(any(), any(), any())).thenReturn(Unit) }
        runBlocking { whenever(repo.updateConversationTitle(any(), any())).thenReturn(Unit) }
        viewModel.setPrivateField("repo", repo)

        val functions = mock<FirebaseFunctions>()
        val callable = mock<HttpsCallableReference>()
        whenever(functions.getHttpsCallable("generateTitleFn")).thenReturn(callable)
        whenever(callable.call(any<Map<String, String>>()))
            .thenReturn(Tasks.forException(Exception("boom")))
        viewModel.setFunctions(functions)

        viewModel.updateMessageDraft("Short prompt")
        viewModel.sendMessage()
        advanceUntilIdle()
        viewModel.awaitStreamingCompletion()
        advanceUntilIdle()

        runBlocking { verify(repo).startNewConversation("Short prompt") }
        runBlocking { verify(repo, never()).updateConversationTitle(any(), any()) }
      }

<<<<<<< HEAD
  @Test
  fun hideDeleteConfirmation_does_not_affect_other_flags() {
    val viewModel = createHomeViewModel()

    viewModel.showDeleteConfirmation()
    val before = viewModel.uiState.value

    viewModel.hideDeleteConfirmation()
    val after = viewModel.uiState.value

    assertEquals(before.isDrawerOpen, after.isDrawerOpen)
    assertEquals(before.isTopRightOpen, after.isTopRightOpen)
    assertEquals(before.isLoading, after.isLoading)
    assertNotEquals(before.showDeleteConfirmation, after.showDeleteConfirmation)
  }

  @Test
  fun setLoading_to_true_and_then_false() =
      runTest(testDispatcher) {
        val viewModel = createHomeViewModel()

        viewModel.setLoading(true)
        assertTrue(viewModel.uiState.value.isLoading)

        viewModel.setLoading(false)
        assertFalse(viewModel.uiState.value.isLoading)
      }

  @Test
  fun setLoading_does_not_affect_delete_confirmation() =
      runTest(testDispatcher) {
        val viewModel = HomeViewModel()

        viewModel.showDeleteConfirmation()
        val showDeleteState = viewModel.uiState.value.showDeleteConfirmation

        viewModel.setLoading(true)
        assertEquals(showDeleteState, viewModel.uiState.value.showDeleteConfirmation)

        viewModel.setLoading(false)
        assertEquals(showDeleteState, viewModel.uiState.value.showDeleteConfirmation)
      }

  @Test
  fun delete_confirmation_workflow_with_multiple_toggles() =
      runTest(testDispatcher) {
        val viewModel = HomeViewModel()

        for (i in 1..3) {
          viewModel.showDeleteConfirmation()
          assertTrue(viewModel.uiState.value.showDeleteConfirmation)
=======
  private fun HomeViewModel.setPrivateField(name: String, value: Any?) {
    val field = HomeViewModel::class.java.getDeclaredField(name)
    field.isAccessible = true
    field.set(this, value)
  }

  private fun HomeViewModel.invokeStartData() {
    val method = HomeViewModel::class.java.getDeclaredMethod("startData")
    method.isAccessible = true
    method.invoke(this)
  }
>>>>>>> 7cb54880

  private fun HomeViewModel.replaceMessages(vararg texts: String) {
    val field = HomeViewModel::class.java.getDeclaredField("_uiState")
    field.isAccessible = true
    @Suppress("UNCHECKED_CAST") val stateFlow = field.get(this) as MutableStateFlow<HomeUiState>
    val newMessages =
        texts.map {
          ChatUIModel(
              id = UUID.randomUUID().toString(), text = it, timestamp = 0L, type = ChatType.USER)
        }
    stateFlow.value = stateFlow.value.copy(messages = newMessages)
  }

  private fun HomeViewModel.updateUiState(transform: (HomeUiState) -> HomeUiState) {
    val field = HomeViewModel::class.java.getDeclaredField("_uiState")
    field.isAccessible = true
    @Suppress("UNCHECKED_CAST") val stateFlow = field.get(this) as MutableStateFlow<HomeUiState>
    stateFlow.value = transform(stateFlow.value)
  }

  private fun HomeViewModel.getBooleanField(name: String): Boolean {
    val field = HomeViewModel::class.java.getDeclaredField(name)
    field.isAccessible = true
    return field.getBoolean(this)
  }

  private fun HomeViewModel.setFunctions(fake: FirebaseFunctions) {
    val delegateField = HomeViewModel::class.java.getDeclaredField("functions\$delegate")
    delegateField.isAccessible = true
    delegateField.set(this, lazyOf(fake))
  }

  private suspend fun HomeViewModel.awaitStreamingCompletion(timeoutMs: Long = 2_000L) {
    var remaining = timeoutMs
    while ((uiState.value.streamingMessageId != null || uiState.value.isSending) && remaining > 0) {
      dispatcherRule.dispatcher.scheduler.advanceUntilIdle()
      delay(20)
      remaining -= 20
    }
    dispatcherRule.dispatcher.scheduler.advanceUntilIdle()
  }
}<|MERGE_RESOLUTION|>--- conflicted
+++ resolved
@@ -4,14 +4,11 @@
 import androidx.test.core.app.ApplicationProvider
 import com.android.sample.Chat.ChatType
 import com.android.sample.Chat.ChatUIModel
-<<<<<<< HEAD
 import com.android.sample.profile.UserProfile
-=======
 import com.android.sample.conversations.Conversation
 import com.android.sample.conversations.ConversationRepository
 import com.android.sample.conversations.MessageDTO
 import com.android.sample.llm.FakeLlmClient
->>>>>>> 7cb54880
 import com.android.sample.util.MainDispatcherRule
 import com.google.android.gms.tasks.Tasks
 import com.google.firebase.FirebaseApp
@@ -27,12 +24,9 @@
 import kotlinx.coroutines.delay
 import kotlinx.coroutines.flow.MutableSharedFlow
 import kotlinx.coroutines.flow.MutableStateFlow
-<<<<<<< HEAD
 import kotlinx.coroutines.test.advanceTimeBy
-=======
 import kotlinx.coroutines.flow.flowOf
 import kotlinx.coroutines.runBlocking
->>>>>>> 7cb54880
 import kotlinx.coroutines.test.advanceUntilIdle
 import kotlinx.coroutines.test.runTest
 import org.junit.After
@@ -58,7 +52,6 @@
 
   @get:Rule val dispatcherRule = MainDispatcherRule()
   private val testDispatcher
-<<<<<<< HEAD
     get() = mainDispatcherRule.dispatcher
 
   private fun createHomeViewModel(): HomeViewModel = HomeViewModel(FakeProfileRepository())
@@ -323,7 +316,6 @@
         val stateAfterSend = viewModel.uiState.value
         assertEquals(initialMessagesCount, stateAfterSend.messages.size)
       }
-=======
     get() = dispatcherRule.dispatcher
 
   @Before
@@ -345,7 +337,6 @@
   fun tearDownFirebase() {
     FirebaseAuth.getInstance().signOut()
   }
->>>>>>> 7cb54880
 
   @Test
   fun toggleDrawer_toggles_flag() {
@@ -658,7 +649,6 @@
         runBlocking { verify(repo, never()).updateConversationTitle(any(), any()) }
       }
 
-<<<<<<< HEAD
   @Test
   fun hideDeleteConfirmation_does_not_affect_other_flags() {
     val viewModel = createHomeViewModel()
@@ -710,7 +700,6 @@
         for (i in 1..3) {
           viewModel.showDeleteConfirmation()
           assertTrue(viewModel.uiState.value.showDeleteConfirmation)
-=======
   private fun HomeViewModel.setPrivateField(name: String, value: Any?) {
     val field = HomeViewModel::class.java.getDeclaredField(name)
     field.isAccessible = true
@@ -722,7 +711,6 @@
     method.isAccessible = true
     method.invoke(this)
   }
->>>>>>> 7cb54880
 
   private fun HomeViewModel.replaceMessages(vararg texts: String) {
     val field = HomeViewModel::class.java.getDeclaredField("_uiState")
