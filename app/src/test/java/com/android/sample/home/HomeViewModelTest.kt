--- conflicted
+++ resolved
@@ -41,6 +41,7 @@
 import org.mockito.kotlin.eq
 import org.mockito.kotlin.mock
 import org.mockito.kotlin.never
+import org.mockito.kotlin.timeout
 import org.mockito.kotlin.verify
 import org.mockito.kotlin.whenever
 import org.robolectric.RobolectricTestRunner
@@ -72,226 +73,12 @@
     stateFlow.value = stateFlow.value.copy(messages = newMessages)
   }
 
-<<<<<<< HEAD
   private fun HomeViewModel.replaceSystems(vararg systems: SystemItem) {
     val field = HomeViewModel::class.java.getDeclaredField("_uiState")
     field.isAccessible = true
     @Suppress("UNCHECKED_CAST") val stateFlow = field.get(this) as MutableStateFlow<HomeUiState>
     stateFlow.value = stateFlow.value.copy(systems = systems.toList())
   }
-=======
-  @Test
-  fun clearChat_empties_messages() =
-      runTest(testDispatcher) {
-        val viewModel = HomeViewModel()
-
-        viewModel.replaceMessages("Test message")
-
-        // Initial state should have messages now (user message added synchronously)
-        val initialState = viewModel.uiState.value
-        assertTrue(initialState.messages.isNotEmpty())
-
-        // Clear the chat
-        viewModel.clearChat()
-
-        // Verify chat is empty
-        val stateAfterClear = viewModel.uiState.value
-        assertTrue(stateAfterClear.messages.isEmpty())
-      }
-
-  @Test
-  fun clearChat_preserves_other_state() =
-      runTest(testDispatcher) {
-        val viewModel = HomeViewModel()
-
-        val initialState = viewModel.uiState.value
-        val initialUserName = initialState.userName
-        val initialSystems = initialState.systems
-
-        // Clear the chat
-        viewModel.clearChat()
-
-        // Verify other state is preserved
-        val stateAfterClear = viewModel.uiState.value
-        assertEquals(initialUserName, stateAfterClear.userName)
-        assertEquals(initialSystems, stateAfterClear.systems)
-      }
-
-  @Test
-  fun simulateStreamingFromText_populates_message_and_clears_state() =
-      runTest(testDispatcher) {
-        val viewModel = HomeViewModel()
-        val field = HomeViewModel::class.java.getDeclaredField("_uiState")
-        field.isAccessible = true
-        @Suppress("UNCHECKED_CAST")
-        val stateFlow = field.get(viewModel) as MutableStateFlow<HomeUiState>
-        val aiId = "ai-${System.nanoTime()}"
-        val initial = stateFlow.value
-        stateFlow.value =
-            initial.copy(
-                messages =
-                    listOf(
-                        ChatUIModel(
-                            id = aiId,
-                            text = "",
-                            timestamp = 0L,
-                            type = ChatType.AI,
-                            isThinking = true)),
-                streamingMessageId = aiId,
-                streamingSequence = 0,
-                isSending = true)
-
-        viewModel.simulateStreamingForTest(aiId, "Bonjour EPFL")
-
-        val finalState = viewModel.uiState.value
-        val aiMessage = finalState.messages.first()
-        assertEquals("Bonjour EPFL", aiMessage.text)
-        assertFalse(aiMessage.isThinking)
-        assertNull(finalState.streamingMessageId)
-        assertFalse(finalState.isSending)
-        assertTrue(finalState.streamingSequence > initial.streamingSequence)
-      }
-
-  @Test
-  fun toggleDrawer_changes_isDrawerOpen_state() =
-      runTest(testDispatcher) {
-        val viewModel = HomeViewModel()
-
-        val initialState = viewModel.uiState.value
-        assertFalse(initialState.isDrawerOpen)
-
-        // Toggle drawer to open
-        viewModel.toggleDrawer()
-        val stateAfterFirstToggle = viewModel.uiState.value
-        assertTrue(stateAfterFirstToggle.isDrawerOpen)
-
-        // Toggle drawer to close
-        viewModel.toggleDrawer()
-        val stateAfterSecondToggle = viewModel.uiState.value
-        assertFalse(stateAfterSecondToggle.isDrawerOpen)
-      }
-
-  @Test
-  fun sendMessage_with_empty_draft_does_nothing() =
-      runTest(testDispatcher) {
-        val viewModel = HomeViewModel()
-
-        val initialState = viewModel.uiState.value
-        val initialMessagesCount = initialState.messages.size
-
-        // Try to send empty message
-        viewModel.updateMessageDraft("")
-        viewModel.sendMessage()
-
-        // Advance time
-        testDispatcher.scheduler.advanceTimeBy(100)
-
-        // Verify nothing changed
-        val stateAfterSend = viewModel.uiState.value
-        assertEquals(initialMessagesCount, stateAfterSend.messages.size)
-      }
-
-  @Test
-  fun updateMessageDraft_updates_draft_text() =
-      runTest(testDispatcher) {
-        val viewModel = HomeViewModel()
-
-        viewModel.updateMessageDraft("Hello")
-        val state1 = viewModel.uiState.value
-        assertEquals("Hello", state1.messageDraft)
-
-        viewModel.updateMessageDraft("World")
-        val state2 = viewModel.uiState.value
-        assertEquals("World", state2.messageDraft)
-      }
-
-  @Test
-  fun toggleSystemConnection_flips_connection_state() =
-      runTest(testDispatcher) {
-        val viewModel = HomeViewModel()
-
-        val initialState = viewModel.uiState.value
-        val moodleSystem = initialState.systems.find { it.id == "moodle" }
-        assertNotNull(moodleSystem)
-        assertTrue(moodleSystem!!.isConnected)
-
-        // Toggle connection
-        viewModel.toggleSystemConnection("moodle")
-
-        val stateAfterToggle = viewModel.uiState.value
-        val updatedSystem = stateAfterToggle.systems.find { it.id == "moodle" }
-        assertNotNull(updatedSystem)
-        assertFalse(updatedSystem!!.isConnected)
-      }
-
-  @Test
-  fun setTopRightOpen_changes_top_right_open_state() =
-      runTest(testDispatcher) {
-        val viewModel = HomeViewModel()
-
-        val initialState = viewModel.uiState.value
-        assertFalse(initialState.isTopRightOpen)
-
-        // Set to open
-        viewModel.setTopRightOpen(true)
-        val stateAfterOpen = viewModel.uiState.value
-        assertTrue(stateAfterOpen.isTopRightOpen)
-
-        // Set to close
-        viewModel.setTopRightOpen(false)
-        val stateAfterClose = viewModel.uiState.value
-        assertFalse(stateAfterClose.isTopRightOpen)
-      }
-
-  @Test
-  fun setLoading_changes_loading_state() =
-      runTest(testDispatcher) {
-        val viewModel = HomeViewModel()
-
-        val initialState = viewModel.uiState.value
-        assertFalse(initialState.isLoading)
-
-        viewModel.setLoading(true)
-        val stateAfterSetTrue = viewModel.uiState.value
-        assertTrue(stateAfterSetTrue.isLoading)
-
-        viewModel.setLoading(false)
-        val stateAfterSetFalse = viewModel.uiState.value
-        assertFalse(stateAfterSetFalse.isLoading)
-      }
-
-  @Test
-  fun showDeleteConfirmation_sets_showDeleteConfirmation_to_true() =
-      runTest(testDispatcher) {
-        val viewModel = HomeViewModel()
-
-        val initialState = viewModel.uiState.value
-        assertFalse(initialState.showDeleteConfirmation)
-
-        viewModel.showDeleteConfirmation()
-        val stateAfterShow = viewModel.uiState.value
-        assertTrue(stateAfterShow.showDeleteConfirmation)
-      }
-
-  @Test
-  fun hideDeleteConfirmation_sets_showDeleteConfirmation_to_false() =
-      runTest(testDispatcher) {
-        val viewModel = HomeViewModel()
-
-        viewModel.showDeleteConfirmation()
-        val stateAfterShow = viewModel.uiState.value
-        assertTrue(stateAfterShow.showDeleteConfirmation)
-
-        viewModel.hideDeleteConfirmation()
-        val stateAfterHide = viewModel.uiState.value
-        assertFalse(stateAfterHide.showDeleteConfirmation)
-      }
-
-  @Test
-  fun clearChat_with_confirmation_workflow() =
-      runTest(testDispatcher) {
-        val viewModel = HomeViewModel()
->>>>>>> 7d40154d
 
   private fun HomeViewModel.setPrivateField(name: String, value: Any?) {
     val field = HomeViewModel::class.java.getDeclaredField(name)
@@ -744,12 +531,18 @@
         viewModel.sendMessage()
         advanceUntilIdle()
 
-        runBlocking { verify(repo).startNewConversation(any()) }
+        runBlocking { verify(repo, timeout(1_000)).startNewConversation(any()) }
         runBlocking {
-          verify(repo).appendMessage("generated-id", "user", "First question about Kotlin")
+          verify(repo, timeout(1_000))
+              .appendMessage("generated-id", "user", "First question about Kotlin")
         }
-        runBlocking { verify(repo).appendMessage("generated-id", "assistant", "Assistant answer") }
-        runBlocking { verify(repo).updateConversationTitle("generated-id", "Better Title") }
+        runBlocking {
+          verify(repo, timeout(1_000))
+              .appendMessage("generated-id", "assistant", "Assistant answer")
+        }
+        runBlocking {
+          verify(repo, timeout(1_000)).updateConversationTitle("generated-id", "Better Title")
+        }
         assertEquals("generated-id", viewModel.uiState.value.currentConversationId)
       }
 
@@ -784,9 +577,14 @@
         viewModel.sendMessage()
         advanceUntilIdle()
 
-        runBlocking { verify(repo).startNewConversation(any()) }
-        runBlocking { verify(repo).appendMessage("generated-id", "user", "Another question") }
-        runBlocking { verify(repo).appendMessage("generated-id", "assistant", "Assistant answer") }
+        runBlocking { verify(repo, timeout(1_000)).startNewConversation(any()) }
+        runBlocking {
+          verify(repo, timeout(1_000)).appendMessage("generated-id", "user", "Another question")
+        }
+        runBlocking {
+          verify(repo, timeout(1_000))
+              .appendMessage("generated-id", "assistant", "Assistant answer")
+        }
         runBlocking { verify(repo, never()).updateConversationTitle(any(), any()) }
       }
 
