<?xml version="1.0" encoding="utf-8"?>
<manifest xmlns:android="http://schemas.android.com/apk/res/android"
    xmlns:tools="http://schemas.android.com/tools">

<<<<<<< HEAD
    <uses-permission android:name="android.permission.INTERNET"/>
=======
    <!--permissions réseau nécessaires pour MSAL et l'authentification Microsoft -->
    <uses-permission android:name="android.permission.INTERNET" />
    <uses-permission android:name="android.permission.ACCESS_NETWORK_STATE" />
>>>>>>> bbdadde5

    <application
        android:allowBackup="true"
        android:dataExtractionRules="@xml/data_extraction_rules"
        android:fullBackupContent="@xml/backup_rules"
        android:icon="@mipmap/ic_launcher"
        android:label="@string/app_name"
        android:roundIcon="@mipmap/ic_launcher_round"
        android:supportsRtl="true"
        android:theme="@style/Theme.SampleApp"
<<<<<<< HEAD
        tools:targetApi="31"

        android:usesCleartextTraffic="true">
=======
        android:usesCleartextTraffic="false"
        android:networkSecurityConfig="@xml/network_security_config"
        tools:targetApi="31">
>>>>>>> bbdadde5
        <activity
            android:name="com.android.sample.SecondActivity"
            android:exported="false"
            android:label="@string/title_activity_second"
            android:theme="@style/Theme.SampleApp" />
        <activity
            android:name=".MainActivity"
            android:exported="true"
            android:label="@string/title_activity_main"
            android:theme="@style/Theme.SampleApp">
            <intent-filter>
                <action android:name="android.intent.action.MAIN" />

                <category android:name="android.intent.category.LAUNCHER" />
            </intent-filter>
            
            <!-- Microsoft OAuth redirect URI -->
            <intent-filter>
                <action android:name="android.intent.action.VIEW" />
                <category android:name="android.intent.category.DEFAULT" />
                <category android:name="android.intent.category.BROWSABLE" />
                <data android:scheme="msauth" 
                      android:host="com.android.sample" 
                      android:path="/auth" />
            </intent-filter>
        </activity>
        
        <!-- MSAL BrowserTabActivity -->
        <activity
            android:name="com.microsoft.identity.client.BrowserTabActivity"
            android:exported="true">
            <intent-filter>
                <action android:name="android.intent.action.VIEW" />
                <category android:name="android.intent.category.DEFAULT" />
                <category android:name="android.intent.category.BROWSABLE" />
                <data
                    android:scheme="msauth"
                    android:host="com.android.sample"
                    android:path="/X4jeBxPLAxY0pAf/Ys2uu7hnsjs=" />
            </intent-filter>
        </activity>



    </application>

</manifest><|MERGE_RESOLUTION|>--- conflicted
+++ resolved
@@ -2,13 +2,9 @@
 <manifest xmlns:android="http://schemas.android.com/apk/res/android"
     xmlns:tools="http://schemas.android.com/tools">
 
-<<<<<<< HEAD
-    <uses-permission android:name="android.permission.INTERNET"/>
-=======
     <!--permissions réseau nécessaires pour MSAL et l'authentification Microsoft -->
     <uses-permission android:name="android.permission.INTERNET" />
     <uses-permission android:name="android.permission.ACCESS_NETWORK_STATE" />
->>>>>>> bbdadde5
 
     <application
         android:allowBackup="true"
@@ -19,15 +15,9 @@
         android:roundIcon="@mipmap/ic_launcher_round"
         android:supportsRtl="true"
         android:theme="@style/Theme.SampleApp"
-<<<<<<< HEAD
-        tools:targetApi="31"
-
-        android:usesCleartextTraffic="true">
-=======
         android:usesCleartextTraffic="false"
         android:networkSecurityConfig="@xml/network_security_config"
         tools:targetApi="31">
->>>>>>> bbdadde5
         <activity
             android:name="com.android.sample.SecondActivity"
             android:exported="false"
