package com.android.sample.home

import com.android.sample.Chat.ChatUIModel

/**
 * Immutable snapshot of everything the HomeScreen needs to render at a given time. Any UI change
 * produces a new instance via copy(...).
 */
data class HomeUiState(
    val userName: String = "Student",
    val isGuest: Boolean = false,
    val profile: com.android.sample.profile.UserProfile? = null,
    val systems: List<SystemItem> = emptyList(),
    val messages: List<ChatUIModel> = emptyList(),
    val messageDraft: String = "",
    val streamingMessageId: String? = null,
    val streamingSequence: Int = 0,
    val isDrawerOpen: Boolean = false,
    val isTopRightOpen: Boolean = false,
    val isLoading: Boolean = false,
    val showDeleteConfirmation: Boolean = false,
<<<<<<< HEAD
    val showGuestProfileWarning: Boolean = false,
    val isSending: Boolean = false
=======
    val isSending: Boolean = false,
    val conversations: List<com.android.sample.conversations.Conversation> = emptyList(),
    val currentConversationId: String? = null
>>>>>>> 7cb54880
)

/** Represents an EPFL system (e.g., IS-Academia, Moodle, Drive) and its connection state. */
data class SystemItem(val id: String, val name: String, val isConnected: Boolean)

/**
 * Legacy timeline entry used before migrating to message-based chat. Kept temporarily for backward
 * compatibility in tests or old screens.
 */
data class ActionItem(val id: String, val title: String, val time: String)<|MERGE_RESOLUTION|>--- conflicted
+++ resolved
@@ -19,14 +19,10 @@
     val isTopRightOpen: Boolean = false,
     val isLoading: Boolean = false,
     val showDeleteConfirmation: Boolean = false,
-<<<<<<< HEAD
     val showGuestProfileWarning: Boolean = false,
-    val isSending: Boolean = false
-=======
     val isSending: Boolean = false,
     val conversations: List<com.android.sample.conversations.Conversation> = emptyList(),
     val currentConversationId: String? = null
->>>>>>> 7cb54880
 )
 
 /** Represents an EPFL system (e.g., IS-Academia, Moodle, Drive) and its connection state. */
