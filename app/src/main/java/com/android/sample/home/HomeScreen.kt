package com.android.sample.home

import android.content.Intent
import android.net.Uri
import androidx.compose.animation.*
import androidx.compose.animation.animateColorAsState
import androidx.compose.animation.core.FastOutSlowInEasing
import androidx.compose.animation.core.tween
import androidx.compose.foundation.Image
import androidx.compose.foundation.background
import androidx.compose.foundation.clickable
import androidx.compose.foundation.horizontalScroll
import androidx.compose.foundation.interaction.MutableInteractionSource
import androidx.compose.foundation.interaction.collectIsHoveredAsState
import androidx.compose.foundation.interaction.collectIsPressedAsState
import androidx.compose.foundation.layout.*
import androidx.compose.foundation.lazy.LazyColumn
import androidx.compose.foundation.lazy.items
import androidx.compose.foundation.lazy.rememberLazyListState
import androidx.compose.foundation.rememberScrollState
import androidx.compose.foundation.shape.CircleShape
import androidx.compose.foundation.shape.RoundedCornerShape
import androidx.compose.material.icons.Icons
import androidx.compose.material.icons.automirrored.outlined.OpenInNew
import androidx.compose.material.icons.filled.Check
import androidx.compose.material.icons.filled.CheckCircle
import androidx.compose.material.icons.filled.Close
import androidx.compose.material.icons.filled.Error
import androidx.compose.material.icons.filled.GraphicEq
import androidx.compose.material.icons.filled.Menu
import androidx.compose.material.icons.filled.Mic
import androidx.compose.material.icons.filled.MoreVert
import androidx.compose.material.icons.filled.Send
import androidx.compose.material.icons.outlined.OpenInNew
import androidx.compose.material.icons.rounded.Send
import androidx.compose.material3.*
import androidx.compose.runtime.*
import androidx.compose.ui.Alignment
import androidx.compose.ui.Modifier
import androidx.compose.ui.draw.clip
import androidx.compose.ui.graphics.Color
import androidx.compose.ui.graphics.vector.ImageVector
import androidx.compose.ui.layout.ContentScale
import androidx.compose.ui.platform.LocalContext
import androidx.compose.ui.platform.testTag
import androidx.compose.ui.res.painterResource
import androidx.compose.ui.res.stringResource
import androidx.compose.ui.text.font.FontWeight
import androidx.compose.ui.text.style.TextAlign
import androidx.compose.ui.text.style.TextOverflow
import androidx.compose.ui.tooling.preview.Preview
import androidx.compose.ui.unit.dp
import androidx.compose.ui.unit.offset
import androidx.compose.ui.unit.sp
import androidx.lifecycle.viewmodel.compose.viewModel
import com.android.sample.Chat.ChatMessage
import com.android.sample.Chat.ChatType
import com.android.sample.R
import com.android.sample.settings.Localization
import com.android.sample.speech.SpeechPlayback
import com.android.sample.speech.SpeechToTextHelper
import com.android.sample.ui.components.EdPostConfirmationModal
import com.android.sample.ui.components.EdPostedCard
import com.android.sample.ui.components.GuestProfileWarningModal
import com.android.sample.ui.theme.EdPostDimensions
import com.android.sample.ui.theme.EulerRed
import kotlinx.coroutines.delay
import kotlinx.coroutines.launch

object HomeTags {
  const val Root = "home_root"
  const val MenuBtn = "home_menu_btn"
  const val TopRightBtn = "home_topright_btn"
  const val Action1Btn = "home_action1_btn"
  const val Action2Btn = "home_action2_btn"
  const val MessageField = "home_message_field"
  const val SendBtn = "home_send_btn"
  const val MicBtn = "home_mic_btn"
  const val VoiceBtn = "home_voice_btn"
  const val Drawer = "home_drawer"
  const val TopRightMenu = "home_topright_menu"
}

private sealed class TimelineItem {
  abstract val timestamp: Long
  abstract val key: String

  data class MessageItem(
      val message: com.android.sample.Chat.ChatUIModel,
      override val timestamp: Long
  ) : TimelineItem() {
    override val key: String = message.id
  }

  data class CardItem(val card: EdPostCard, override val timestamp: Long) : TimelineItem() {
    override val key: String = card.id
  }
}

/**
 * Entry screen for the chat experience.
 *
 * Responsibilities:
 * - Hosts the top app bar, navigation drawer, message input, and the chat message list.
 * - Renders messages from [HomeViewModel.uiState] (see [HomeUiState.messages]).
 * - Shows a global “thinking” indicator after the last user message when [HomeUiState.isSending] is
 *   true.
 *
 * Key behaviors:
 * - Drawer open/close state is synchronized with the ViewModel.
 * - Send button animates between idle/sending/disabled states.
 * - Chat list uses spacing and stable keys for smooth updates.
 */
@OptIn(ExperimentalMaterial3Api::class)
@Composable
fun HomeScreen(
    modifier: Modifier = Modifier,
    viewModel: HomeViewModel = viewModel(),
    onAction1Click: () -> Unit = {},
    onAction2Click: () -> Unit = {},
    onSendMessage: (String) -> Unit = {},
    onSignOut: () -> Unit = {},
    onSettingsClick: () -> Unit = {},
    onConnectorsClick: () -> Unit = {},
    onProfileClick: () -> Unit = {},
    onVoiceChatClick: () -> Unit = {},
    openDrawerOnStart: Boolean = false,
    speechHelper: SpeechToTextHelper? = null,
    ttsHelper: SpeechPlayback? = null,
    forceNewChatOnFirstOpen: Boolean = false
) {
  val ui by viewModel.uiState.collectAsState()
  val drawerState = rememberDrawerState(initialValue = DrawerValue.Closed)
  val scope = rememberCoroutineScope()
  val colorScheme = MaterialTheme.colorScheme
  val backgroundColor = colorScheme.background
  val surfaceColor = colorScheme.surface
  val surfaceVariantColor = colorScheme.surfaceVariant
  val textPrimary = colorScheme.onBackground
  val textSecondary = colorScheme.onSurfaceVariant
  val accentColor = colorScheme.primary

  val audioController = remember(ttsHelper) { HomeAudioController(ttsHelper) }

  DisposableEffect(audioController) { onDispose { audioController.stop() } }

  LaunchedEffect(ui.messages) { audioController.handleMessagesChanged(ui.messages) }

  val ranNewChatOnce = remember { mutableStateOf(false) }
  LaunchedEffect(forceNewChatOnFirstOpen) {
    if (forceNewChatOnFirstOpen && !ranNewChatOnce.value) {
      ranNewChatOnce.value = true
      viewModel.startLocalNewChat()
    }
  }

  // Synchronize ViewModel state <-> Drawer component
  LaunchedEffect(ui.isDrawerOpen) {
    if (ui.isDrawerOpen && !drawerState.isOpen) {
      drawerState.open()
    } else if (!ui.isDrawerOpen && drawerState.isOpen) {
      drawerState.close()
    }
  }

  // Open drawer when returning from settings
  LaunchedEffect(openDrawerOnStart) {
    if (openDrawerOnStart) {
      drawerState.open()
      viewModel.toggleDrawer()
    }
  }

  ModalNavigationDrawer(
      drawerState = drawerState,
      drawerContent = {
        DrawerContent(
            ui = ui,
            onToggleSystem = { id -> viewModel.toggleSystemConnection(id) },
            onSignOut = {
              scope.launch {
                drawerState.close()
                if (ui.isDrawerOpen) viewModel.toggleDrawer()
                onSignOut()
              }
            },
            onSettingsClick = {
              scope.launch { drawerState.close() }
              if (ui.isDrawerOpen) viewModel.toggleDrawer()
              onSettingsClick()
            },
            onConnectorsClick = {
              scope.launch { drawerState.close() }
              if (ui.isDrawerOpen) viewModel.toggleDrawer()
              onConnectorsClick()
            },
            onProfileClick = {
              scope.launch { drawerState.close() }
              if (ui.isDrawerOpen) viewModel.toggleDrawer()
              if (ui.isGuest) {
                viewModel.showGuestProfileWarning()
              } else {
                onProfileClick()
              }
            },
            onProfileDisabledClick = {
              scope.launch { drawerState.close() }
              if (ui.isDrawerOpen) viewModel.toggleDrawer()
              viewModel.showGuestProfileWarning()
            },
            onClose = {
              scope.launch { drawerState.close() }
              if (ui.isDrawerOpen) viewModel.toggleDrawer()
            },
            onNewChat = {
              scope.launch {
                drawerState.close()
                if (ui.isDrawerOpen) viewModel.toggleDrawer()
                viewModel.startLocalNewChat()
              }
            },
            onPickConversation = { cid ->
              scope.launch {
                viewModel.selectConversation(cid)
                drawerState.close()
                if (ui.isDrawerOpen) viewModel.toggleDrawer()
              }
            },
            onDeleteConversations = { ids -> viewModel.deleteConversations(ids) })
      }) {
        Scaffold(
            modifier = modifier.fillMaxSize().background(backgroundColor).testTag(HomeTags.Root),
            containerColor = backgroundColor,
            topBar = {
              CenterAlignedTopAppBar(
                  navigationIcon = {
                    IconButton(
                        onClick = {
                          viewModel.toggleDrawer()
                          scope.launch {
                            if (!drawerState.isOpen) drawerState.open() else drawerState.close()
                          }
                        },
                        modifier = Modifier.size(48.dp).testTag(HomeTags.MenuBtn)) {
                          Icon(
                              Icons.Default.Menu,
                              contentDescription = Localization.t("menu"),
                              tint = textPrimary,
                              modifier = Modifier.size(24.dp))
                        }
                  },
                  title = {
                    Image(
                        painter = painterResource(R.drawable.euler_logo),
                        contentDescription = Localization.t("euler"),
                        modifier = Modifier.height(25.dp),
                        contentScale = ContentScale.Fit)
                  },
                  actions = {
                    IconButton(
                        onClick = { viewModel.setTopRightOpen(true) },
                        modifier = Modifier.size(48.dp).testTag(HomeTags.TopRightBtn)) {
                          Icon(
                              Icons.Default.MoreVert,
                              contentDescription = Localization.t("more"),
                              tint = textPrimary,
                              modifier = Modifier.size(24.dp))
                        }

                    // Top-right menu with Delete and Share
                    DropdownMenu(
                        expanded = ui.isTopRightOpen,
                        onDismissRequest = { viewModel.setTopRightOpen(false) },
                        modifier = Modifier.testTag(HomeTags.TopRightMenu),
                        containerColor = MaterialTheme.colorScheme.surface) {
                          DeleteMenuItem(
                              onClick = {
                                viewModel.setTopRightOpen(false)
                                viewModel.showDeleteConfirmation()
                              })
                          DropdownMenuItem(
                              text = {
                                Text(
                                    Localization.t("share"),
                                    color = MaterialTheme.colorScheme.onSurface)
                              },
                              onClick = {
                                viewModel.setTopRightOpen(false)
                                // TODO: Implement share functionality
                              })
                        }
                  },
                  colors =
                      TopAppBarDefaults.topAppBarColors(
                          containerColor = backgroundColor,
                          titleContentColor = textPrimary,
                          navigationIconContentColor = textPrimary,
                          actionIconContentColor = textPrimary))
            },
            bottomBar = {
              Column(
                  Modifier.fillMaxWidth().background(backgroundColor).padding(bottom = 16.dp),
                  horizontalAlignment = Alignment.CenterHorizontally) {
                    // Horizontal scrollable row of suggestion chips (offline-friendly EPFL
                    // questions)
                    val suggestions =
                        listOf(
                            Localization.t("suggestion_what_is_epfl"),
                            Localization.t("suggestion_where_epfl"),
                            Localization.t("suggestion_epfl_founded"),
                            Localization.t("suggestion_epfl_students"),
                            Localization.t("suggestion_epfl_research"),
                            Localization.t("suggestion_epfl_campus"))

                    val scrollState = rememberScrollState()

                    // Check if AI has already responded (at least one AI message exists)
                    val hasAiResponded = ui.messages.any { it.type == ChatType.AI }

                    // Animate visibility of suggestions - hide after first AI response
                    AnimatedVisibility(
                        visible = !hasAiResponded,
                        enter = fadeIn(tween(300)) + slideInVertically(initialOffsetY = { 20 }),
                        exit = fadeOut(tween(300)) + slideOutVertically(targetOffsetY = { -20 })) {
                          Row(
                              modifier =
                                  Modifier.fillMaxWidth()
                                      .horizontalScroll(scrollState)
                                      .padding(horizontal = 16.dp),
                              horizontalArrangement = Arrangement.spacedBy(12.dp)) {
                                suggestions.forEachIndexed { index, suggestion ->
                                  val testTag =
                                      when (index) {
                                        0 -> HomeTags.Action1Btn
                                        1 -> HomeTags.Action2Btn
                                        else -> null
                                      }

                                  SuggestionChip(
                                      text = suggestion,
                                      modifier =
                                          if (testTag != null) {
                                            Modifier.testTag(testTag)
                                          } else {
                                            Modifier
                                          },
                                      onClick = {
                                        // Call callbacks to maintain compatibility with tests
                                        when (index) {
                                          0 -> onAction1Click()
                                          1 -> onAction2Click()
                                        }
                                        // Update draft and send message directly
                                        // Pass message directly to avoid state update timing issues
                                        viewModel.updateMessageDraft(suggestion)
                                        onSendMessage(suggestion)
                                        viewModel.sendMessage(suggestion)
                                      })
                                }
                              }
                        }

                    Spacer(Modifier.height(16.dp))

                    // Offline message banner (dismissible)
                    if (ui.showOfflineMessage) {
                      OfflineMessageBanner(
                          onDismiss = { viewModel.dismissOfflineMessage() },
                          modifier = Modifier.padding(horizontal = 16.dp))
                      Spacer(Modifier.height(12.dp))
                    }

                    // Message input bar - perfectly aligned capsule design
                    ChatInputBar(
                        value = ui.messageDraft,
                        onValueChange = { viewModel.updateMessageDraft(it) },
                        placeholder = Localization.t("message_euler"),
                        enabled = !ui.isSending && !ui.isOffline,
                        isSending = ui.isSending,
                        canSend = ui.messageDraft.isNotBlank() && !ui.isSending && !ui.isOffline,
                        onSendClick = {
                          if (ui.messageDraft.isNotBlank() && !ui.isSending && !ui.isOffline) {
                            onSendMessage(ui.messageDraft)
                            viewModel.sendMessage()
                          }
                        },
                        onMicClick = {
                          if (!ui.isOffline) {
                            speechHelper?.startListening(
                                onResult = { recognized ->
                                  viewModel.updateMessageDraft(recognized)
                                })
                          }
                        },
                        onVoiceModeClick = {
                          if (!ui.isOffline) {
                            onVoiceChatClick()
                          }
                        },
                        speechHelperAvailable = speechHelper != null && !ui.isOffline,
                        textPrimary = textPrimary,
                        textSecondary = textSecondary,
                        surfaceVariantColor = surfaceVariantColor,
                        modifier = Modifier.testTag(HomeTags.MessageField))

                    Spacer(Modifier.height(16.dp))
                    Text(
                        text = Localization.t("powered_by").uppercase(),
                        color = textSecondary,
                        fontSize = 11.sp,
                        textAlign = TextAlign.Center,
                        modifier = Modifier.padding(horizontal = 16.dp))
                  }
            }) { padding ->
              // Chat content: list of messages + thinking indicator at the end while sending.
              Box(
                  modifier = Modifier.fillMaxSize().padding(padding).background(backgroundColor),
                  contentAlignment = Alignment.Center) {
                    if (ui.messages.isEmpty() && !ui.isSending) {
                      // Show animated intro title when list is empty
                      AnimatedIntroTitle(
                          modifier = Modifier.fillMaxWidth().padding(horizontal = 32.dp))
                    } else {
                      val listState = rememberLazyListState()

                      // Auto-scroll to bottom when messages change or sending state changes
                      LaunchedEffect(ui.messages.size, ui.isSending, ui.streamingSequence) {
                        val lastIndex =
                            if (ui.messages.isEmpty()) {
                              0
                            } else {
                              // Scroll to last message index, or one more if showing thinking
                              // indicator
                              ui.messages.size - 1 + if (ui.isSending) 1 else 0
                            }
                        listState.animateScrollToItem(lastIndex)
                      }

                      val edPostAction =
                          ui.pendingAction as? com.android.sample.home.PendingAction.PostOnEd
                      val messagesToShow = ui.messages

                      // Merge messages and ED cards into a single timeline sorted by timestamp
                      val timeline =
                          remember(messagesToShow, ui.edPostCards) {
                            val msgItems =
                                messagesToShow.map { TimelineItem.MessageItem(it, it.timestamp) }
                            val cardItems =
                                ui.edPostCards.map { TimelineItem.CardItem(it, it.createdAt) }
                            (msgItems + cardItems).sortedBy { it.timestamp }
                          }

                      LazyColumn(
                          state = listState,
                          modifier = Modifier.fillMaxSize().padding(16.dp),
                          verticalArrangement = Arrangement.spacedBy(12.dp)) {
<<<<<<< HEAD
                            items(items = ui.messages, key = { it.id }) { item ->
                              val showLeadingDot =
                                  item.id == ui.streamingMessageId && item.text.isEmpty()
                              val audioState =
                                  audioController.audioStateFor(item, ui.streamingMessageId)

                              // If this message carries a source, draw the card first
                              if (item.source != null && !item.isThinking) {
                                val context = androidx.compose.ui.platform.LocalContext.current
                                SourceCard(
                                    siteLabel = item.source.siteLabel,
                                    title = item.source.title,
                                    url = item.source.url,
                                    retrievedAt = item.source.retrievedAt,
                                    compactType = item.source.compactType,
                                    onVisit =
                                        if (item.source.url != null &&
                                            item.source.compactType == CompactSourceType.NONE) {
                                          {
                                            val intent =
                                                Intent(
                                                    Intent.ACTION_VIEW, Uri.parse(item.source.url))
                                            context.startActivity(intent)
                                          }
                                        } else null)
                                Spacer(Modifier.height(8.dp))
                              }
=======
                            items(items = timeline, key = { it.key }) { item ->
                              when (item) {
                                is TimelineItem.MessageItem -> {
                                  val msg = item.message
                                  val showLeadingDot =
                                      msg.id == ui.streamingMessageId && msg.text.isEmpty()
                                  val audioState =
                                      audioController.audioStateFor(msg, ui.streamingMessageId)
>>>>>>> 65364b69

                                  // If this message carries a source, draw the card first
                                  if (msg.source != null && !msg.isThinking) {
                                    val context = androidx.compose.ui.platform.LocalContext.current
                                    SourceCard(
                                        siteLabel = msg.source.siteLabel,
                                        title = msg.source.title,
                                        url = msg.source.url,
                                        retrievedAt = msg.source.retrievedAt,
                                        isScheduleSource = msg.source.isScheduleSource,
                                        onVisit =
                                            if (msg.source.url != null &&
                                                !msg.source.isScheduleSource) {
                                              {
                                                val intent =
                                                    Intent(
                                                        Intent.ACTION_VIEW,
                                                        Uri.parse(msg.source.url))
                                                context.startActivity(intent)
                                              }
                                            } else null)
                                    Spacer(Modifier.height(8.dp))
                                  }

                                  // Then render the usual chat bubble (for USER/AI text)
                                  ChatMessage(
                                      message = msg,
                                      modifier = Modifier.fillMaxWidth(),
                                      isStreaming = showLeadingDot,
                                      audioState = audioState,
                                      aiText = textPrimary)
                                }
                                is TimelineItem.CardItem -> {
                                  EdPostedCard(item.card, modifier = Modifier.fillMaxWidth())
                                }
                              }
                            }

                            // Global thinking indicator shown AFTER the last user message.
                            if (ui.isSending && ui.streamingMessageId == null) {
                              item {
                                Spacer(Modifier.height(6.dp))
                                ThinkingIndicator(
                                    modifier =
                                        Modifier.fillMaxWidth()
                                            .padding(vertical = 8.dp)
                                            .testTag("home_thinking_indicator"))
                              }
                            }

                            // Inline ED post proposal card at the end of the list
                            if (edPostAction != null) {
                              item {
                                EdPostConfirmationModal(
                                    modifier = Modifier.fillMaxWidth(),
                                    title = edPostAction.draftTitle,
                                    body = edPostAction.draftBody,
                                    isLoading = ui.isPostingToEd,
                                    onPublish = { title, body ->
                                      viewModel.publishEdPost(title, body)
                                    },
                                    onCancel = { viewModel.cancelEdPost() })
                                Spacer(Modifier.height(8.dp))
                              }
                            }
                          }
                    }
                  }
            }
      }

  // Delete confirmation dialog layered over the screen.
  AnimatedVisibility(
      visible = ui.showDeleteConfirmation,
      enter = fadeIn(tween(200)),
      exit = fadeOut(tween(200)),
      modifier = Modifier.fillMaxSize()) {
        DeleteConfirmationModal(
            onConfirm = { viewModel.deleteCurrentConversation() },
            onCancel = { viewModel.hideDeleteConfirmation() })
      }

  AnimatedVisibility(
      visible = ui.showGuestProfileWarning,
      enter = fadeIn(tween(200)),
      exit = fadeOut(tween(200)),
      modifier = Modifier.fillMaxSize()) {
        GuestProfileWarningModal(
            onContinueAsGuest = { viewModel.hideGuestProfileWarning() },
            onLogin = {
              viewModel.hideGuestProfileWarning()
              onSignOut()
            })
      }

  // ED post status banner (published / cancelled / failed)
  val edPostResult = ui.edPostResult
  LaunchedEffect(edPostResult) {
    if (edPostResult != null) {
      // Auto-dismiss after a short delay
      delay(4_000)
      viewModel.clearEdPostResult()
    }
  }
  AnimatedVisibility(
      visible = edPostResult != null,
      enter = fadeIn(tween(150)),
      exit = fadeOut(tween(150)),
      modifier = Modifier.fillMaxSize()) {
        Box(modifier = Modifier.fillMaxSize(), contentAlignment = Alignment.BottomCenter) {
          val bg: Color
          val icon: ImageVector
          val title: String
          val subtitle: String
          when (val result = edPostResult) {
            is EdPostResult.Published -> {
              bg = MaterialTheme.colorScheme.surfaceVariant
              icon = Icons.Default.CheckCircle
              title = stringResource(R.string.ed_post_published_title)
              subtitle = stringResource(R.string.ed_post_published_subtitle)
            }
            is EdPostResult.Cancelled -> {
              bg = MaterialTheme.colorScheme.surfaceVariant
              icon = Icons.Default.Close
              title = stringResource(R.string.ed_post_cancelled_title)
              subtitle = stringResource(R.string.ed_post_cancelled_subtitle)
            }
            is EdPostResult.Failed -> {
              bg = MaterialTheme.colorScheme.errorContainer
              icon = Icons.Default.Error
              title = stringResource(R.string.ed_post_failed_title)
              subtitle = result.message
            }
            else -> {
              bg = MaterialTheme.colorScheme.surface
              icon = Icons.Default.Check
              title = ""
              subtitle = ""
            }
          }

          Surface(
              tonalElevation = EdPostDimensions.ResultCardElevation,
              shape = RoundedCornerShape(EdPostDimensions.ResultCardCornerRadius),
              color = bg,
              modifier = Modifier.padding(EdPostDimensions.ResultCardPadding)) {
                Row(
                    modifier = Modifier.padding(EdPostDimensions.ResultCardPadding),
                    verticalAlignment = Alignment.CenterVertically,
                    horizontalArrangement =
                        Arrangement.spacedBy(EdPostDimensions.ResultCardRowSpacing)) {
                      Icon(icon, contentDescription = null)
                      Column(modifier = Modifier.weight(1f)) {
                        Text(text = title, fontWeight = FontWeight.Bold)
                        if (subtitle.isNotBlank()) {
                          Text(text = subtitle, style = MaterialTheme.typography.bodyMedium)
                        }
                      }
                      IconButton(onClick = { viewModel.clearEdPostResult() }) {
                        Icon(
                            Icons.Default.Close,
                            contentDescription = stringResource(R.string.dismiss))
                      }
                    }
              }
        }
      }
}

/** Compact, rounded action button used in the bottom actions row. */
@Composable
private fun SuggestionChip(text: String, modifier: Modifier = Modifier, onClick: () -> Unit) {
  val colorScheme = MaterialTheme.colorScheme
  Surface(
      onClick = onClick,
      shape = RoundedCornerShape(50.dp),
      color = colorScheme.surfaceVariant,
      modifier = modifier.height(50.dp)) {
        Box(
            modifier = Modifier.fillMaxHeight().padding(horizontal = 20.dp, vertical = 12.dp),
            contentAlignment = Alignment.Center) {
              Text(text = text, color = colorScheme.onSurface, fontSize = 14.sp)
            }
      }
}

/* ----- Placeholders for external components (drawer + top-right panel) ----- */

@Composable
private fun TopRightPanelPlaceholder(onDismiss: () -> Unit, onDeleteClick: () -> Unit) {
  DropdownMenuItem(text = { Text(Localization.t("share")) }, onClick = onDismiss)
  DropdownMenuItem(
      text = { Text(Localization.t("delete")) },
      onClick = {
        onDeleteClick()
        onDismiss()
      })
}

/** Delete menu item that turns red on hover/press. */
@Composable
private fun DeleteMenuItem(onClick: () -> Unit) {
  val interactionSource = remember { MutableInteractionSource() }
  val isPressed by interactionSource.collectIsPressedAsState()
  val isHovered by interactionSource.collectIsHoveredAsState()
  val colorScheme = MaterialTheme.colorScheme

  val textColor by
      animateColorAsState(
          targetValue = if (isPressed || isHovered) colorScheme.error else colorScheme.onSurface,
          label = "delete-text-color")

  DropdownMenuItem(
      text = { Text(Localization.t("delete"), color = textColor) },
      onClick = onClick,
      interactionSource = interactionSource)
}

/**
 * Perfectly aligned chat input bar with capsule shape, matching design specifications. Features:
 * - Capsule shape with large corner radius
 * - Vertically centered placeholder text
 * - Properly aligned microphone and voice/send buttons
 * - Smooth transition from voice mode to send button
 */
@Composable
private fun ChatInputBar(
    value: String,
    onValueChange: (String) -> Unit,
    placeholder: String,
    enabled: Boolean,
    isSending: Boolean,
    canSend: Boolean,
    onSendClick: () -> Unit,
    onMicClick: () -> Unit,
    onVoiceModeClick: () -> Unit,
    speechHelperAvailable: Boolean,
    textPrimary: Color,
    textSecondary: Color,
    surfaceVariantColor: Color,
    modifier: Modifier = Modifier
) {
  OutlinedTextField(
      value = value,
      onValueChange = onValueChange,
      placeholder = {
        Text(
            text = placeholder,
            color = textSecondary,
            fontSize = 15.sp,
            fontWeight = FontWeight.Normal)
      },
      modifier = modifier.fillMaxWidth().padding(horizontal = 16.dp).height(52.dp),
      enabled = enabled,
      singleLine = true,
      textStyle =
          MaterialTheme.typography.bodyMedium.copy(
              fontSize = 15.sp, fontWeight = FontWeight.Normal),
      trailingIcon = {
        Row(
            horizontalArrangement = Arrangement.spacedBy(8.dp),
            verticalAlignment = Alignment.CenterVertically,
            modifier = Modifier.padding(end = 4.dp)) {
              // Microphone button
              IconButton(
                  onClick = onMicClick,
                  enabled = speechHelperAvailable && enabled,
                  modifier = Modifier.size(40.dp).testTag(HomeTags.MicBtn)) {
                    Icon(
                        Icons.Default.Mic,
                        contentDescription = Localization.t("dictate"),
                        tint = textSecondary,
                        modifier = Modifier.size(22.dp))
                  }

              // Voice mode / Send button - sized to match chatbox height with tiny margin (52dp -
              // 9dp margin = 43dp)
              Box(
                  modifier = Modifier.size(43.dp).offset(y = (-1).dp),
                  contentAlignment = Alignment.Center) {
                    Crossfade(targetState = canSend, label = "voice-to-send-transition") {
                        readyToSend ->
                      if (!readyToSend) {
                        // Voice mode button - circular with waveform icon
                        Surface(
                            onClick = onVoiceModeClick,
                            modifier = Modifier.fillMaxSize().testTag(HomeTags.VoiceBtn),
                            shape = CircleShape,
                            color = textSecondary.copy(alpha = 0.2f),
                            tonalElevation = 0.dp,
                            shadowElevation = 0.dp) {
                              Box(
                                  modifier = Modifier.fillMaxSize(),
                                  contentAlignment = Alignment.Center) {
                                    Icon(
                                        Icons.Default.GraphicEq,
                                        contentDescription = "Voice mode",
                                        tint = textSecondary,
                                        modifier = Modifier.size(18.dp))
                                  }
                            }
                      } else {
                        // Red send button - transitions from voice mode, matches chatbox height
                        Surface(
                            onClick = onSendClick,
                            modifier = Modifier.fillMaxSize().testTag(HomeTags.SendBtn),
                            shape = CircleShape,
                            color = EulerRed,
                            tonalElevation = 0.dp,
                            shadowElevation = 0.dp) {
                              Box(
                                  modifier = Modifier.fillMaxSize(),
                                  contentAlignment = Alignment.Center) {
                                    if (isSending) {
                                      CircularProgressIndicator(
                                          strokeWidth = 2.dp,
                                          modifier = Modifier.size(18.dp),
                                          color = Color.White)
                                    } else {
                                      val icon =
                                          try {
                                            androidx.compose.material.icons.Icons.Rounded.Send
                                          } catch (_: Throwable) {
                                            androidx.compose.material.icons.Icons.Default.Send
                                          }
                                      Icon(
                                          imageVector = icon,
                                          contentDescription = Localization.t("send"),
                                          tint = Color.White,
                                          modifier = Modifier.size(18.dp))
                                    }
                                  }
                            }
                      }
                    }
                  }
            }
      },
      shape = RoundedCornerShape(50.dp),
      colors =
          OutlinedTextFieldDefaults.colors(
              focusedTextColor = textPrimary,
              unfocusedTextColor = textPrimary,
              disabledTextColor = textPrimary.copy(alpha = 0.6f),
              cursorColor = textPrimary,
              focusedPlaceholderColor = textSecondary,
              unfocusedPlaceholderColor = textSecondary,
              focusedBorderColor = textSecondary.copy(alpha = 0.5f),
              unfocusedBorderColor = textSecondary.copy(alpha = 0.35f),
              focusedContainerColor = surfaceVariantColor,
              unfocusedContainerColor = surfaceVariantColor,
              disabledContainerColor = surfaceVariantColor))
}

/** Simple delete confirmation modal with "Delete chat?" title and Cancel/Delete buttons. */
@Composable
private fun DeleteConfirmationModal(onConfirm: () -> Unit, onCancel: () -> Unit) {
  val colorScheme = MaterialTheme.colorScheme
  val textPrimary = colorScheme.onSurface
  val textSecondary = colorScheme.onSurfaceVariant
  Box(
      modifier =
          Modifier.fillMaxSize()
              .background(Color.Black.copy(alpha = 0.7f))
              .clickable(onClick = onCancel),
      contentAlignment = Alignment.Center) {
        Card(
            modifier = Modifier.width(280.dp).padding(16.dp),
            colors = CardDefaults.cardColors(containerColor = colorScheme.surface),
            shape = RoundedCornerShape(16.dp)) {
              Column(
                  modifier = Modifier.padding(24.dp),
                  horizontalAlignment = Alignment.CenterHorizontally) {
                    Text(
                        text = Localization.t("clear_chat"),
                        color = textPrimary,
                        fontSize = 18.sp,
                        fontWeight = FontWeight.Bold)

                    Spacer(modifier = Modifier.height(16.dp))

                    Text(
                        text = Localization.t("clear_chat_message"),
                        color = textSecondary,
                        fontSize = 14.sp,
                        textAlign = TextAlign.Center)

                    Spacer(modifier = Modifier.height(24.dp))

                    Row(
                        horizontalArrangement = Arrangement.spacedBy(12.dp),
                        modifier = Modifier.fillMaxWidth()) {
                          Button(
                              onClick = onCancel,
                              modifier = Modifier.weight(1f),
                              colors =
                                  ButtonDefaults.buttonColors(
                                      containerColor = colorScheme.surfaceVariant),
                              shape = RoundedCornerShape(8.dp)) {
                                Text(Localization.t("cancel"), color = textPrimary)
                              }

                          Button(
                              onClick = onConfirm,
                              modifier = Modifier.weight(1f),
                              colors =
                                  ButtonDefaults.buttonColors(containerColor = colorScheme.primary),
                              shape = RoundedCornerShape(8.dp)) {
                                Text(
                                    Localization.t("delete"),
                                    color = colorScheme.onPrimary,
                                    fontWeight = FontWeight.Bold)
                              }
                        }
                  }
            }
      }
}

/**
 * Small inline indicator shown while awaiting an AI reply. Driven by HomeUiState.isSending and
 * rendered after the last message in the list.
 */
@Composable
private fun ThinkingIndicator(modifier: Modifier = Modifier) {
  val colorScheme = MaterialTheme.colorScheme
  var dots by remember { mutableStateOf(0) }
  LaunchedEffect(Unit) {
    while (true) {
      kotlinx.coroutines.delay(450)
      dots = (dots + 1) % 4
    }
  }
  val text = Localization.t("euler_thinking") + ".".repeat(dots)
  Surface(
      modifier = modifier,
      shape = RoundedCornerShape(12.dp),
      color = colorScheme.surfaceVariant.copy(alpha = 0.6f),
      tonalElevation = 0.dp) {
        Row(
            Modifier.padding(horizontal = 12.dp, vertical = 8.dp),
            verticalAlignment = Alignment.CenterVertically) {
              CircularProgressIndicator(
                  strokeWidth = 2.dp,
                  modifier = Modifier.size(16.dp),
                  color = colorScheme.onSurfaceVariant)
              Spacer(Modifier.width(8.dp))
              Text(text = text, color = colorScheme.onSurfaceVariant, fontSize = 13.sp)
            }
      }
}

/**
 * Animated circular send button used inside the text field.
 * - Enlarges slightly when enabled, shows a spinner when sending.
 * - Disabled when the draft is blank or a send is in progress.
 */
@Composable
private fun BubbleSendButton(enabled: Boolean, isSending: Boolean, onClick: () -> Unit) {
  val colorScheme = MaterialTheme.colorScheme
  val accent = colorScheme.primary
  val size = 40.dp
  val interaction = remember { MutableInteractionSource() }

  val containerColor by
      animateColorAsState(
          targetValue =
              when {
                isSending -> accent.copy(alpha = 0.85f)
                enabled -> accent
                else -> colorScheme.onSurface.copy(alpha = 0.2f)
              },
          label = "bubble-color")

  Surface(
      modifier = Modifier.size(size).testTag(HomeTags.SendBtn),
      color = containerColor,
      shape = CircleShape,
      tonalElevation = 0.dp,
      shadowElevation = 0.dp,
  ) {
    Box(
        modifier =
            Modifier.fillMaxSize()
                .testTag(HomeTags.SendBtn)
                .then(
                    if (enabled && !isSending)
                        Modifier.clickable(interactionSource = interaction, indication = null) {
                          onClick()
                        }
                    else Modifier),
        contentAlignment = Alignment.Center) {
          if (isSending) {
            CircularProgressIndicator(
                strokeWidth = 2.dp, modifier = Modifier.size(18.dp), color = colorScheme.onPrimary)
          } else {
            val icon =
                try {
                  androidx.compose.material.icons.Icons.Rounded.Send
                } catch (_: Throwable) {
                  androidx.compose.material.icons.Icons.Default.Send
                }
            Crossfade(targetState = enabled, label = "send-button-state") { canSend ->
              Icon(
                  imageVector = icon,
                  tint =
                      if (canSend) colorScheme.onPrimary
                      else colorScheme.onSurface.copy(alpha = 0.4f),
                  contentDescription = Localization.t("send"),
                  modifier = Modifier.size(18.dp))
            }
          }
        }
  }
}

/**
 * Animated intro title with rotating suggestions. Shows "Ask Euler Anything" in bold red, with
 * suggestions that fade in/out every 3 seconds.
 */
@Composable
internal fun AnimatedIntroTitle(modifier: Modifier = Modifier) {
  val colorScheme = MaterialTheme.colorScheme
  val suggestions = remember {
    listOf(
        Localization.t("intro_suggestion_1"),
        Localization.t("intro_suggestion_2"),
        Localization.t("intro_suggestion_3"),
        Localization.t("intro_suggestion_4"),
        Localization.t("intro_suggestion_5"))
  }

  var currentIndex by remember { mutableStateOf(0) }

  // Rotate suggestions every 3 seconds
  LaunchedEffect(Unit) {
    while (true) {
      delay(3000)
      currentIndex = (currentIndex + 1) % suggestions.size
    }
  }

  Column(
      modifier = modifier,
      horizontalAlignment = Alignment.CenterHorizontally,
      verticalArrangement = Arrangement.Center) {
        // Title: "Ask Euler Anything" in deep burgundy/plum
        Text(
            text = Localization.t("ask_euler_anything"),
            color = colorScheme.primary,
            fontSize = 28.sp,
            fontWeight = FontWeight.Bold,
            textAlign = TextAlign.Center,
            modifier = Modifier.padding(bottom = 16.dp))

        // Rotating suggestion text with crossfade animation
        Box(modifier = Modifier.height(32.dp), contentAlignment = Alignment.Center) {
          AnimatedContent(
              targetState = currentIndex,
              transitionSpec = {
                // Crossfade with vertical slide: old slides down, new slides in from above
                (fadeIn(animationSpec = tween(300, easing = FastOutSlowInEasing)) +
                    slideInVertically(
                        animationSpec = tween(300, easing = FastOutSlowInEasing),
                        initialOffsetY = { -it / 4 } // Slide in from above
                        )) togetherWith
                    (fadeOut(animationSpec = tween(300, easing = FastOutSlowInEasing)) +
                        slideOutVertically(
                            animationSpec = tween(300, easing = FastOutSlowInEasing),
                            targetOffsetY = { it / 4 } // Slide out downward
                            ))
              },
              label = "suggestion-transition") { index ->
                Text(
                    text = suggestions[index],
                    color = colorScheme.onBackground,
                    fontSize = 16.sp,
                    textAlign = TextAlign.Center)
              }
        }
      }
}

/** Dismissible offline message banner shown at the top of the home screen when offline. */
@Composable
private fun OfflineMessageBanner(onDismiss: () -> Unit, modifier: Modifier = Modifier) {
  val colorScheme = MaterialTheme.colorScheme
  Card(
      modifier = modifier.fillMaxWidth(),
      colors = CardDefaults.cardColors(containerColor = colorScheme.errorContainer),
      shape = RoundedCornerShape(12.dp)) {
        Row(
            modifier = Modifier.padding(horizontal = 16.dp, vertical = 12.dp),
            verticalAlignment = Alignment.CenterVertically,
            horizontalArrangement = Arrangement.SpaceBetween) {
              Text(
                  text = "You're not connected to the internet. Please try again.",
                  color = colorScheme.onErrorContainer,
                  style = MaterialTheme.typography.bodyMedium,
                  modifier = Modifier.weight(1f))
              IconButton(onClick = onDismiss, modifier = Modifier.size(24.dp)) {
                Icon(
                    imageVector = Icons.Default.Close,
                    contentDescription = "Dismiss",
                    tint = colorScheme.onErrorContainer,
                    modifier = Modifier.size(18.dp))
              }
            }
      }
}

@Composable
private fun SourceCard(
    siteLabel: String,
    title: String,
    url: String?,
    retrievedAt: Long,
    compactType: CompactSourceType = CompactSourceType.NONE,
    onVisit: (() -> Unit)? = null
) {
  val colorScheme = MaterialTheme.colorScheme

  if (compactType != CompactSourceType.NONE) {
    // Compact indicator - small inline badge with emoji based on type
    val emoji =
        when (compactType) {
          CompactSourceType.SCHEDULE -> "📅"
          CompactSourceType.FOOD -> "🍴"
          else -> ""
        }
    Row(
        modifier =
            Modifier.clip(RoundedCornerShape(8.dp))
                .background(colorScheme.surfaceVariant.copy(alpha = 0.5f))
                .padding(horizontal = 10.dp, vertical = 6.dp),
        verticalAlignment = Alignment.CenterVertically) {
          Icon(
              imageVector = Icons.Default.CheckCircle,
              contentDescription = null,
              tint = com.android.sample.ui.theme.EulerGreen,
              modifier = Modifier.size(12.dp))
          Spacer(Modifier.width(6.dp))
          Text(
              text = "$emoji $siteLabel",
              color = colorScheme.onSurfaceVariant,
              style = MaterialTheme.typography.labelSmall.copy(fontSize = 11.sp))
        }
  } else {
    // Full RAG source card with Visit button
    Column(
        modifier =
            Modifier.fillMaxWidth()
                .clip(RoundedCornerShape(10.dp))
                .background(colorScheme.surfaceVariant)
                .padding(horizontal = 12.dp, vertical = 6.dp)) {
          // Top line: "Retrieved from EPFL.ch Website"
          Row(verticalAlignment = Alignment.CenterVertically) {
            Icon(
                imageVector = Icons.Default.CheckCircle,
                contentDescription = null,
                tint = com.android.sample.ui.theme.EulerGreen,
                modifier = Modifier.size(14.dp))
            Spacer(Modifier.width(4.dp))
            Text(
                text = "Retrieved from  $siteLabel",
                color = colorScheme.onSurfaceVariant,
                style = MaterialTheme.typography.labelSmall.copy(fontSize = 11.sp))
          }

          Spacer(Modifier.height(4.dp))

          Row(modifier = Modifier.fillMaxWidth(), verticalAlignment = Alignment.CenterVertically) {
            // URL (ellipsized to one line)
            Text(
                text = url ?: "",
                color = colorScheme.onSurface,
                style = MaterialTheme.typography.labelMedium.copy(fontSize = 13.sp),
                maxLines = 1,
                overflow = TextOverflow.Ellipsis,
                modifier = Modifier.weight(1f))

            Spacer(Modifier.width(6.dp))

            if (onVisit != null && url != null) {
              Button(
                  onClick = onVisit,
                  shape = RoundedCornerShape(6.dp),
                  contentPadding = PaddingValues(horizontal = 8.dp, vertical = 4.dp),
                  colors = ButtonDefaults.buttonColors(containerColor = colorScheme.primary)) {
                    Text("Visit", color = colorScheme.onPrimary)
                    Spacer(Modifier.width(6.dp))
                    Icon(
                        imageVector = androidx.compose.material.icons.Icons.Outlined.OpenInNew,
                        contentDescription = null,
                        modifier = Modifier.size(10.dp),
                        tint = colorScheme.onPrimary)
                  }
            }
          }

          Spacer(Modifier.height(2.dp))

          // Retrieved date
          val dateStr =
              remember(retrievedAt) {
                val d =
                    java.time.Instant.ofEpochMilli(retrievedAt)
                        .atZone(java.time.ZoneId.systemDefault())
                        .toLocalDate()
                "%02d/%02d/%02d".format(d.dayOfMonth, d.monthValue, d.year % 100)
              }
          Text(
              text = "Retrieved on $dateStr",
              color = colorScheme.onSurfaceVariant,
              style = MaterialTheme.typography.labelSmall.copy(fontSize = 10.sp))
        }
  }
}

@Preview(showBackground = true, backgroundColor = 0x000000)
@Composable
private fun HomeScreenPreview() {
  val previewViewModel = remember { HomeViewModel() }
  MaterialTheme { HomeScreen(viewModel = previewViewModel) }
}<|MERGE_RESOLUTION|>--- conflicted
+++ resolved
@@ -454,35 +454,6 @@
                           state = listState,
                           modifier = Modifier.fillMaxSize().padding(16.dp),
                           verticalArrangement = Arrangement.spacedBy(12.dp)) {
-<<<<<<< HEAD
-                            items(items = ui.messages, key = { it.id }) { item ->
-                              val showLeadingDot =
-                                  item.id == ui.streamingMessageId && item.text.isEmpty()
-                              val audioState =
-                                  audioController.audioStateFor(item, ui.streamingMessageId)
-
-                              // If this message carries a source, draw the card first
-                              if (item.source != null && !item.isThinking) {
-                                val context = androidx.compose.ui.platform.LocalContext.current
-                                SourceCard(
-                                    siteLabel = item.source.siteLabel,
-                                    title = item.source.title,
-                                    url = item.source.url,
-                                    retrievedAt = item.source.retrievedAt,
-                                    compactType = item.source.compactType,
-                                    onVisit =
-                                        if (item.source.url != null &&
-                                            item.source.compactType == CompactSourceType.NONE) {
-                                          {
-                                            val intent =
-                                                Intent(
-                                                    Intent.ACTION_VIEW, Uri.parse(item.source.url))
-                                            context.startActivity(intent)
-                                          }
-                                        } else null)
-                                Spacer(Modifier.height(8.dp))
-                              }
-=======
                             items(items = timeline, key = { it.key }) { item ->
                               when (item) {
                                 is TimelineItem.MessageItem -> {
@@ -491,7 +462,6 @@
                                       msg.id == ui.streamingMessageId && msg.text.isEmpty()
                                   val audioState =
                                       audioController.audioStateFor(msg, ui.streamingMessageId)
->>>>>>> 65364b69
 
                                   // If this message carries a source, draw the card first
                                   if (msg.source != null && !msg.isThinking) {
@@ -501,10 +471,10 @@
                                         title = msg.source.title,
                                         url = msg.source.url,
                                         retrievedAt = msg.source.retrievedAt,
-                                        isScheduleSource = msg.source.isScheduleSource,
+                                        compactType = msg.source.compactType,
                                         onVisit =
                                             if (msg.source.url != null &&
-                                                !msg.source.isScheduleSource) {
+                                                msg.source.compactType == CompactSourceType.NONE) {
                                               {
                                                 val intent =
                                                     Intent(
