package com.android.sample.home

import androidx.compose.animation.*
import androidx.compose.animation.animateColorAsState
import androidx.compose.animation.core.FastOutSlowInEasing
import androidx.compose.animation.core.tween
import androidx.compose.foundation.Image
import androidx.compose.foundation.background
import androidx.compose.foundation.clickable
import androidx.compose.foundation.horizontalScroll
import androidx.compose.foundation.interaction.MutableInteractionSource
import androidx.compose.foundation.layout.*
import androidx.compose.foundation.lazy.LazyColumn
import androidx.compose.foundation.lazy.items
import androidx.compose.foundation.lazy.rememberLazyListState
import androidx.compose.foundation.rememberScrollState
import androidx.compose.foundation.shape.CircleShape
import androidx.compose.foundation.shape.RoundedCornerShape
import androidx.compose.material.icons.Icons
import androidx.compose.material.icons.filled.GraphicEq
import androidx.compose.material.icons.filled.Menu
import androidx.compose.material.icons.filled.Mic
import androidx.compose.material.icons.filled.MoreVert
import androidx.compose.material.icons.filled.Send
import androidx.compose.material.icons.rounded.Send
import androidx.compose.material3.*
import androidx.compose.runtime.*
import androidx.compose.ui.Alignment
import androidx.compose.ui.Modifier
import androidx.compose.ui.graphics.Color
import androidx.compose.ui.layout.ContentScale
import androidx.compose.ui.platform.testTag
import androidx.compose.ui.res.painterResource
import androidx.compose.ui.text.font.FontWeight
import androidx.compose.ui.text.style.TextAlign
import androidx.compose.ui.tooling.preview.Preview
import androidx.compose.ui.unit.dp
import androidx.compose.ui.unit.sp
import androidx.lifecycle.viewmodel.compose.viewModel
import com.android.sample.Chat.ChatMessage
import com.android.sample.Chat.ChatType
import com.android.sample.R
import com.android.sample.ui.components.GuestProfileWarningModal
import kotlinx.coroutines.delay
import kotlinx.coroutines.launch

object HomeTags {
  const val Root = "home_root"
  const val MenuBtn = "home_menu_btn"
  const val TopRightBtn = "home_topright_btn"
  const val Action1Btn = "home_action1_btn"
  const val Action2Btn = "home_action2_btn"
  const val MessageField = "home_message_field"
  const val SendBtn = "home_send_btn"
  const val MicBtn = "home_mic_btn"
  const val VoiceBtn = "home_voice_btn"
  const val Drawer = "home_drawer"
  const val TopRightMenu = "home_topright_menu"
}

/**
 * Entry screen for the chat experience.
 *
 * Responsibilities:
 * - Hosts the top app bar, navigation drawer, message input, and the chat message list.
 * - Renders messages from [HomeViewModel.uiState] (see [HomeUiState.messages]).
 * - Shows a global “thinking” indicator after the last user message when [HomeUiState.isSending] is
 *   true.
 *
 * Key behaviors:
 * - Drawer open/close state is synchronized with the ViewModel.
 * - Send button animates between idle/sending/disabled states.
 * - Chat list uses spacing and stable keys for smooth updates.
 */
@OptIn(ExperimentalMaterial3Api::class)
@Composable
fun HomeScreen(
    modifier: Modifier = Modifier,
    viewModel: HomeViewModel = viewModel(),
    onAction1Click: () -> Unit = {},
    onAction2Click: () -> Unit = {},
    onSendMessage: (String) -> Unit = {},
    onSignOut: () -> Unit = {},
    onSettingsClick: () -> Unit = {},
    onProfileClick: () -> Unit = {},
    onVoiceChatClick: () -> Unit = {},
    openDrawerOnStart: Boolean = false,
    speechHelper: com.android.sample.speech.SpeechToTextHelper? = null,
    forceNewChatOnFirstOpen: Boolean = false
) {
  val ui by viewModel.uiState.collectAsState()
  val drawerState = rememberDrawerState(initialValue = DrawerValue.Closed)
  val scope = rememberCoroutineScope()

  val ranNewChatOnce = remember { mutableStateOf(false) }
  LaunchedEffect(forceNewChatOnFirstOpen) {
    if (forceNewChatOnFirstOpen && !ranNewChatOnce.value) {
      ranNewChatOnce.value = true
      viewModel.startLocalNewChat()
    }
  }

  // Synchronize ViewModel state <-> Drawer component
  LaunchedEffect(ui.isDrawerOpen) {
    if (ui.isDrawerOpen && !drawerState.isOpen) {
      drawerState.open()
    } else if (!ui.isDrawerOpen && drawerState.isOpen) {
      drawerState.close()
    }
  }

  // Open drawer when returning from settings
  LaunchedEffect(openDrawerOnStart) {
    if (openDrawerOnStart) {
      drawerState.open()
      viewModel.toggleDrawer()
    }
  }

  ModalNavigationDrawer(
      drawerState = drawerState,
      drawerContent = {
        DrawerContent(
            ui = ui,
            onToggleSystem = { id -> viewModel.toggleSystemConnection(id) },
            onSignOut = {
              scope.launch {
                drawerState.close()
                if (ui.isDrawerOpen) viewModel.toggleDrawer()
                onSignOut()
              }
            },
            onSettingsClick = {
              scope.launch { drawerState.close() }
              if (ui.isDrawerOpen) viewModel.toggleDrawer()
              onSettingsClick()
            },
            onProfileClick = {
              scope.launch { drawerState.close() }
              if (ui.isDrawerOpen) viewModel.toggleDrawer()
              if (ui.isGuest) {
                viewModel.showGuestProfileWarning()
              } else {
                onProfileClick()
              }
            },
            onProfileDisabledClick = {
              scope.launch { drawerState.close() }
              if (ui.isDrawerOpen) viewModel.toggleDrawer()
              viewModel.showGuestProfileWarning()
            },
            onClose = {
              scope.launch { drawerState.close() }
              if (ui.isDrawerOpen) viewModel.toggleDrawer()
            },
            onNewChat = {
              scope.launch {
                drawerState.close()
                if (ui.isDrawerOpen) viewModel.toggleDrawer()
                viewModel.startLocalNewChat()
              }
            },
            onPickConversation = { cid ->
              scope.launch {
                viewModel.selectConversation(cid)
                drawerState.close()
                if (ui.isDrawerOpen) viewModel.toggleDrawer()
              }
            })
      }) {
        Scaffold(
            modifier = modifier.fillMaxSize().background(Color.Black).testTag(HomeTags.Root),
            containerColor = Color.Black,
            topBar = {
              CenterAlignedTopAppBar(
                  navigationIcon = {
                    IconButton(
                        onClick = {
                          viewModel.toggleDrawer()
                          scope.launch {
                            if (!drawerState.isOpen) drawerState.open() else drawerState.close()
                          }
                        },
                        modifier = Modifier.size(48.dp).testTag(HomeTags.MenuBtn)) {
                          Icon(
                              Icons.Default.Menu,
                              contentDescription = "Menu",
                              tint = Color.White,
                              modifier = Modifier.size(24.dp))
                        }
                  },
                  title = {
                    Image(
                        painter = painterResource(R.drawable.euler_logo),
                        contentDescription = "Euler",
                        modifier = Modifier.height(25.dp),
                        contentScale = ContentScale.Fit)
                  },
                  actions = {
                    IconButton(
                        onClick = { viewModel.setTopRightOpen(true) },
                        modifier = Modifier.size(48.dp).testTag(HomeTags.TopRightBtn)) {
                          Icon(
                              Icons.Default.MoreVert,
                              contentDescription = "More",
                              tint = Color.White,
                              modifier = Modifier.size(24.dp))
                        }

                    // Top-right menu (placeholder)
                    DropdownMenu(
                        expanded = ui.isTopRightOpen,
                        onDismissRequest = { viewModel.setTopRightOpen(false) },
                        modifier = Modifier.testTag(HomeTags.TopRightMenu)) {
                          DropdownMenuItem(
                              text = { Text("Delete current chat") },
                              onClick = {
                                viewModel.setTopRightOpen(false)
                                viewModel.showDeleteConfirmation()
                              })
                        }
                  },
                  colors =
                      TopAppBarDefaults.topAppBarColors(
                          containerColor = Color.Black,
                          titleContentColor = Color.White,
                          navigationIconContentColor = Color.White,
                          actionIconContentColor = Color.White))
            },
            bottomBar = {
              Column(
                  Modifier.fillMaxWidth().background(Color.Black).padding(bottom = 16.dp),
                  horizontalAlignment = Alignment.CenterHorizontally) {
                    // Horizontal scrollable row of suggestion chips
                    val suggestions =
                        listOf(
                            "What is EPFL",
                            "Check Ed Discussion",
                            "Show my schedule",
                            "Find library resources",
                            "Check grades on IS-Academia",
                            "Search Moodle courses",
                            "What's due this week?",
                            "Help me study for CS220")

                    val scrollState = rememberScrollState()

                    // Check if AI has already responded (at least one AI message exists)
                    val hasAiResponded = ui.messages.any { it.type == ChatType.AI }

                    // Animate visibility of suggestions - hide after first AI response
                    AnimatedVisibility(
                        visible = !hasAiResponded,
                        enter = fadeIn(tween(300)) + slideInVertically(initialOffsetY = { 20 }),
                        exit = fadeOut(tween(300)) + slideOutVertically(targetOffsetY = { -20 })) {
                          Row(
                              modifier =
                                  Modifier.fillMaxWidth()
                                      .horizontalScroll(scrollState)
                                      .padding(horizontal = 16.dp),
                              horizontalArrangement = Arrangement.spacedBy(12.dp)) {
                                suggestions.forEachIndexed { index, suggestion ->
                                  val testTag =
                                      when (index) {
                                        0 -> HomeTags.Action1Btn
                                        1 -> HomeTags.Action2Btn
                                        else -> null
                                      }

                                  SuggestionChip(
                                      text = suggestion,
                                      modifier =
                                          if (testTag != null) {
                                            Modifier.testTag(testTag)
                                          } else {
                                            Modifier
                                          },
                                      onClick = {
                                        // Call callbacks to maintain compatibility with tests
                                        when (index) {
                                          0 -> onAction1Click()
                                          1 -> onAction2Click()
                                        }
                                        // Update draft and send message
                                        viewModel.updateMessageDraft(suggestion)
                                        onSendMessage(suggestion)
                                        viewModel.sendMessage()
                                      })
                                }
                              }
                        }

                    Spacer(Modifier.height(16.dp))

                    // Message input bound to ViewModel state.
                    OutlinedTextField(
                        value = ui.messageDraft,
                        onValueChange = { viewModel.updateMessageDraft(it) },
                        placeholder = { Text("Message EULER", color = Color.Gray) },
                        modifier =
                            Modifier.fillMaxWidth()
                                .padding(horizontal = 16.dp)
                                .height(60.dp)
                                .testTag(HomeTags.MessageField),
                        enabled = !ui.isSending,
                        singleLine = true,
                        trailingIcon = {
<<<<<<< HEAD
                          val canSend = ui.messageDraft.isNotBlank() && !ui.isSending
                          Row(
                              modifier = Modifier.padding(end = 6.dp),
                              verticalAlignment = Alignment.CenterVertically,
                              horizontalArrangement = Arrangement.spacedBy(8.dp)) {
                                IconButton(
                                    onClick = {
                                      speechHelper?.startListening { recognized ->
                                        viewModel.updateMessageDraft(recognized)
=======
                          Row(horizontalArrangement = Arrangement.spacedBy(0.2.dp)) {
                            // Voice chat button - opens voice visualizer
                            IconButton(
                                onClick = {
                                  speechHelper?.startListening(
                                      onResult = { recognized ->
                                        viewModel.updateMessageDraft(recognized)
                                      })
                                },
                                enabled = speechHelper != null,
                                modifier = Modifier.testTag(HomeTags.MicBtn)) {
                                  Icon(
                                      Icons.Default.Mic,
                                      contentDescription = "Dictate",
                                      tint = Color.Gray)
                                }

                            val canSend = ui.messageDraft.isNotBlank() && !ui.isSending

                            // Voice mode button (equalizer icon) - shown when there's no text
                            AnimatedVisibility(
                                visible = !canSend,
                                enter = fadeIn() + scaleIn(),
                                exit = fadeOut() + scaleOut()) {
                                  IconButton(
                                      onClick = { onVoiceChatClick() },
                                      modifier = Modifier.testTag(HomeTags.VoiceBtn)) {
                                        Icon(
                                            Icons.Default.GraphicEq,
                                            contentDescription = "Voice mode",
                                            tint = Color.Gray)
>>>>>>> 7cb54880
                                      }
                                    },
                                    enabled = speechHelper != null,
                                    modifier = Modifier.size(36.dp).testTag(HomeTags.MicBtn)) {
                                      Icon(
                                          Icons.Default.Mic,
                                          contentDescription = "Dictate",
                                          tint = Color.Gray,
                                          modifier = Modifier.size(18.dp))
                                    }

                                Box(
                                    modifier = Modifier.size(36.dp),
                                    contentAlignment = Alignment.Center) {
                                      Crossfade(targetState = canSend, label = "voice-button") {
                                          readyToSend ->
                                        if (!readyToSend) {
                                          IconButton(
                                              onClick = onVoiceChatClick,
                                              modifier =
                                                  Modifier.fillMaxSize()
                                                      .testTag(HomeTags.VoiceBtn)) {
                                                Icon(
                                                    Icons.Default.GraphicEq,
                                                    contentDescription = "Voice mode",
                                                    tint = Color.Gray,
                                                    modifier = Modifier.size(18.dp))
                                              }
                                        } else {
                                          Spacer(modifier = Modifier.size(18.dp))
                                        }
                                      }
                                    }

                                BubbleSendButton(
                                    enabled = canSend,
                                    isSending = ui.isSending,
                                    onClick = {
                                      if (canSend) {
                                        onSendMessage(ui.messageDraft)
                                        viewModel.sendMessage()
                                      }
                                    })
                              }
                        },
                        shape = RoundedCornerShape(50),
                        colors =
                            OutlinedTextFieldDefaults.colors(
                                focusedTextColor = Color.White,
                                unfocusedTextColor = Color.White,
                                disabledTextColor = Color.LightGray,
                                cursorColor = Color.White,
                                focusedPlaceholderColor = Color.Gray,
                                unfocusedPlaceholderColor = Color.Gray,
                                focusedBorderColor = Color.DarkGray,
                                unfocusedBorderColor = Color.DarkGray,
                                focusedContainerColor = Color(0xFF121212),
                                unfocusedContainerColor = Color(0xFF121212),
                                disabledContainerColor = Color(0xFF121212)))

                    Spacer(Modifier.height(16.dp))
                    Text(
                        text = "Powered by APERTUS",
                        color = Color.Gray,
                        fontSize = 11.sp,
                        textAlign = TextAlign.Center,
                        modifier = Modifier.padding(horizontal = 16.dp))
                  }
            }) { padding ->
              // Chat content: list of messages + thinking indicator at the end while sending.
              Box(
                  modifier = Modifier.fillMaxSize().padding(padding).background(Color.Black),
                  contentAlignment = Alignment.Center) {
                    if (ui.messages.isEmpty() && !ui.isSending) {
                      // Show animated intro title when list is empty
                      AnimatedIntroTitle(
                          modifier = Modifier.fillMaxWidth().padding(horizontal = 32.dp))
                    } else {
                      val listState = rememberLazyListState()

                      // Auto-scroll to bottom when messages change or sending state changes
                      LaunchedEffect(ui.messages.size, ui.isSending, ui.streamingSequence) {
                        val lastIndex =
                            if (ui.messages.isEmpty()) {
                              0
                            } else {
                              // Scroll to last message index, or one more if showing thinking
                              // indicator
                              ui.messages.size - 1 + if (ui.isSending) 1 else 0
                            }
                        listState.animateScrollToItem(lastIndex)
                      }

                      LazyColumn(
                          state = listState,
                          modifier = Modifier.fillMaxSize().padding(16.dp),
                          verticalArrangement = Arrangement.spacedBy(12.dp)) {
                            items(items = ui.messages, key = { it.id }) { item ->
                              val showLeadingDot =
                                  item.id == ui.streamingMessageId && item.text.isEmpty()
                              ChatMessage(
                                  message = item,
                                  modifier = Modifier.fillMaxWidth(),
                                  isStreaming = showLeadingDot)
                            }

                            // Global thinking indicator shown AFTER the last user message.
                            if (ui.isSending && ui.streamingMessageId == null) {
                              item {
                                Spacer(Modifier.height(6.dp))
                                ThinkingIndicator(
                                    modifier =
                                        Modifier.fillMaxWidth()
                                            .padding(vertical = 8.dp)
                                            .testTag("home_thinking_indicator"))
                              }
                            }
                          }
                    }
                  }
            }
      }

  // Delete confirmation dialog layered over the screen.
  AnimatedVisibility(
      visible = ui.showDeleteConfirmation,
      enter = fadeIn(tween(200)),
      exit = fadeOut(tween(200)),
      modifier = Modifier.fillMaxSize()) {
        DeleteConfirmationModal(
            onConfirm = { viewModel.deleteCurrentConversation() },
            onCancel = { viewModel.hideDeleteConfirmation() })
      }

  AnimatedVisibility(
      visible = ui.showGuestProfileWarning,
      enter = fadeIn(tween(200)),
      exit = fadeOut(tween(200)),
      modifier = Modifier.fillMaxSize()) {
        GuestProfileWarningModal(
            onContinueAsGuest = { viewModel.hideGuestProfileWarning() },
            onLogin = {
              viewModel.hideGuestProfileWarning()
              onSignOut()
            })
      }
}

/** Compact, rounded action button used in the bottom actions row. */
@Composable
private fun SuggestionChip(text: String, modifier: Modifier = Modifier, onClick: () -> Unit) {
  Surface(
      onClick = onClick,
      shape = RoundedCornerShape(50.dp),
      color = Color(0xFF1E1E1E),
      modifier = modifier.height(50.dp)) {
        Box(
            modifier = Modifier.fillMaxHeight().padding(horizontal = 20.dp, vertical = 12.dp),
            contentAlignment = Alignment.Center) {
              Text(text = text, color = Color.White, fontSize = 14.sp)
            }
      }
}

/**
 * Modal shown to confirm clearing the chat history. Exposes two testTags: "home_delete_cancel" and
 * "home_delete_confirm" on buttons.
 */
@Composable
private fun DeleteConfirmationModal(onConfirm: () -> Unit, onCancel: () -> Unit) {
  Box(
      modifier =
          Modifier.fillMaxSize()
              .background(Color.Black.copy(alpha = 0.7f))
              .clickable(onClick = onCancel),
      contentAlignment = Alignment.Center) {
        Card(
            modifier = Modifier.width(280.dp).padding(16.dp),
            colors = CardDefaults.cardColors(containerColor = Color(0xFF1E1E1E)),
            shape = RoundedCornerShape(16.dp)) {
              Column(
                  modifier = Modifier.padding(24.dp),
                  horizontalAlignment = Alignment.CenterHorizontally) {
                    Text(
                        text = "Clear Chat?",
                        color = Color.White,
                        fontSize = 18.sp,
                        fontWeight = FontWeight.Bold)

                    Spacer(modifier = Modifier.height(16.dp))

                    Text(
                        text = "This will delete all messages. This action cannot be undone.",
                        color = Color.Gray,
                        fontSize = 14.sp,
                        textAlign = TextAlign.Center)

                    Spacer(modifier = Modifier.height(24.dp))

                    Row(
                        horizontalArrangement = Arrangement.spacedBy(12.dp),
                        modifier = Modifier.fillMaxWidth()) {
                          Button(
                              onClick = onCancel,
                              modifier = Modifier.weight(1f),
                              colors =
                                  ButtonDefaults.buttonColors(containerColor = Color(0xFF2A2A2A)),
                              shape = RoundedCornerShape(8.dp)) {
                                Text("Cancel", color = Color.White)
                              }

                          Button(
                              onClick = onConfirm,
                              modifier = Modifier.weight(1f),
                              colors = ButtonDefaults.buttonColors(containerColor = Color.Red),
                              shape = RoundedCornerShape(8.dp)) {
                                Text("Delete", color = Color.White, fontWeight = FontWeight.Bold)
                              }
                        }
                  }
            }
      }
}

/**
 * Small inline indicator shown while awaiting an AI reply. Driven by HomeUiState.isSending and
 * rendered after the last message in the list.
 */
@Composable
private fun ThinkingIndicator(modifier: Modifier = Modifier) {
  var dots by remember { mutableStateOf(0) }
  LaunchedEffect(Unit) {
    while (true) {
      kotlinx.coroutines.delay(450)
      dots = (dots + 1) % 4
    }
  }
  val text = "Euler is thinking" + ".".repeat(dots)
  Surface(
      modifier = modifier,
      shape = RoundedCornerShape(12.dp),
      color = Color(0x14FFFFFF),
      tonalElevation = 0.dp) {
        Row(
            Modifier.padding(horizontal = 12.dp, vertical = 8.dp),
            verticalAlignment = Alignment.CenterVertically) {
              CircularProgressIndicator(
                  strokeWidth = 2.dp, modifier = Modifier.size(16.dp), color = Color.Gray)
              Spacer(Modifier.width(8.dp))
              Text(text = text, color = Color.LightGray, fontSize = 13.sp)
            }
      }
}

/**
 * Animated circular send button used inside the text field.
 * - Enlarges slightly when enabled, shows a spinner when sending.
 * - Disabled when the draft is blank or a send is in progress.
 */
@Composable
private fun BubbleSendButton(
    enabled: Boolean,
    isSending: Boolean,
    onClick: () -> Unit,
) {
  val size = 40.dp
  val interaction = remember { MutableInteractionSource() }

  val containerColor by
      animateColorAsState(
          targetValue =
              when {
                isSending -> Color(0xFFC62828)
                enabled -> Color(0xFFE53935)
                else -> Color(0xFF3C3C3C)
              },
          label = "bubble-color")

  Surface(
      modifier = Modifier.size(size).testTag(HomeTags.SendBtn),
      color = containerColor,
      shape = CircleShape,
      tonalElevation = 0.dp,
      shadowElevation = 0.dp,
  ) {
    Box(
        modifier =
            Modifier.fillMaxSize()
                .testTag(HomeTags.SendBtn)
                .then(
                    if (enabled && !isSending)
                        Modifier.clickable(interactionSource = interaction, indication = null) {
                          onClick()
                        }
                    else Modifier),
        contentAlignment = Alignment.Center) {
          if (isSending) {
            CircularProgressIndicator(
                strokeWidth = 2.dp, modifier = Modifier.size(18.dp), color = Color.White)
          } else {
            val icon =
                try {
                  androidx.compose.material.icons.Icons.Rounded.Send
                } catch (_: Throwable) {
                  androidx.compose.material.icons.Icons.Default.Send
                }
            Crossfade(targetState = enabled, label = "send-button-state") { canSend ->
              Icon(
                  imageVector = icon,
                  contentDescription = "Send",
                  tint = if (canSend) Color.White else Color.White.copy(alpha = 0.35f),
                  modifier = Modifier.size(18.dp))
            }
          }
        }
  }
}

/**
 * Animated intro title with rotating suggestions. Shows "Ask Euler Anything" in bold red, with
 * suggestions that fade in/out every 3 seconds.
 */
@Composable
internal fun AnimatedIntroTitle(modifier: Modifier = Modifier) {
  val suggestions = remember {
    listOf(
        "Find CS220 past exams",
        "Check my Moodle assignments",
        "What's on Ed Discussion?",
        "Show my IS-Academia schedule",
        "Search EPFL Drive files")
  }

  var currentIndex by remember { mutableStateOf(0) }

  // Rotate suggestions every 3 seconds
  LaunchedEffect(Unit) {
    while (true) {
      delay(3000)
      currentIndex = (currentIndex + 1) % suggestions.size
    }
  }

  Column(
      modifier = modifier,
      horizontalAlignment = Alignment.CenterHorizontally,
      verticalArrangement = Arrangement.Center) {
        // Title: "Ask Euler Anything" in deep burgundy/plum
        Text(
            text = "Ask Euler Anything",
            color = Color(0xFF8B0000), // Deep burgundy red
            fontSize = 28.sp,
            fontWeight = FontWeight.Bold,
            textAlign = TextAlign.Center,
            modifier = Modifier.padding(bottom = 16.dp))

        // Rotating suggestion text with crossfade animation
        Box(modifier = Modifier.height(32.dp), contentAlignment = Alignment.Center) {
          AnimatedContent(
              targetState = currentIndex,
              transitionSpec = {
                // Crossfade with vertical slide: old slides down, new slides in from above
                (fadeIn(animationSpec = tween(300, easing = FastOutSlowInEasing)) +
                    slideInVertically(
                        animationSpec = tween(300, easing = FastOutSlowInEasing),
                        initialOffsetY = { -it / 4 } // Slide in from above
                        )) togetherWith
                    (fadeOut(animationSpec = tween(300, easing = FastOutSlowInEasing)) +
                        slideOutVertically(
                            animationSpec = tween(300, easing = FastOutSlowInEasing),
                            targetOffsetY = { it / 4 } // Slide out downward
                            ))
              },
              label = "suggestion-transition") { index ->
                Text(
                    text = suggestions[index],
                    color = Color.White,
                    fontSize = 16.sp,
                    textAlign = TextAlign.Center)
              }
        }
      }
}

@Preview(showBackground = true, backgroundColor = 0x000000)
@Composable
private fun HomeScreenPreview() {
  val previewViewModel = remember { HomeViewModel() }
  MaterialTheme { HomeScreen(viewModel = previewViewModel) }
}<|MERGE_RESOLUTION|>--- conflicted
+++ resolved
@@ -305,17 +305,6 @@
                         enabled = !ui.isSending,
                         singleLine = true,
                         trailingIcon = {
-<<<<<<< HEAD
-                          val canSend = ui.messageDraft.isNotBlank() && !ui.isSending
-                          Row(
-                              modifier = Modifier.padding(end = 6.dp),
-                              verticalAlignment = Alignment.CenterVertically,
-                              horizontalArrangement = Arrangement.spacedBy(8.dp)) {
-                                IconButton(
-                                    onClick = {
-                                      speechHelper?.startListening { recognized ->
-                                        viewModel.updateMessageDraft(recognized)
-=======
                           Row(horizontalArrangement = Arrangement.spacedBy(0.2.dp)) {
                             // Voice chat button - opens voice visualizer
                             IconButton(
@@ -347,7 +336,6 @@
                                             Icons.Default.GraphicEq,
                                             contentDescription = "Voice mode",
                                             tint = Color.Gray)
->>>>>>> 7cb54880
                                       }
                                     },
                                     enabled = speechHelper != null,
