--- conflicted
+++ resolved
@@ -47,11 +47,8 @@
 import com.android.sample.Chat.ChatMessage
 import com.android.sample.Chat.ChatType
 import com.android.sample.R
-<<<<<<< HEAD
 import com.android.sample.ui.components.GuestProfileWarningModal
-=======
 import com.android.sample.settings.Localization
->>>>>>> ce8601c9
 import kotlinx.coroutines.delay
 import kotlinx.coroutines.launch
 
@@ -329,54 +326,35 @@
                                 modifier = Modifier.size(36.dp).testTag(HomeTags.MicBtn)) {
                                   Icon(
                                       Icons.Default.Mic,
-<<<<<<< HEAD
-                                      contentDescription = "Dictate",
+
+                                       contentDescription = Localization.t("dictate"),
                                       tint = Color.Gray,
                                       modifier = Modifier.size(18.dp))
-=======
-                                      contentDescription = Localization.t("dictate"),
-                                      tint = Color.Gray)
->>>>>>> ce8601c9
-                                }
+                                      
+                   }
 
                             val canSend = ui.messageDraft.isNotBlank() && !ui.isSending
 
-<<<<<<< HEAD
-                            Box(
-                                modifier = Modifier.size(36.dp),
-                                contentAlignment = Alignment.Center) {
-                                  Crossfade(targetState = canSend, label = "voice-button") {
-                                      readyToSend ->
-                                    if (!readyToSend) {
-                                      IconButton(
-                                          onClick = onVoiceChatClick,
-                                          modifier =
-                                              Modifier.fillMaxSize().testTag(HomeTags.VoiceBtn)) {
-                                            Icon(
-                                                Icons.Default.GraphicEq,
-                                                contentDescription = "Voice mode",
-                                                tint = Color.Gray,
-                                                modifier = Modifier.size(18.dp))
-                                          }
-                                    } else {
-                                      Spacer(modifier = Modifier.size(18.dp))
-                                    }
-                                  }
-=======
                             // Voice mode button (equalizer icon) - shown when there's no text
                             AnimatedVisibility(
                                 visible = !canSend,
                                 enter = fadeIn() + scaleIn(),
-                                exit = fadeOut() + scaleOut()) {
-                                  IconButton(
-                                      onClick = { onVoiceChatClick() },
-                                      modifier = Modifier.testTag(HomeTags.VoiceBtn)) {
-                                        Icon(
-                                            Icons.Default.GraphicEq,
-                                            contentDescription = Localization.t("voice_mode"),
-                                            tint = Color.Gray)
-                                      }
->>>>>>> ce8601c9
+                                exit = fadeOut() + scaleOut()
+                            ) {
+                                IconButton(
+                                    onClick = onVoiceChatClick,
+                                    modifier = Modifier.testTag(HomeTags.VoiceBtn)
+                                ) {
+                                    Icon(
+                                        Icons.Default.GraphicEq,
+                                        contentDescription = Localization.t("voice_mode"),
+                                        tint = Color.Gray,
+                                        modifier = Modifier.size(18.dp)
+                                    )
+                                }
+                            }
+                            }
+
                                 }
 
                             BubbleSendButton(
@@ -685,22 +663,12 @@
                 } catch (_: Throwable) {
                   androidx.compose.material.icons.Icons.Default.Send
                 }
-<<<<<<< HEAD
-            Crossfade(targetState = enabled, label = "send-button-state") { canSend ->
-              Icon(
-                  imageVector = icon,
-                  contentDescription = "Send",
-                  tint = if (canSend) Color.White else Color.White.copy(alpha = 0.35f),
-                  modifier = Modifier.size(18.dp))
-            }
-=======
             Icon(
                 imageVector = icon,
                 contentDescription = Localization.t("send"),
                 tint = Color.White,
                 modifier = Modifier.size(22.dp) // larger arrow for visibility
                 )
->>>>>>> ce8601c9
           }
         }
   }
