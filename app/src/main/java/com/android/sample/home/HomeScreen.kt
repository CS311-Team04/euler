package com.android.sample.home

import android.content.Intent
import android.net.Uri
import androidx.compose.animation.*
import androidx.compose.animation.animateColorAsState
import androidx.compose.animation.core.FastOutSlowInEasing
import androidx.compose.animation.core.tween
import androidx.compose.foundation.Image
import androidx.compose.foundation.background
import androidx.compose.foundation.clickable
import androidx.compose.foundation.horizontalScroll
import androidx.compose.foundation.interaction.MutableInteractionSource
import androidx.compose.foundation.interaction.collectIsHoveredAsState
import androidx.compose.foundation.interaction.collectIsPressedAsState
import androidx.compose.foundation.layout.*
import androidx.compose.foundation.lazy.LazyColumn
import androidx.compose.foundation.lazy.items
import androidx.compose.foundation.lazy.rememberLazyListState
import androidx.compose.foundation.rememberScrollState
import androidx.compose.foundation.shape.CircleShape
import androidx.compose.foundation.shape.RoundedCornerShape
import androidx.compose.material.icons.Icons
import androidx.compose.material.icons.automirrored.outlined.OpenInNew
import androidx.compose.material.icons.filled.CheckCircle
import androidx.compose.material.icons.filled.GraphicEq
import androidx.compose.material.icons.filled.Menu
import androidx.compose.material.icons.filled.Mic
import androidx.compose.material.icons.filled.MoreVert
import androidx.compose.material.icons.filled.Send
import androidx.compose.material.icons.outlined.OpenInNew
import androidx.compose.material.icons.rounded.Send
import androidx.compose.material3.*
import androidx.compose.runtime.*
import androidx.compose.ui.Alignment
import androidx.compose.ui.Modifier
import androidx.compose.ui.draw.clip
import androidx.compose.ui.graphics.Color
import androidx.compose.ui.layout.ContentScale
import androidx.compose.ui.platform.LocalContext
import androidx.compose.ui.platform.testTag
import androidx.compose.ui.res.painterResource
import androidx.compose.ui.text.font.FontWeight
import androidx.compose.ui.text.style.TextAlign
import androidx.compose.ui.text.style.TextOverflow
import androidx.compose.ui.tooling.preview.Preview
import androidx.compose.ui.unit.dp
import androidx.compose.ui.unit.sp
import androidx.lifecycle.viewmodel.compose.viewModel
import com.android.sample.Chat.ChatMessage
import com.android.sample.Chat.ChatType
import com.android.sample.R
import com.android.sample.settings.Localization
import com.android.sample.speech.SpeechPlayback
import com.android.sample.speech.SpeechToTextHelper
import com.android.sample.ui.components.GuestProfileWarningModal
import kotlinx.coroutines.delay
import kotlinx.coroutines.launch

object HomeTags {
  const val Root = "home_root"
  const val MenuBtn = "home_menu_btn"
  const val TopRightBtn = "home_topright_btn"
  const val Action1Btn = "home_action1_btn"
  const val Action2Btn = "home_action2_btn"
  const val MessageField = "home_message_field"
  const val SendBtn = "home_send_btn"
  const val MicBtn = "home_mic_btn"
  const val VoiceBtn = "home_voice_btn"
  const val Drawer = "home_drawer"
  const val TopRightMenu = "home_topright_menu"
}

/**
 * Entry screen for the chat experience.
 *
 * Responsibilities:
 * - Hosts the top app bar, navigation drawer, message input, and the chat message list.
 * - Renders messages from [HomeViewModel.uiState] (see [HomeUiState.messages]).
 * - Shows a global “thinking” indicator after the last user message when [HomeUiState.isSending] is
 *   true.
 *
 * Key behaviors:
 * - Drawer open/close state is synchronized with the ViewModel.
 * - Send button animates between idle/sending/disabled states.
 * - Chat list uses spacing and stable keys for smooth updates.
 */
@OptIn(ExperimentalMaterial3Api::class)
@Composable
fun HomeScreen(
    modifier: Modifier = Modifier,
    viewModel: HomeViewModel = viewModel(),
    onAction1Click: () -> Unit = {},
    onAction2Click: () -> Unit = {},
    onSendMessage: (String) -> Unit = {},
    onSignOut: () -> Unit = {},
    onSettingsClick: () -> Unit = {},
    onProfileClick: () -> Unit = {},
    onVoiceChatClick: () -> Unit = {},
    openDrawerOnStart: Boolean = false,
    speechHelper: SpeechToTextHelper? = null,
    ttsHelper: SpeechPlayback? = null,
    forceNewChatOnFirstOpen: Boolean = false
) {
  val ui by viewModel.uiState.collectAsState()
  val drawerState = rememberDrawerState(initialValue = DrawerValue.Closed)
  val scope = rememberCoroutineScope()
  val colorScheme = MaterialTheme.colorScheme
  val backgroundColor = colorScheme.background
  val surfaceColor = colorScheme.surface
  val surfaceVariantColor = colorScheme.surfaceVariant
  val textPrimary = colorScheme.onBackground
  val textSecondary = colorScheme.onSurfaceVariant
  val accentColor = colorScheme.primary

  val audioController = remember(ttsHelper) { HomeAudioController(ttsHelper) }

  DisposableEffect(audioController) { onDispose { audioController.stop() } }

  LaunchedEffect(ui.messages) { audioController.handleMessagesChanged(ui.messages) }

  val ranNewChatOnce = remember { mutableStateOf(false) }
  LaunchedEffect(forceNewChatOnFirstOpen) {
    if (forceNewChatOnFirstOpen && !ranNewChatOnce.value) {
      ranNewChatOnce.value = true
      viewModel.startLocalNewChat()
    }
  }

  // Synchronize ViewModel state <-> Drawer component
  LaunchedEffect(ui.isDrawerOpen) {
    if (ui.isDrawerOpen && !drawerState.isOpen) {
      drawerState.open()
    } else if (!ui.isDrawerOpen && drawerState.isOpen) {
      drawerState.close()
    }
  }

  // Open drawer when returning from settings
  LaunchedEffect(openDrawerOnStart) {
    if (openDrawerOnStart) {
      drawerState.open()
      viewModel.toggleDrawer()
    }
  }

  ModalNavigationDrawer(
      drawerState = drawerState,
      drawerContent = {
        DrawerContent(
            ui = ui,
            onToggleSystem = { id -> viewModel.toggleSystemConnection(id) },
            onSignOut = {
              scope.launch {
                drawerState.close()
                if (ui.isDrawerOpen) viewModel.toggleDrawer()
                onSignOut()
              }
            },
            onSettingsClick = {
              scope.launch { drawerState.close() }
              if (ui.isDrawerOpen) viewModel.toggleDrawer()
              onSettingsClick()
            },
            onProfileClick = {
              scope.launch { drawerState.close() }
              if (ui.isDrawerOpen) viewModel.toggleDrawer()
              if (ui.isGuest) {
                viewModel.showGuestProfileWarning()
              } else {
                onProfileClick()
              }
            },
            onProfileDisabledClick = {
              scope.launch { drawerState.close() }
              if (ui.isDrawerOpen) viewModel.toggleDrawer()
              viewModel.showGuestProfileWarning()
            },
            onClose = {
              scope.launch { drawerState.close() }
              if (ui.isDrawerOpen) viewModel.toggleDrawer()
            },
            onNewChat = {
              scope.launch {
                drawerState.close()
                if (ui.isDrawerOpen) viewModel.toggleDrawer()
                viewModel.startLocalNewChat()
              }
            },
            onPickConversation = { cid ->
              scope.launch {
                viewModel.selectConversation(cid)
                drawerState.close()
                if (ui.isDrawerOpen) viewModel.toggleDrawer()
              }
            })
      }) {
        Scaffold(
            modifier = modifier.fillMaxSize().background(backgroundColor).testTag(HomeTags.Root),
            containerColor = backgroundColor,
            topBar = {
              CenterAlignedTopAppBar(
                  navigationIcon = {
                    IconButton(
                        onClick = {
                          viewModel.toggleDrawer()
                          scope.launch {
                            if (!drawerState.isOpen) drawerState.open() else drawerState.close()
                          }
                        },
                        modifier = Modifier.size(48.dp).testTag(HomeTags.MenuBtn)) {
                          Icon(
                              Icons.Default.Menu,
                              contentDescription = Localization.t("menu"),
                              tint = textPrimary,
                              modifier = Modifier.size(24.dp))
                        }
                  },
                  title = {
                    Image(
                        painter = painterResource(R.drawable.euler_logo),
                        contentDescription = Localization.t("euler"),
                        modifier = Modifier.height(25.dp),
                        contentScale = ContentScale.Fit)
                  },
                  actions = {
                    IconButton(
                        onClick = { viewModel.setTopRightOpen(true) },
                        modifier = Modifier.size(48.dp).testTag(HomeTags.TopRightBtn)) {
                          Icon(
                              Icons.Default.MoreVert,
                              contentDescription = Localization.t("more"),
                              tint = textPrimary,
                              modifier = Modifier.size(24.dp))
                        }

                    // Top-right menu with Delete and Share
                    DropdownMenu(
                        expanded = ui.isTopRightOpen,
                        onDismissRequest = { viewModel.setTopRightOpen(false) },
                        modifier = Modifier.testTag(HomeTags.TopRightMenu),
                        containerColor = MaterialTheme.colorScheme.surface) {
                          DeleteMenuItem(
                              onClick = {
                                viewModel.setTopRightOpen(false)
                                viewModel.showDeleteConfirmation()
                              })
                          DropdownMenuItem(
                              text = {
                                Text(
                                    Localization.t("share"),
                                    color = MaterialTheme.colorScheme.onSurface)
                              },
                              onClick = {
                                viewModel.setTopRightOpen(false)
                                // TODO: Implement share functionality
                              })
                        }
                  },
                  colors =
                      TopAppBarDefaults.topAppBarColors(
                          containerColor = backgroundColor,
                          titleContentColor = textPrimary,
                          navigationIconContentColor = textPrimary,
                          actionIconContentColor = textPrimary))
            },
            bottomBar = {
              Column(
                  Modifier.fillMaxWidth().background(backgroundColor).padding(bottom = 16.dp),
                  horizontalAlignment = Alignment.CenterHorizontally) {
                    // Horizontal scrollable row of suggestion chips
                    val suggestions =
                        listOf(
                            Localization.t("suggestion_what_is_epfl"),
                            Localization.t("suggestion_check_ed"),
                            Localization.t("suggestion_show_schedule"),
                            Localization.t("suggestion_library"),
                            Localization.t("suggestion_check_grades"),
                            Localization.t("suggestion_search_moodle"),
                            Localization.t("suggestion_whats_due"),
                            Localization.t("suggestion_study_help"))

                    val scrollState = rememberScrollState()

                    // Check if AI has already responded (at least one AI message exists)
                    val hasAiResponded = ui.messages.any { it.type == ChatType.AI }

                    // Animate visibility of suggestions - hide after first AI response
                    AnimatedVisibility(
                        visible = !hasAiResponded,
                        enter = fadeIn(tween(300)) + slideInVertically(initialOffsetY = { 20 }),
                        exit = fadeOut(tween(300)) + slideOutVertically(targetOffsetY = { -20 })) {
                          Row(
                              modifier =
                                  Modifier.fillMaxWidth()
                                      .horizontalScroll(scrollState)
                                      .padding(horizontal = 16.dp),
                              horizontalArrangement = Arrangement.spacedBy(12.dp)) {
                                suggestions.forEachIndexed { index, suggestion ->
                                  val testTag =
                                      when (index) {
                                        0 -> HomeTags.Action1Btn
                                        1 -> HomeTags.Action2Btn
                                        else -> null
                                      }

                                  SuggestionChip(
                                      text = suggestion,
                                      modifier =
                                          if (testTag != null) {
                                            Modifier.testTag(testTag)
                                          } else {
                                            Modifier
                                          },
                                      onClick = {
                                        // Call callbacks to maintain compatibility with tests
                                        when (index) {
                                          0 -> onAction1Click()
                                          1 -> onAction2Click()
                                        }
                                        // Update draft and send message
                                        viewModel.updateMessageDraft(suggestion)
                                        onSendMessage(suggestion)
                                        viewModel.sendMessage()
                                      })
                                }
                              }
                        }

                    Spacer(Modifier.height(16.dp))

                    // Message input bound to ViewModel state.
                    OutlinedTextField(
                        value = ui.messageDraft,
                        onValueChange = { viewModel.updateMessageDraft(it) },
                        placeholder = {
                          Text(Localization.t("message_euler"), color = textSecondary)
                        },
                        modifier =
                            Modifier.fillMaxWidth()
                                .padding(horizontal = 16.dp)
                                .height(60.dp)
                                .testTag(HomeTags.MessageField),
                        enabled = !ui.isSending,
                        singleLine = true,
                        trailingIcon = {
                          Row(horizontalArrangement = Arrangement.spacedBy(0.2.dp)) {
                            // Voice chat button - opens voice visualizer
                            IconButton(
                                onClick = {
                                  speechHelper?.startListening(
                                      onResult = { recognized ->
                                        viewModel.updateMessageDraft(recognized)
                                      })
                                },
                                enabled = speechHelper != null,
                                modifier = Modifier.testTag(HomeTags.MicBtn)) {
                                  Icon(
                                      Icons.Default.Mic,
                                      contentDescription = Localization.t("dictate"),
                                      tint = textSecondary)
                                }

                            val canSend = ui.messageDraft.isNotBlank() && !ui.isSending

                            Box(
                                modifier = Modifier.size(36.dp),
                                contentAlignment = Alignment.Center) {
                                  Crossfade(targetState = canSend, label = "voice-button") {
                                      readyToSend ->
                                    if (!readyToSend) {
                                      IconButton(
                                          onClick = onVoiceChatClick,
                                          modifier =
                                              Modifier.fillMaxSize().testTag(HomeTags.VoiceBtn)) {
                                            Icon(
                                                Icons.Default.GraphicEq,
                                                contentDescription = "Voice mode",
                                                tint = textSecondary,
                                                modifier = Modifier.size(18.dp))
                                          }
                                    } else {
                                      Spacer(modifier = Modifier.size(18.dp))
                                    }
                                  }
                                }

                            BubbleSendButton(
                                enabled = canSend,
                                isSending = ui.isSending,
                                onClick = {
                                  if (canSend) {
                                    onSendMessage(ui.messageDraft)
                                    viewModel.sendMessage()
                                  }
                                })
                          }
                        },
                        shape = RoundedCornerShape(50),
                        colors =
                            OutlinedTextFieldDefaults.colors(
                                focusedTextColor = textPrimary,
                                unfocusedTextColor = textPrimary,
                                disabledTextColor = textPrimary.copy(alpha = 0.6f),
                                cursorColor = textPrimary,
                                focusedPlaceholderColor = textSecondary,
                                unfocusedPlaceholderColor = textSecondary,
                                focusedBorderColor = textSecondary.copy(alpha = 0.6f),
                                unfocusedBorderColor = textSecondary.copy(alpha = 0.4f),
                                focusedContainerColor = surfaceVariantColor,
                                unfocusedContainerColor = surfaceVariantColor,
                                disabledContainerColor = surfaceVariantColor))

                    Spacer(Modifier.height(16.dp))
                    Text(
                        text = Localization.t("powered_by").uppercase(),
                        color = textSecondary,
                        fontSize = 11.sp,
                        textAlign = TextAlign.Center,
                        modifier = Modifier.padding(horizontal = 16.dp))
                  }
            }) { padding ->
              // Chat content: list of messages + thinking indicator at the end while sending.
              Box(
                  modifier = Modifier.fillMaxSize().padding(padding).background(backgroundColor),
                  contentAlignment = Alignment.Center) {
                    if (ui.messages.isEmpty() && !ui.isSending) {
                      // Show animated intro title when list is empty
                      AnimatedIntroTitle(
                          modifier = Modifier.fillMaxWidth().padding(horizontal = 32.dp))
                    } else {
                      val listState = rememberLazyListState()

                      // Auto-scroll to bottom when messages change or sending state changes
                      LaunchedEffect(ui.messages.size, ui.isSending, ui.streamingSequence) {
                        val lastIndex =
                            if (ui.messages.isEmpty()) {
                              0
                            } else {
                              // Scroll to last message index, or one more if showing thinking
                              // indicator
                              ui.messages.size - 1 + if (ui.isSending) 1 else 0
                            }
                        listState.animateScrollToItem(lastIndex)
                      }

                      LazyColumn(
                          state = listState,
                          modifier = Modifier.fillMaxSize().padding(16.dp),
                          verticalArrangement = Arrangement.spacedBy(12.dp)) {
                            items(items = ui.messages, key = { it.id }) { item ->
                              val showLeadingDot =
                                  item.id == ui.streamingMessageId && item.text.isEmpty()
                              val audioState =
                                  audioController.audioStateFor(item, ui.streamingMessageId)

                              // If this message carries a source, draw the card first
                              if (item.source != null && !item.isThinking) {
                                val context = androidx.compose.ui.platform.LocalContext.current
                                SourceCard(
                                    siteLabel = item.source.siteLabel,
                                    title = item.source.title,
                                    url = item.source.url,
                                    retrievedAt = item.source.retrievedAt,
                                    onVisit = {
                                      val intent =
                                          Intent(Intent.ACTION_VIEW, Uri.parse(item.source.url))
                                      context.startActivity(intent)
                                    })
                                Spacer(Modifier.height(8.dp))
                              }

                              // Then render the usual chat bubble (for USER/AI text)
                              ChatMessage(
                                  message = item,
                                  modifier = Modifier.fillMaxWidth(),
                                  isStreaming = showLeadingDot,
                                  audioState = audioState,
                                  aiText = textPrimary)
                            }

                            // Global thinking indicator shown AFTER the last user message.
                            if (ui.isSending && ui.streamingMessageId == null) {
                              item {
                                Spacer(Modifier.height(6.dp))
                                ThinkingIndicator(
                                    modifier =
                                        Modifier.fillMaxWidth()
                                            .padding(vertical = 8.dp)
                                            .testTag("home_thinking_indicator"))
                              }
                            }
                          }
                    }
                  }
            }
      }

  // Delete confirmation dialog layered over the screen.
  AnimatedVisibility(
      visible = ui.showDeleteConfirmation,
      enter = fadeIn(tween(200)),
      exit = fadeOut(tween(200)),
      modifier = Modifier.fillMaxSize()) {
        DeleteConfirmationModal(
            onConfirm = { viewModel.deleteCurrentConversation() },
            onCancel = { viewModel.hideDeleteConfirmation() })
      }

  AnimatedVisibility(
      visible = ui.showGuestProfileWarning,
      enter = fadeIn(tween(200)),
      exit = fadeOut(tween(200)),
      modifier = Modifier.fillMaxSize()) {
        GuestProfileWarningModal(
            onContinueAsGuest = { viewModel.hideGuestProfileWarning() },
            onLogin = {
              viewModel.hideGuestProfileWarning()
              onSignOut()
            })
      }
}

/** Compact, rounded action button used in the bottom actions row. */
@Composable
private fun SuggestionChip(text: String, modifier: Modifier = Modifier, onClick: () -> Unit) {
  val colorScheme = MaterialTheme.colorScheme
  Surface(
      onClick = onClick,
      shape = RoundedCornerShape(50.dp),
      color = colorScheme.surfaceVariant,
      modifier = modifier.height(50.dp)) {
        Box(
            modifier = Modifier.fillMaxHeight().padding(horizontal = 20.dp, vertical = 12.dp),
            contentAlignment = Alignment.Center) {
              Text(text = text, color = colorScheme.onSurface, fontSize = 14.sp)
            }
      }
}

/* ----- Placeholders for external components (drawer + top-right panel) ----- */

@Composable
private fun TopRightPanelPlaceholder(onDismiss: () -> Unit, onDeleteClick: () -> Unit) {
  DropdownMenuItem(text = { Text(Localization.t("share")) }, onClick = onDismiss)
  DropdownMenuItem(
      text = { Text(Localization.t("delete")) },
      onClick = {
        onDeleteClick()
        onDismiss()
      })
}

/** Delete menu item that turns red on hover/press. */
@Composable
private fun DeleteMenuItem(onClick: () -> Unit) {
  val interactionSource = remember { MutableInteractionSource() }
  val isPressed by interactionSource.collectIsPressedAsState()
  val isHovered by interactionSource.collectIsHoveredAsState()
  val colorScheme = MaterialTheme.colorScheme

  val textColor by
      animateColorAsState(
          targetValue = if (isPressed || isHovered) colorScheme.error else colorScheme.onSurface,
          label = "delete-text-color")

  DropdownMenuItem(
      text = { Text(Localization.t("delete"), color = textColor) },
      onClick = onClick,
      interactionSource = interactionSource)
}

/** Simple delete confirmation modal with "Delete chat?" title and Cancel/Delete buttons. */
@Composable
private fun DeleteConfirmationModal(onConfirm: () -> Unit, onCancel: () -> Unit) {
  val colorScheme = MaterialTheme.colorScheme
  val textPrimary = colorScheme.onSurface
  val textSecondary = colorScheme.onSurfaceVariant
  Box(
      modifier =
          Modifier.fillMaxSize()
              .background(Color.Black.copy(alpha = 0.7f))
              .clickable(onClick = onCancel),
      contentAlignment = Alignment.Center) {
        Card(
            modifier = Modifier.width(280.dp).padding(16.dp),
            colors = CardDefaults.cardColors(containerColor = colorScheme.surface),
            shape = RoundedCornerShape(16.dp)) {
              Column(
                  modifier = Modifier.padding(24.dp),
                  horizontalAlignment = Alignment.CenterHorizontally) {
                    Text(
                        text = Localization.t("clear_chat"),
                        color = textPrimary,
                        fontSize = 18.sp,
                        fontWeight = FontWeight.Bold)

<<<<<<< HEAD
                    Spacer(modifier = Modifier.height(16.dp))

                    Text(
                        text = Localization.t("clear_chat_message"),
                        color = textSecondary,
                        fontSize = 14.sp,
                        textAlign = TextAlign.Center)

=======
>>>>>>> bd80a05d
                    Spacer(modifier = Modifier.height(24.dp))

                    Row(
                        horizontalArrangement = Arrangement.spacedBy(12.dp),
                        modifier = Modifier.fillMaxWidth()) {
                          Button(
                              onClick = onCancel,
                              modifier = Modifier.weight(1f),
                              colors =
                                  ButtonDefaults.buttonColors(
                                      containerColor = colorScheme.surfaceVariant),
                              shape = RoundedCornerShape(8.dp)) {
                                Text(Localization.t("cancel"), color = textPrimary)
                              }

                          Button(
                              onClick = onConfirm,
                              modifier = Modifier.weight(1f),
                              colors =
                                  ButtonDefaults.buttonColors(containerColor = colorScheme.primary),
                              shape = RoundedCornerShape(8.dp)) {
                                Text(
                                    Localization.t("delete"),
                                    color = colorScheme.onPrimary,
                                    fontWeight = FontWeight.Bold)
                              }
                        }
                  }
            }
      }
}

/**
 * Small inline indicator shown while awaiting an AI reply. Driven by HomeUiState.isSending and
 * rendered after the last message in the list.
 */
@Composable
private fun ThinkingIndicator(modifier: Modifier = Modifier) {
  val colorScheme = MaterialTheme.colorScheme
  var dots by remember { mutableStateOf(0) }
  LaunchedEffect(Unit) {
    while (true) {
      kotlinx.coroutines.delay(450)
      dots = (dots + 1) % 4
    }
  }
  val text = Localization.t("euler_thinking") + ".".repeat(dots)
  Surface(
      modifier = modifier,
      shape = RoundedCornerShape(12.dp),
      color = colorScheme.surfaceVariant.copy(alpha = 0.6f),
      tonalElevation = 0.dp) {
        Row(
            Modifier.padding(horizontal = 12.dp, vertical = 8.dp),
            verticalAlignment = Alignment.CenterVertically) {
              CircularProgressIndicator(
                  strokeWidth = 2.dp,
                  modifier = Modifier.size(16.dp),
                  color = colorScheme.onSurfaceVariant)
              Spacer(Modifier.width(8.dp))
              Text(text = text, color = colorScheme.onSurfaceVariant, fontSize = 13.sp)
            }
      }
}

/**
 * Animated circular send button used inside the text field.
 * - Enlarges slightly when enabled, shows a spinner when sending.
 * - Disabled when the draft is blank or a send is in progress.
 */
@Composable
private fun BubbleSendButton(enabled: Boolean, isSending: Boolean, onClick: () -> Unit) {
  val colorScheme = MaterialTheme.colorScheme
  val accent = colorScheme.primary
  val size = 40.dp
  val interaction = remember { MutableInteractionSource() }

  val containerColor by
      animateColorAsState(
          targetValue =
              when {
                isSending -> accent.copy(alpha = 0.85f)
                enabled -> accent
                else -> colorScheme.onSurface.copy(alpha = 0.2f)
              },
          label = "bubble-color")

  Surface(
      modifier = Modifier.size(size).testTag(HomeTags.SendBtn),
      color = containerColor,
      shape = CircleShape,
      tonalElevation = 0.dp,
      shadowElevation = 0.dp,
  ) {
    Box(
        modifier =
            Modifier.fillMaxSize()
                .testTag(HomeTags.SendBtn)
                .then(
                    if (enabled && !isSending)
                        Modifier.clickable(interactionSource = interaction, indication = null) {
                          onClick()
                        }
                    else Modifier),
        contentAlignment = Alignment.Center) {
          if (isSending) {
            CircularProgressIndicator(
                strokeWidth = 2.dp, modifier = Modifier.size(18.dp), color = colorScheme.onPrimary)
          } else {
            val icon =
                try {
                  androidx.compose.material.icons.Icons.Rounded.Send
                } catch (_: Throwable) {
                  androidx.compose.material.icons.Icons.Default.Send
                }
            Crossfade(targetState = enabled, label = "send-button-state") { canSend ->
              Icon(
                  imageVector = icon,
                  tint =
                      if (canSend) colorScheme.onPrimary
                      else colorScheme.onSurface.copy(alpha = 0.4f),
                  contentDescription = Localization.t("send"),
                  modifier = Modifier.size(18.dp))
            }
          }
        }
  }
}

/**
 * Animated intro title with rotating suggestions. Shows "Ask Euler Anything" in bold red, with
 * suggestions that fade in/out every 3 seconds.
 */
@Composable
internal fun AnimatedIntroTitle(modifier: Modifier = Modifier) {
  val colorScheme = MaterialTheme.colorScheme
  val suggestions = remember {
    listOf(
        Localization.t("intro_suggestion_1"),
        Localization.t("intro_suggestion_2"),
        Localization.t("intro_suggestion_3"),
        Localization.t("intro_suggestion_4"),
        Localization.t("intro_suggestion_5"))
  }

  var currentIndex by remember { mutableStateOf(0) }

  // Rotate suggestions every 3 seconds
  LaunchedEffect(Unit) {
    while (true) {
      delay(3000)
      currentIndex = (currentIndex + 1) % suggestions.size
    }
  }

  Column(
      modifier = modifier,
      horizontalAlignment = Alignment.CenterHorizontally,
      verticalArrangement = Arrangement.Center) {
        // Title: "Ask Euler Anything" in deep burgundy/plum
        Text(
            text = Localization.t("ask_euler_anything"),
            color = colorScheme.primary,
            fontSize = 28.sp,
            fontWeight = FontWeight.Bold,
            textAlign = TextAlign.Center,
            modifier = Modifier.padding(bottom = 16.dp))

        // Rotating suggestion text with crossfade animation
        Box(modifier = Modifier.height(32.dp), contentAlignment = Alignment.Center) {
          AnimatedContent(
              targetState = currentIndex,
              transitionSpec = {
                // Crossfade with vertical slide: old slides down, new slides in from above
                (fadeIn(animationSpec = tween(300, easing = FastOutSlowInEasing)) +
                    slideInVertically(
                        animationSpec = tween(300, easing = FastOutSlowInEasing),
                        initialOffsetY = { -it / 4 } // Slide in from above
                        )) togetherWith
                    (fadeOut(animationSpec = tween(300, easing = FastOutSlowInEasing)) +
                        slideOutVertically(
                            animationSpec = tween(300, easing = FastOutSlowInEasing),
                            targetOffsetY = { it / 4 } // Slide out downward
                            ))
              },
              label = "suggestion-transition") { index ->
                Text(
                    text = suggestions[index],
                    color = colorScheme.onBackground,
                    fontSize = 16.sp,
                    textAlign = TextAlign.Center)
              }
        }
      }
}

@Composable
private fun SourceCard(
    siteLabel: String,
    title: String,
    url: String,
    retrievedAt: Long,
    onVisit: () -> Unit
) {
  val colorScheme = MaterialTheme.colorScheme
  Column(
      modifier =
          Modifier.fillMaxWidth()
              .clip(RoundedCornerShape(10.dp))
              .background(colorScheme.surfaceVariant)
              .padding(horizontal = 12.dp, vertical = 6.dp)) {
        // Top line: “Retrieved from EPFL.ch Website”
        Row(verticalAlignment = Alignment.CenterVertically) {
          Icon(
              imageVector = Icons.Default.CheckCircle,
              contentDescription = null,
              tint = Color(0xFF4CAF50), // green tick
              modifier = Modifier.size(14.dp))
          Spacer(Modifier.width(4.dp))
          Text(
              text = "Retrieved from  $siteLabel",
              color = colorScheme.onSurfaceVariant,
              style = MaterialTheme.typography.labelSmall.copy(fontSize = 11.sp))
        }

        Spacer(Modifier.height(4.dp))

        Row(modifier = Modifier.fillMaxWidth(), verticalAlignment = Alignment.CenterVertically) {
          // Title (ellipsized to one line)
          Text(
              text = url,
              color = colorScheme.onSurface,
              style = MaterialTheme.typography.labelMedium.copy(fontSize = 13.sp),
              maxLines = 1,
              overflow = TextOverflow.Ellipsis,
              modifier = Modifier.weight(1f))

          Spacer(Modifier.width(6.dp))

          Button(
              onClick = onVisit,
              shape = RoundedCornerShape(6.dp),
              contentPadding = PaddingValues(horizontal = 8.dp, vertical = 4.dp),
              colors = ButtonDefaults.buttonColors(containerColor = colorScheme.primary)) {
                Text("Visit", color = colorScheme.onPrimary)
                Spacer(Modifier.width(6.dp))
                Icon(
                    imageVector = androidx.compose.material.icons.Icons.Outlined.OpenInNew,
                    contentDescription = null,
                    modifier = Modifier.size(10.dp),
                    tint = colorScheme.onPrimary)
              }
        }

        Spacer(Modifier.height(2.dp))

        // Retrieved date
        val dateStr =
            remember(retrievedAt) {
              val d =
                  java.time.Instant.ofEpochMilli(retrievedAt)
                      .atZone(java.time.ZoneId.systemDefault())
                      .toLocalDate()
              "%02d/%02d/%02d".format(d.dayOfMonth, d.monthValue, d.year % 100)
            }
        Text(
            text = "Retrieved on $dateStr",
            color = colorScheme.onSurfaceVariant,
            style = MaterialTheme.typography.labelSmall.copy(fontSize = 10.sp))
      }
}

@Preview(showBackground = true, backgroundColor = 0x000000)
@Composable
private fun HomeScreenPreview() {
  val previewViewModel = remember { HomeViewModel() }
  MaterialTheme { HomeScreen(viewModel = previewViewModel) }
}<|MERGE_RESOLUTION|>--- conflicted
+++ resolved
@@ -595,7 +595,6 @@
                         fontSize = 18.sp,
                         fontWeight = FontWeight.Bold)
 
-<<<<<<< HEAD
                     Spacer(modifier = Modifier.height(16.dp))
 
                     Text(
@@ -604,8 +603,6 @@
                         fontSize = 14.sp,
                         textAlign = TextAlign.Center)
 
-=======
->>>>>>> bd80a05d
                     Spacer(modifier = Modifier.height(24.dp))
 
                     Row(
