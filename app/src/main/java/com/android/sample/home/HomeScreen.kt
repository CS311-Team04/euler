package com.android.sample.home

import androidx.compose.animation.*
import androidx.compose.animation.animateColorAsState
import androidx.compose.animation.core.FastOutSlowInEasing
import androidx.compose.animation.core.animateDpAsState
import androidx.compose.animation.core.tween
import androidx.compose.foundation.Image
import androidx.compose.foundation.background
import androidx.compose.foundation.clickable
import androidx.compose.foundation.horizontalScroll
import androidx.compose.foundation.interaction.MutableInteractionSource
import androidx.compose.foundation.layout.*
import androidx.compose.foundation.lazy.LazyColumn
import androidx.compose.foundation.lazy.items
import androidx.compose.foundation.lazy.rememberLazyListState
import androidx.compose.foundation.rememberScrollState
import androidx.compose.foundation.shape.CircleShape
import androidx.compose.foundation.shape.RoundedCornerShape
import androidx.compose.material.icons.Icons
import androidx.compose.material.icons.filled.GraphicEq
import androidx.compose.material.icons.filled.Menu
import androidx.compose.material.icons.filled.Mic
import androidx.compose.material.icons.filled.MoreVert
import androidx.compose.material.icons.filled.Send
import androidx.compose.material.icons.rounded.Send
import androidx.compose.material3.*
import androidx.compose.runtime.*
import androidx.compose.ui.Alignment
import androidx.compose.ui.Modifier
import androidx.compose.ui.graphics.Color
import androidx.compose.ui.layout.ContentScale
import androidx.compose.ui.platform.testTag
import androidx.compose.ui.res.painterResource
import androidx.compose.ui.text.font.FontWeight
import androidx.compose.ui.text.style.TextAlign
import androidx.compose.ui.tooling.preview.Preview
import androidx.compose.ui.unit.dp
import androidx.compose.ui.unit.sp
import androidx.lifecycle.viewmodel.compose.viewModel
import com.android.sample.Chat.ChatMessage
import com.android.sample.Chat.ChatType
import com.android.sample.R
import com.android.sample.speech.SpeechPlayback
import kotlinx.coroutines.delay
import kotlinx.coroutines.launch

object HomeTags {
  const val Root = "home_root"
  const val MenuBtn = "home_menu_btn"
  const val TopRightBtn = "home_topright_btn"
  const val Action1Btn = "home_action1_btn"
  const val Action2Btn = "home_action2_btn"
  const val MessageField = "home_message_field"
  const val SendBtn = "home_send_btn"
  const val MicBtn = "home_mic_btn"
  const val VoiceBtn = "home_voice_btn"
  const val Drawer = "home_drawer"
  const val TopRightMenu = "home_topright_menu"
}

/**
 * Entry screen for the chat experience.
 *
 * Responsibilities:
 * - Hosts the top app bar, navigation drawer, message input, and the chat message list.
 * - Renders messages from [HomeViewModel.uiState] (see [HomeUiState.messages]).
 * - Shows a global “thinking” indicator after the last user message when [HomeUiState.isSending] is
 *   true.
 *
 * Key behaviors:
 * - Drawer open/close state is synchronized with the ViewModel.
 * - Send button animates between idle/sending/disabled states.
 * - Chat list uses spacing and stable keys for smooth updates.
 */
@OptIn(ExperimentalMaterial3Api::class)
@Composable
fun HomeScreen(
    modifier: Modifier = Modifier,
    viewModel: HomeViewModel = viewModel(),
    onAction1Click: () -> Unit = {},
    onAction2Click: () -> Unit = {},
    onSendMessage: (String) -> Unit = {},
    onSignOut: () -> Unit = {},
    onSettingsClick: () -> Unit = {},
    onVoiceChatClick: () -> Unit = {},
    openDrawerOnStart: Boolean = false,
    speechHelper: com.android.sample.speech.SpeechToTextHelper? = null,
    textToSpeechHelper: SpeechPlayback? = null
) {
  val ui by viewModel.uiState.collectAsState()
  val drawerState = rememberDrawerState(initialValue = DrawerValue.Closed)
  val scope = rememberCoroutineScope()
  val ttsHelper = textToSpeechHelper

  var speakingMessageId by remember { mutableStateOf<String?>(null) }
  var loadingMessageId by remember { mutableStateOf<String?>(null) }

  DisposableEffect(ttsHelper) {
    onDispose {
      ttsHelper?.stop()
      speakingMessageId = null
      loadingMessageId = null
    }
  }

  // Synchronize ViewModel state <-> Drawer component
  LaunchedEffect(ui.isDrawerOpen) {
    if (ui.isDrawerOpen && !drawerState.isOpen) {
      drawerState.open()
    } else if (!ui.isDrawerOpen && drawerState.isOpen) {
      drawerState.close()
    }
  }

  // Open drawer when returning from settings
  LaunchedEffect(openDrawerOnStart) {
    if (openDrawerOnStart) {
      drawerState.open()
      viewModel.toggleDrawer()
    }
  }

  ModalNavigationDrawer(
      drawerState = drawerState,
      drawerContent = {
        DrawerContent(
            ui = ui,
            onToggleSystem = { id -> viewModel.toggleSystemConnection(id) },
            onSignOut = {
              // TODO: connect your actual sign-out
              // Close drawer visually + sync VM
              scope.launch { drawerState.close() }
              if (ui.isDrawerOpen) viewModel.toggleDrawer()
              onSignOut()
            },
            onSettingsClick = {
              scope.launch { drawerState.close() }
              if (ui.isDrawerOpen) viewModel.toggleDrawer()
              onSettingsClick()
            },
            onClose = {
              scope.launch { drawerState.close() }
              if (ui.isDrawerOpen) viewModel.toggleDrawer()
            })
      }) {
        Scaffold(
            modifier = modifier.fillMaxSize().background(Color.Black).testTag(HomeTags.Root),
            containerColor = Color.Black,
            topBar = {
              CenterAlignedTopAppBar(
                  navigationIcon = {
                    IconButton(
                        onClick = {
                          viewModel.toggleDrawer()
                          scope.launch {
                            if (!drawerState.isOpen) drawerState.open() else drawerState.close()
                          }
                        },
                        modifier = Modifier.size(48.dp).testTag(HomeTags.MenuBtn)) {
                          Icon(
                              Icons.Default.Menu,
                              contentDescription = "Menu",
                              tint = Color.White,
                              modifier = Modifier.size(24.dp))
                        }
                  },
                  title = {
                    Image(
                        painter = painterResource(R.drawable.euler_logo),
                        contentDescription = "Euler",
                        modifier = Modifier.height(25.dp),
                        contentScale = ContentScale.Fit)
                  },
                  actions = {
                    IconButton(
                        onClick = { viewModel.setTopRightOpen(true) },
                        modifier = Modifier.size(48.dp).testTag(HomeTags.TopRightBtn)) {
                          Icon(
                              Icons.Default.MoreVert,
                              contentDescription = "More",
                              tint = Color.White,
                              modifier = Modifier.size(24.dp))
                        }

                    // Top-right menu (placeholder)
                    DropdownMenu(
                        expanded = ui.isTopRightOpen,
                        onDismissRequest = { viewModel.setTopRightOpen(false) },
                        modifier = Modifier.testTag(HomeTags.TopRightMenu)) {
                          TopRightPanelPlaceholder(
                              onDismiss = { viewModel.setTopRightOpen(false) },
                              onDeleteClick = { viewModel.showDeleteConfirmation() })
                        }
                  },
                  colors =
                      TopAppBarDefaults.topAppBarColors(
                          containerColor = Color.Black,
                          titleContentColor = Color.White,
                          navigationIconContentColor = Color.White,
                          actionIconContentColor = Color.White))
            },
            bottomBar = {
              Column(
                  Modifier.fillMaxWidth().background(Color.Black).padding(bottom = 16.dp),
                  horizontalAlignment = Alignment.CenterHorizontally) {
                    // Horizontal scrollable row of suggestion chips
                    val suggestions =
                        listOf(
                            "What is EPFL",
                            "Check Ed Discussion",
                            "Show my schedule",
                            "Find library resources",
                            "Check grades on IS-Academia",
                            "Search Moodle courses",
                            "What's due this week?",
                            "Help me study for CS220")

                    val scrollState = rememberScrollState()

                    // Check if AI has already responded (at least one AI message exists)
                    val hasAiResponded = ui.messages.any { it.type == ChatType.AI }

                    // Animate visibility of suggestions - hide after first AI response
                    AnimatedVisibility(
                        visible = !hasAiResponded,
                        enter = fadeIn(tween(300)) + slideInVertically(initialOffsetY = { 20 }),
                        exit = fadeOut(tween(300)) + slideOutVertically(targetOffsetY = { -20 })) {
                          Row(
                              modifier =
                                  Modifier.fillMaxWidth()
                                      .horizontalScroll(scrollState)
                                      .padding(horizontal = 16.dp),
                              horizontalArrangement = Arrangement.spacedBy(12.dp)) {
                                suggestions.forEachIndexed { index, suggestion ->
                                  val testTag =
                                      when (index) {
                                        0 -> HomeTags.Action1Btn
                                        1 -> HomeTags.Action2Btn
                                        else -> null
                                      }

                                  SuggestionChip(
                                      text = suggestion,
                                      modifier =
                                          if (testTag != null) {
                                            Modifier.testTag(testTag)
                                          } else {
                                            Modifier
                                          },
                                      onClick = {
                                        // Call callbacks to maintain compatibility with tests
                                        when (index) {
                                          0 -> onAction1Click()
                                          1 -> onAction2Click()
                                        }
                                        // Update draft and send message
                                        viewModel.updateMessageDraft(suggestion)
                                        onSendMessage(suggestion)
                                        viewModel.sendMessage()
                                      })
                                }
                              }
                        }

                    Spacer(Modifier.height(16.dp))

                    // Message input bound to ViewModel state.
                    OutlinedTextField(
                        value = ui.messageDraft,
                        onValueChange = { viewModel.updateMessageDraft(it) },
                        placeholder = { Text("Message EULER", color = Color.Gray) },
                        modifier =
                            Modifier.fillMaxWidth()
                                .padding(horizontal = 16.dp)
                                .height(60.dp)
                                .testTag(HomeTags.MessageField),
                        enabled = !ui.isSending,
                        singleLine = true,
                        trailingIcon = {
                          Row(horizontalArrangement = Arrangement.spacedBy(0.2.dp)) {
                            // Voice chat button - opens voice visualizer
                            IconButton(
                                onClick = {
                                  speechHelper?.startListening { recognized ->
                                    viewModel.updateMessageDraft(recognized)
                                  }
                                },
                                enabled = speechHelper != null,
                                modifier = Modifier.testTag(HomeTags.MicBtn)) {
                                  Icon(
                                      Icons.Default.Mic,
                                      contentDescription = "Dictate",
                                      tint = Color.Gray)
                                }

                            val canSend = ui.messageDraft.isNotBlank() && !ui.isSending

                            // Voice mode button (equalizer icon) - shown when there's no text
                            AnimatedVisibility(
                                visible = !canSend,
                                enter = fadeIn() + scaleIn(),
                                exit = fadeOut() + scaleOut()) {
                                  IconButton(
                                      onClick = { onVoiceChatClick() },
                                      modifier = Modifier.testTag(HomeTags.VoiceBtn)) {
                                        Icon(
                                            Icons.Default.GraphicEq,
                                            contentDescription = "Voice mode",
                                            tint = Color.Gray)
                                      }
                                }

                            // Send button - shown only when there's text
                            AnimatedVisibility(
                                visible = canSend,
                                enter = fadeIn() + scaleIn(),
                                exit = fadeOut() + scaleOut()) {
                                  BubbleSendButton(
                                      enabled = canSend,
                                      isSending = ui.isSending,
                                      onClick = {
                                        if (canSend) {
                                          onSendMessage(ui.messageDraft)
                                          viewModel.sendMessage()
                                        }
                                      })
                                }
                          }
                        },
                        shape = RoundedCornerShape(50),
                        colors =
                            OutlinedTextFieldDefaults.colors(
                                focusedTextColor = Color.White,
                                unfocusedTextColor = Color.White,
                                disabledTextColor = Color.LightGray,
                                cursorColor = Color.White,
                                focusedPlaceholderColor = Color.Gray,
                                unfocusedPlaceholderColor = Color.Gray,
                                focusedBorderColor = Color.DarkGray,
                                unfocusedBorderColor = Color.DarkGray,
                                focusedContainerColor = Color(0xFF121212),
                                unfocusedContainerColor = Color(0xFF121212),
                                disabledContainerColor = Color(0xFF121212)))

                    Spacer(Modifier.height(16.dp))
                    Text(
                        text = "Powered by APERTUS",
                        color = Color.Gray,
                        fontSize = 11.sp,
                        textAlign = TextAlign.Center,
                        modifier = Modifier.padding(horizontal = 16.dp))
                  }
            }) { padding ->
              // Chat content: list of messages + thinking indicator at the end while sending.
              Box(
                  modifier = Modifier.fillMaxSize().padding(padding).background(Color.Black),
                  contentAlignment = Alignment.Center) {
                    if (ui.messages.isEmpty() && !ui.isSending) {
                      // Show animated intro title when list is empty
                      AnimatedIntroTitle(
                          modifier = Modifier.fillMaxWidth().padding(horizontal = 32.dp))
                    } else {
                      val listState = rememberLazyListState()

                      // Auto-scroll to bottom when messages change or sending state changes
                      LaunchedEffect(ui.messages.size, ui.isSending, ui.streamingSequence) {
                        val lastIndex =
                            if (ui.messages.isEmpty()) {
                              0
                            } else {
                              // Scroll to last message index, or one more if showing thinking
                              // indicator
                              ui.messages.size - 1 + if (ui.isSending) 1 else 0
                            }
                        listState.animateScrollToItem(lastIndex)
                      }

                      LazyColumn(
                          state = listState,
                          modifier = Modifier.fillMaxSize().padding(16.dp),
                          verticalArrangement = Arrangement.spacedBy(12.dp)) {
                            items(items = ui.messages, key = { it.id }) { item ->
<<<<<<< HEAD
                              val isSpeaking = speakingMessageId == item.id
                              val isLoading = loadingMessageId == item.id
                              ChatMessage(
                                  message = item,
                                  modifier = Modifier.fillMaxWidth(),
                                  isSpeaking = isSpeaking,
                                  isLoadingSpeech = isLoading,
                                  onSpeakClick =
                                      if (item.type == ChatType.AI && ttsHelper != null) {
                                        { message ->
                                          if (speakingMessageId == message.id) {
                                            ttsHelper.stop()
                                            speakingMessageId = null
                                            loadingMessageId = null
                                          } else {
                                            if (speakingMessageId != null) {
                                              ttsHelper.stop()
                                              speakingMessageId = null
                                            }
                                            loadingMessageId = message.id
                                            ttsHelper.speak(
                                                text = message.text,
                                                utteranceId = message.id,
                                                onStart = {
                                                  loadingMessageId = null
                                                  speakingMessageId = message.id
                                                },
                                                onDone = {
                                                  if (speakingMessageId == message.id) {
                                                    speakingMessageId = null
                                                  }
                                                },
                                                onError = {
                                                  if (speakingMessageId == message.id) {
                                                    speakingMessageId = null
                                                  }
                                                  if (loadingMessageId == message.id) {
                                                    loadingMessageId = null
                                                  }
                                                })
                                          }
                                        }
                                      } else {
                                        null
                                      })
=======
                              val showLeadingDot =
                                  item.id == ui.streamingMessageId && item.text.isEmpty()
                              ChatMessage(
                                  message = item,
                                  modifier = Modifier.fillMaxWidth(),
                                  isStreaming = showLeadingDot)
>>>>>>> 7d40154d
                            }

                            // Global thinking indicator shown AFTER the last user message.
                            if (ui.isSending && ui.streamingMessageId == null) {
                              item {
                                Spacer(Modifier.height(6.dp))
                                ThinkingIndicator(
                                    modifier =
                                        Modifier.fillMaxWidth()
                                            .padding(vertical = 8.dp)
                                            .testTag("home_thinking_indicator"))
                              }
                            }
                          }
                    }
                  }
            }
      }

  // Delete confirmation dialog layered over the screen.
  AnimatedVisibility(
      visible = ui.showDeleteConfirmation,
      enter = fadeIn(tween(200)),
      exit = fadeOut(tween(200)),
      modifier = Modifier.fillMaxSize()) {
        DeleteConfirmationModal(
            onConfirm = {
              viewModel.clearChat()
              viewModel.hideDeleteConfirmation()
            },
            onCancel = { viewModel.hideDeleteConfirmation() })
      }
}

/** Compact, rounded action button used in the bottom actions row. */
@Composable
private fun SuggestionChip(text: String, modifier: Modifier = Modifier, onClick: () -> Unit) {
  Surface(
      onClick = onClick,
      shape = RoundedCornerShape(50.dp),
      color = Color(0xFF1E1E1E),
      modifier = modifier.height(50.dp)) {
        Box(
            modifier = Modifier.fillMaxHeight().padding(horizontal = 20.dp, vertical = 12.dp),
            contentAlignment = Alignment.Center) {
              Text(text = text, color = Color.White, fontSize = 14.sp)
            }
      }
}

/* ----- Placeholders for external components (drawer + top-right panel) ----- */

@Composable
private fun TopRightPanelPlaceholder(onDismiss: () -> Unit, onDeleteClick: () -> Unit) {
  DropdownMenuItem(text = { Text("Share") }, onClick = onDismiss)
  DropdownMenuItem(
      text = { Text("Delete") },
      onClick = {
        onDeleteClick()
        onDismiss()
      })
}

/**
 * Modal shown to confirm clearing the chat history. Exposes two testTags: "home_delete_cancel" and
 * "home_delete_confirm" on buttons.
 */
@Composable
private fun DeleteConfirmationModal(onConfirm: () -> Unit, onCancel: () -> Unit) {
  Box(
      modifier =
          Modifier.fillMaxSize()
              .background(Color.Black.copy(alpha = 0.7f))
              .clickable(onClick = onCancel),
      contentAlignment = Alignment.Center) {
        Card(
            modifier = Modifier.width(280.dp).padding(16.dp),
            colors = CardDefaults.cardColors(containerColor = Color(0xFF1E1E1E)),
            shape = RoundedCornerShape(16.dp)) {
              Column(
                  modifier = Modifier.padding(24.dp),
                  horizontalAlignment = Alignment.CenterHorizontally) {
                    Text(
                        text = "Clear Chat?",
                        color = Color.White,
                        fontSize = 18.sp,
                        fontWeight = FontWeight.Bold)

                    Spacer(modifier = Modifier.height(16.dp))

                    Text(
                        text = "This will delete all messages. This action cannot be undone.",
                        color = Color.Gray,
                        fontSize = 14.sp,
                        textAlign = TextAlign.Center)

                    Spacer(modifier = Modifier.height(24.dp))

                    Row(
                        horizontalArrangement = Arrangement.spacedBy(12.dp),
                        modifier = Modifier.fillMaxWidth()) {
                          Button(
                              onClick = onCancel,
                              modifier = Modifier.weight(1f),
                              colors =
                                  ButtonDefaults.buttonColors(containerColor = Color(0xFF2A2A2A)),
                              shape = RoundedCornerShape(8.dp)) {
                                Text("Cancel", color = Color.White)
                              }

                          Button(
                              onClick = onConfirm,
                              modifier = Modifier.weight(1f),
                              colors = ButtonDefaults.buttonColors(containerColor = Color.Red),
                              shape = RoundedCornerShape(8.dp)) {
                                Text("Delete", color = Color.White, fontWeight = FontWeight.Bold)
                              }
                        }
                  }
            }
      }
}

/**
 * Small inline indicator shown while awaiting an AI reply. Driven by HomeUiState.isSending and
 * rendered after the last message in the list.
 */
@Composable
private fun ThinkingIndicator(modifier: Modifier = Modifier) {
  var dots by remember { mutableStateOf(0) }
  LaunchedEffect(Unit) {
    while (true) {
      kotlinx.coroutines.delay(450)
      dots = (dots + 1) % 4
    }
  }
  val text = "Euler is thinking" + ".".repeat(dots)
  Surface(
      modifier = modifier,
      shape = RoundedCornerShape(12.dp),
      color = Color(0x14FFFFFF),
      tonalElevation = 0.dp) {
        Row(
            Modifier.padding(horizontal = 12.dp, vertical = 8.dp),
            verticalAlignment = Alignment.CenterVertically) {
              CircularProgressIndicator(
                  strokeWidth = 2.dp, modifier = Modifier.size(16.dp), color = Color.Gray)
              Spacer(Modifier.width(8.dp))
              Text(text = text, color = Color.LightGray, fontSize = 13.sp)
            }
      }
}

/**
 * Animated circular send button used inside the text field.
 * - Enlarges slightly when enabled, shows a spinner when sending.
 * - Disabled when the draft is blank or a send is in progress.
 */
@Composable
private fun BubbleSendButton(
    enabled: Boolean,
    isSending: Boolean,
    onClick: () -> Unit,
) {
  val targetSize =
      when {
        isSending -> 40.dp
        enabled -> 42.dp
        else -> 40.dp
      }
  val size by animateDpAsState(targetValue = targetSize, label = "bubble-size")

  // Colors: bright red when enabled, deeper red while sending, neutral gray when disabled
  val targetContainer =
      when {
        isSending -> Color(0xFFC62828) // deeper red
        enabled -> Color(0xFFE53935) // bright red
        else -> Color(0xFF3C3C3C) // gray
      }
  val container by animateColorAsState(targetValue = targetContainer, label = "bubble-color")

  val borderColor =
      when {
        enabled || isSending -> Color(0x33FFFFFF) // subtle white ring for separation
        else -> Color(0x22000000)
      }
  val elevation by
      animateDpAsState(targetValue = if (enabled) 8.dp else 0.dp, label = "bubble-elev")

  val interaction = remember { MutableInteractionSource() }

  Surface(
      modifier = Modifier.size(size).padding(end = 6.dp).testTag(HomeTags.SendBtn),
      color = container,
      shape = CircleShape,
      tonalElevation = 0.dp,
      shadowElevation = elevation,
  ) {
    Box(
        modifier =
            Modifier.fillMaxSize()
                .padding(6.dp)
                .testTag(HomeTags.SendBtn)
                .then(
                    if (enabled && !isSending)
                        Modifier.clickable(interactionSource = interaction, indication = null) {
                          onClick()
                        }
                    else Modifier),
        contentAlignment = Alignment.Center) {
          if (isSending) {
            CircularProgressIndicator(
                strokeWidth = 2.dp, modifier = Modifier.size(20.dp), color = Color.White)
          } else {
            val icon =
                try {
                  androidx.compose.material.icons.Icons.Rounded.Send
                } catch (_: Throwable) {
                  androidx.compose.material.icons.Icons.Default.Send
                }
            Icon(
                imageVector = icon,
                contentDescription = "Send",
                tint = Color.White,
                modifier = Modifier.size(22.dp) // larger arrow for visibility
                )
          }
        }
  }
}

/**
 * Animated intro title with rotating suggestions. Shows "Ask Euler Anything" in bold red, with
 * suggestions that fade in/out every 3 seconds.
 */
@Composable
internal fun AnimatedIntroTitle(modifier: Modifier = Modifier) {
  val suggestions = remember {
    listOf(
        "Find CS220 past exams",
        "Check my Moodle assignments",
        "What's on Ed Discussion?",
        "Show my IS-Academia schedule",
        "Search EPFL Drive files")
  }

  var currentIndex by remember { mutableStateOf(0) }

  // Rotate suggestions every 3 seconds
  LaunchedEffect(Unit) {
    while (true) {
      delay(3000)
      currentIndex = (currentIndex + 1) % suggestions.size
    }
  }

  Column(
      modifier = modifier,
      horizontalAlignment = Alignment.CenterHorizontally,
      verticalArrangement = Arrangement.Center) {
        // Title: "Ask Euler Anything" in deep burgundy/plum
        Text(
            text = "Ask Euler Anything",
            color = Color(0xFF8B0000), // Deep burgundy red
            fontSize = 28.sp,
            fontWeight = FontWeight.Bold,
            textAlign = TextAlign.Center,
            modifier = Modifier.padding(bottom = 16.dp))

        // Rotating suggestion text with crossfade animation
        Box(modifier = Modifier.height(32.dp), contentAlignment = Alignment.Center) {
          AnimatedContent(
              targetState = currentIndex,
              transitionSpec = {
                // Crossfade with vertical slide: old slides down, new slides in from above
                (fadeIn(animationSpec = tween(300, easing = FastOutSlowInEasing)) +
                    slideInVertically(
                        animationSpec = tween(300, easing = FastOutSlowInEasing),
                        initialOffsetY = { -it / 4 } // Slide in from above
                        )) togetherWith
                    (fadeOut(animationSpec = tween(300, easing = FastOutSlowInEasing)) +
                        slideOutVertically(
                            animationSpec = tween(300, easing = FastOutSlowInEasing),
                            targetOffsetY = { it / 4 } // Slide out downward
                            ))
              },
              label = "suggestion-transition") { index ->
                Text(
                    text = suggestions[index],
                    color = Color.White,
                    fontSize = 16.sp,
                    textAlign = TextAlign.Center)
              }
        }
      }
}

@Preview(showBackground = true, backgroundColor = 0x000000)
@Composable
private fun HomeScreenPreview() {
  MaterialTheme { HomeScreen() }
}<|MERGE_RESOLUTION|>--- conflicted
+++ resolved
@@ -381,7 +381,6 @@
                           modifier = Modifier.fillMaxSize().padding(16.dp),
                           verticalArrangement = Arrangement.spacedBy(12.dp)) {
                             items(items = ui.messages, key = { it.id }) { item ->
-<<<<<<< HEAD
                               val isSpeaking = speakingMessageId == item.id
                               val isLoading = loadingMessageId == item.id
                               ChatMessage(
@@ -427,14 +426,12 @@
                                       } else {
                                         null
                                       })
-=======
                               val showLeadingDot =
                                   item.id == ui.streamingMessageId && item.text.isEmpty()
                               ChatMessage(
                                   message = item,
                                   modifier = Modifier.fillMaxWidth(),
                                   isStreaming = showLeadingDot)
->>>>>>> 7d40154d
                             }
 
                             // Global thinking indicator shown AFTER the last user message.
