package com.android.sample.home

import androidx.compose.foundation.Image
import androidx.compose.foundation.background
import androidx.compose.foundation.layout.*
import androidx.compose.foundation.shape.CircleShape
import androidx.compose.foundation.shape.RoundedCornerShape
import androidx.compose.material.icons.Icons
import androidx.compose.material.icons.filled.Menu
import androidx.compose.material.icons.filled.MoreVert
import androidx.compose.material.icons.filled.Send
import androidx.compose.material3.*
import androidx.compose.runtime.*
import androidx.compose.ui.Alignment
import androidx.compose.ui.Modifier
import androidx.compose.ui.graphics.Color
import androidx.compose.ui.layout.ContentScale
import androidx.compose.ui.platform.testTag
import androidx.compose.ui.res.painterResource
import androidx.compose.ui.text.style.TextAlign
import androidx.compose.ui.tooling.preview.Preview
import androidx.compose.ui.unit.dp
import androidx.compose.ui.unit.sp
import androidx.lifecycle.viewmodel.compose.viewModel
import com.android.sample.R
import kotlinx.coroutines.launch

object HomeTags {
    const val Root = "home_root"
    const val MenuBtn = "home_menu_btn"
    const val TopRightBtn = "home_topright_btn"
    const val Action1Btn = "home_action1_btn"
    const val Action2Btn = "home_action2_btn"
    const val MessageField = "home_message_field"
    const val SendBtn = "home_send_btn"
    const val Drawer = "home_drawer"
    const val TopRightMenu = "home_topright_menu"
}

@OptIn(ExperimentalMaterial3Api::class)
@Composable
fun HomeScreen(
    modifier: Modifier = Modifier,
    viewModel: HomeViewModel = viewModel(),
    onAction1Click: () -> Unit = {},
    onAction2Click: () -> Unit = {},
    onSendMessage: (String) -> Unit = {},
    onSignOut: () -> Unit = {}
) {
    val ui by viewModel.uiState.collectAsState()
    val drawerState = rememberDrawerState(initialValue = DrawerValue.Closed)
    val scope = rememberCoroutineScope()

    // Synchronize ViewModel state <-> Drawer component
    LaunchedEffect(ui.isDrawerOpen) {
        if (ui.isDrawerOpen && !drawerState.isOpen) {
            drawerState.open()
        } else if (!ui.isDrawerOpen && drawerState.isOpen) {
            drawerState.close()
        }
    }

<<<<<<< HEAD
    ModalNavigationDrawer(drawerState = drawerState, drawerContent = {}) {
=======
  ModalNavigationDrawer(
      drawerState = drawerState,
      drawerContent = {
        DrawerContent(
            ui = ui,
            onToggleSystem = { id -> viewModel.toggleSystemConnection(id) },
            onSignOut = {
              // TODO: brancher ton sign-out réel
              // Ferme le drawer visuellement + sync VM
              scope.launch { drawerState.close() }
              if (ui.isDrawerOpen) viewModel.toggleDrawer()
              onSignOut()
            },
            onSettingsClick = {
              scope.launch { drawerState.close() }
              if (ui.isDrawerOpen) viewModel.toggleDrawer()
            },
            onClose = {
              scope.launch { drawerState.close() }
              if (ui.isDrawerOpen) viewModel.toggleDrawer()
            })
      }) {
>>>>>>> c29f51d8
        Scaffold(
            modifier = modifier.fillMaxSize().background(Color.Black).testTag(HomeTags.Root),
            containerColor = Color.Black,
            topBar = {
<<<<<<< HEAD
                CenterAlignedTopAppBar(
                    navigationIcon = {
                        IconButton(
                            onClick = {
                                viewModel.toggleDrawer()
                                scope.launch {
                                    if (!drawerState.isOpen) drawerState.open()
                                    else drawerState.close()
                                }
                            },
                            modifier =
                                Modifier.size(40.dp)
                                    .background(Color(0x22FFFFFF), CircleShape)
                                    .testTag(HomeTags.MenuBtn)
                        ) {
                            Icon(
                                Icons.Default.Menu,
                                contentDescription = "Menu",
                                tint = Color.White
                            )
                        }
                    },
                    title = {
                        Image(
                            painter = painterResource(R.drawable.euler_logo),
                            contentDescription = "Euler",
                            modifier = Modifier.height(100.dp),
                            contentScale = ContentScale.Fit
                        )
                    },
                    actions = {
                        IconButton(
                            onClick = { viewModel.setTopRightOpen(true) },
                            modifier =
                                Modifier.size(40.dp)
                                    .background(Color(0x22FFFFFF), CircleShape)
                                    .testTag(HomeTags.TopRightBtn)
                        ) {
                            Icon(
                                Icons.Default.MoreVert,
                                contentDescription = "More",
                                tint = Color.White
                            )
                        }

                        // Top-right menu (placeholder)
                        DropdownMenu(
                            expanded = ui.isTopRightOpen,
                            onDismissRequest = { viewModel.setTopRightOpen(false) },
                            modifier = Modifier.testTag(HomeTags.TopRightMenu)
                        ) {
                            TopRightPanelPlaceholder(
                                onDismiss = { viewModel.setTopRightOpen(false) }
                            )
                        }
                    },
                    colors =
                        TopAppBarDefaults.topAppBarColors(
                            containerColor = Color.Black,
                            titleContentColor = Color.White,
                            navigationIconContentColor = Color.White,
                            actionIconContentColor = Color.White
                        )
                )
            },
            bottomBar = {
                Column(
                    Modifier.fillMaxWidth().background(Color.Black).padding(bottom = 16.dp),
                    horizontalAlignment = Alignment.CenterHorizontally
                ) {
                    // Action buttons
                    Row(
                        horizontalArrangement = Arrangement.spacedBy(12.dp),
                        modifier = Modifier.padding(horizontal = 16.dp)
                    ) {
                        ActionButton(
                            label = "Find CS220 past exams in Drive EPFL",
                            modifier =
                                Modifier.weight(1f).height(50.dp).testTag(HomeTags.Action1Btn),
                            onClick = onAction1Click
                        )
                        ActionButton(
                            label = "Check Ed Discussion",
                            modifier =
                                Modifier.weight(1f).height(50.dp).testTag(HomeTags.Action2Btn),
                            onClick = onAction2Click
                        )
                    }
=======
              CenterAlignedTopAppBar(
                  navigationIcon = {
                    IconButton(
                        onClick = {
                          viewModel.toggleDrawer()
                          scope.launch {
                            if (!drawerState.isOpen) drawerState.open() else drawerState.close()
                          }
                        },
                        modifier =
                            Modifier.size(40.dp)
                                .background(Color(0x22FFFFFF), CircleShape)
                                .testTag(HomeTags.MenuBtn)) {
                          Icon(Icons.Default.Menu, contentDescription = "Menu", tint = Color.White)
                        }
                  },
                  title = {
                    Image(
                        painter = painterResource(R.drawable.euler_logo),
                        contentDescription = "Euler",
                        modifier = Modifier.height(100.dp),
                        contentScale = ContentScale.Fit)
                  },
                  actions = {
                    IconButton(
                        onClick = { viewModel.setTopRightOpen(true) },
                        modifier =
                            Modifier.size(40.dp)
                                .background(Color(0x22FFFFFF), CircleShape)
                                .testTag(HomeTags.TopRightBtn)) {
                          Icon(
                              Icons.Default.MoreVert,
                              contentDescription = "More",
                              tint = Color.White)
                        }

                    // Top-right menu (placeholder)
                    DropdownMenu(
                        expanded = ui.isTopRightOpen,
                        onDismissRequest = { viewModel.setTopRightOpen(false) },
                        modifier = Modifier.testTag(HomeTags.TopRightMenu)) {
                          TopRightPanelPlaceholder(onDismiss = { viewModel.setTopRightOpen(false) })
                        }
                  },
                  colors =
                      TopAppBarDefaults.topAppBarColors(
                          containerColor = Color.Black,
                          titleContentColor = Color.White,
                          navigationIconContentColor = Color.White,
                          actionIconContentColor = Color.White))
            },
            bottomBar = {
              Column(
                  Modifier.fillMaxWidth().background(Color.Black).padding(bottom = 16.dp),
                  horizontalAlignment = Alignment.CenterHorizontally) {
                    // Action buttons
                    Row(
                        horizontalArrangement = Arrangement.spacedBy(12.dp),
                        modifier = Modifier.padding(horizontal = 16.dp)) {
                          ActionButton(
                              label = "Find CS220 past exams in Drive EPFL",
                              modifier =
                                  Modifier.weight(1f).height(50.dp).testTag(HomeTags.Action1Btn),
                              onClick = onAction1Click)
                          ActionButton(
                              label = "Check Ed Discussion",
                              modifier =
                                  Modifier.weight(1f).height(50.dp).testTag(HomeTags.Action2Btn),
                              onClick = onAction2Click)
                        }
>>>>>>> c29f51d8

                    Spacer(Modifier.height(16.dp))

                    // Message field connected to ViewModel
                    OutlinedTextField(
                        value = ui.messageDraft,
                        onValueChange = { viewModel.updateMessageDraft(it) },
                        placeholder = { Text("Message EULER", color = Color.Gray) },
                        modifier =
                            Modifier.fillMaxWidth()
                                .padding(horizontal = 16.dp)
                                .height(56.dp)
                                .testTag(HomeTags.MessageField),
                        trailingIcon = {
<<<<<<< HEAD
                            IconButton(
                                onClick = {
                                    onSendMessage(ui.messageDraft)
                                    viewModel.sendMessage()
                                },
                                modifier = Modifier.testTag(HomeTags.SendBtn)
                            ) {
                                Icon(
                                    imageVector = Icons.Filled.Send,
                                    contentDescription = "Send",
                                    tint = Color.Gray
                                )
                            }
=======
                          IconButton(
                              onClick = {
                                onSendMessage(ui.messageDraft)
                                viewModel.sendMessage()
                              },
                              modifier = Modifier.testTag(HomeTags.SendBtn)) {
                                Icon(
                                    imageVector = Icons.Filled.Send,
                                    contentDescription = "Send",
                                    tint = Color.Gray)
                              }
>>>>>>> c29f51d8
                        },
                        shape = RoundedCornerShape(50),
                        colors =
                            OutlinedTextFieldDefaults.colors(
                                // text
                                focusedTextColor = Color.White,
                                unfocusedTextColor = Color.White,
                                disabledTextColor = Color.LightGray,
                                cursorColor = Color.White,

                                // placeholder
                                focusedPlaceholderColor = Color.Gray,
                                unfocusedPlaceholderColor = Color.Gray,

                                // borders + background
                                focusedBorderColor = Color.DarkGray,
                                unfocusedBorderColor = Color.DarkGray,
                                focusedContainerColor = Color(0xFF121212),
                                unfocusedContainerColor = Color(0xFF121212),
<<<<<<< HEAD
                            )
                    )
=======
                            ))
>>>>>>> c29f51d8

                    Spacer(Modifier.height(8.dp))
                    Text(
                        text = "Powered by APERTUS Swiss LLM · MCP-enabled for 6 EPFL systems",
                        color = Color.Gray,
                        fontSize = 11.sp,
                        textAlign = TextAlign.Center,
<<<<<<< HEAD
                        modifier = Modifier.padding(horizontal = 16.dp)
                    )
                }
            }
        ) { padding ->
            // Central content (visual placeholder)
            Box(
                modifier = Modifier.fillMaxSize().padding(padding).background(Color.Black),
                contentAlignment = Alignment.Center
            ) {
                // Here you can display a dashboard, timeline, etc.
            }
        }
    }
=======
                        modifier = Modifier.padding(horizontal = 16.dp))
                  }
            }) { padding ->
              // Central content (visual placeholder)
              Box(
                  modifier = Modifier.fillMaxSize().padding(padding).background(Color.Black),
                  contentAlignment = Alignment.Center) {
                    // Here you can display a dashboard, timeline, etc.
                  }
            }
      }
>>>>>>> c29f51d8
}

@Composable
private fun ActionButton(label: String, modifier: Modifier = Modifier, onClick: () -> Unit) {
    Button(
        onClick = onClick,
        shape = RoundedCornerShape(50),
        colors = ButtonDefaults.buttonColors(containerColor = Color(0xFF1E1E1E)),
        modifier = modifier
    ) {
        Text(label, color = Color.White, textAlign = TextAlign.Center)
    }
}

/* ----- Placeholders for external components (drawer + top-right panel) ----- */

@Composable
private fun TopRightPanelPlaceholder(onDismiss: () -> Unit) {
    DropdownMenuItem(text = { Text("Example item 1") }, onClick = onDismiss)
    DropdownMenuItem(text = { Text("Example item 2") }, onClick = onDismiss)
}

@Preview(showBackground = true, backgroundColor = 0x000000)
@Composable
private fun HomeScreenPreview() {
    MaterialTheme { HomeScreen() }
}<|MERGE_RESOLUTION|>--- conflicted
+++ resolved
@@ -26,15 +26,15 @@
 import kotlinx.coroutines.launch
 
 object HomeTags {
-    const val Root = "home_root"
-    const val MenuBtn = "home_menu_btn"
-    const val TopRightBtn = "home_topright_btn"
-    const val Action1Btn = "home_action1_btn"
-    const val Action2Btn = "home_action2_btn"
-    const val MessageField = "home_message_field"
-    const val SendBtn = "home_send_btn"
-    const val Drawer = "home_drawer"
-    const val TopRightMenu = "home_topright_menu"
+  const val Root = "home_root"
+  const val MenuBtn = "home_menu_btn"
+  const val TopRightBtn = "home_topright_btn"
+  const val Action1Btn = "home_action1_btn"
+  const val Action2Btn = "home_action2_btn"
+  const val MessageField = "home_message_field"
+  const val SendBtn = "home_send_btn"
+  const val Drawer = "home_drawer"
+  const val TopRightMenu = "home_topright_menu"
 }
 
 @OptIn(ExperimentalMaterial3Api::class)
@@ -47,22 +47,19 @@
     onSendMessage: (String) -> Unit = {},
     onSignOut: () -> Unit = {}
 ) {
-    val ui by viewModel.uiState.collectAsState()
-    val drawerState = rememberDrawerState(initialValue = DrawerValue.Closed)
-    val scope = rememberCoroutineScope()
-
-    // Synchronize ViewModel state <-> Drawer component
-    LaunchedEffect(ui.isDrawerOpen) {
-        if (ui.isDrawerOpen && !drawerState.isOpen) {
-            drawerState.open()
-        } else if (!ui.isDrawerOpen && drawerState.isOpen) {
-            drawerState.close()
-        }
+  val ui by viewModel.uiState.collectAsState()
+  val drawerState = rememberDrawerState(initialValue = DrawerValue.Closed)
+  val scope = rememberCoroutineScope()
+
+  // Synchronize ViewModel state <-> Drawer component
+  LaunchedEffect(ui.isDrawerOpen) {
+    if (ui.isDrawerOpen && !drawerState.isOpen) {
+      drawerState.open()
+    } else if (!ui.isDrawerOpen && drawerState.isOpen) {
+      drawerState.close()
     }
-
-<<<<<<< HEAD
-    ModalNavigationDrawer(drawerState = drawerState, drawerContent = {}) {
-=======
+  }
+
   ModalNavigationDrawer(
       drawerState = drawerState,
       drawerContent = {
@@ -85,101 +82,10 @@
               if (ui.isDrawerOpen) viewModel.toggleDrawer()
             })
       }) {
->>>>>>> c29f51d8
         Scaffold(
             modifier = modifier.fillMaxSize().background(Color.Black).testTag(HomeTags.Root),
             containerColor = Color.Black,
             topBar = {
-<<<<<<< HEAD
-                CenterAlignedTopAppBar(
-                    navigationIcon = {
-                        IconButton(
-                            onClick = {
-                                viewModel.toggleDrawer()
-                                scope.launch {
-                                    if (!drawerState.isOpen) drawerState.open()
-                                    else drawerState.close()
-                                }
-                            },
-                            modifier =
-                                Modifier.size(40.dp)
-                                    .background(Color(0x22FFFFFF), CircleShape)
-                                    .testTag(HomeTags.MenuBtn)
-                        ) {
-                            Icon(
-                                Icons.Default.Menu,
-                                contentDescription = "Menu",
-                                tint = Color.White
-                            )
-                        }
-                    },
-                    title = {
-                        Image(
-                            painter = painterResource(R.drawable.euler_logo),
-                            contentDescription = "Euler",
-                            modifier = Modifier.height(100.dp),
-                            contentScale = ContentScale.Fit
-                        )
-                    },
-                    actions = {
-                        IconButton(
-                            onClick = { viewModel.setTopRightOpen(true) },
-                            modifier =
-                                Modifier.size(40.dp)
-                                    .background(Color(0x22FFFFFF), CircleShape)
-                                    .testTag(HomeTags.TopRightBtn)
-                        ) {
-                            Icon(
-                                Icons.Default.MoreVert,
-                                contentDescription = "More",
-                                tint = Color.White
-                            )
-                        }
-
-                        // Top-right menu (placeholder)
-                        DropdownMenu(
-                            expanded = ui.isTopRightOpen,
-                            onDismissRequest = { viewModel.setTopRightOpen(false) },
-                            modifier = Modifier.testTag(HomeTags.TopRightMenu)
-                        ) {
-                            TopRightPanelPlaceholder(
-                                onDismiss = { viewModel.setTopRightOpen(false) }
-                            )
-                        }
-                    },
-                    colors =
-                        TopAppBarDefaults.topAppBarColors(
-                            containerColor = Color.Black,
-                            titleContentColor = Color.White,
-                            navigationIconContentColor = Color.White,
-                            actionIconContentColor = Color.White
-                        )
-                )
-            },
-            bottomBar = {
-                Column(
-                    Modifier.fillMaxWidth().background(Color.Black).padding(bottom = 16.dp),
-                    horizontalAlignment = Alignment.CenterHorizontally
-                ) {
-                    // Action buttons
-                    Row(
-                        horizontalArrangement = Arrangement.spacedBy(12.dp),
-                        modifier = Modifier.padding(horizontal = 16.dp)
-                    ) {
-                        ActionButton(
-                            label = "Find CS220 past exams in Drive EPFL",
-                            modifier =
-                                Modifier.weight(1f).height(50.dp).testTag(HomeTags.Action1Btn),
-                            onClick = onAction1Click
-                        )
-                        ActionButton(
-                            label = "Check Ed Discussion",
-                            modifier =
-                                Modifier.weight(1f).height(50.dp).testTag(HomeTags.Action2Btn),
-                            onClick = onAction2Click
-                        )
-                    }
-=======
               CenterAlignedTopAppBar(
                   navigationIcon = {
                     IconButton(
@@ -250,7 +156,6 @@
                                   Modifier.weight(1f).height(50.dp).testTag(HomeTags.Action2Btn),
                               onClick = onAction2Click)
                         }
->>>>>>> c29f51d8
 
                     Spacer(Modifier.height(16.dp))
 
@@ -265,21 +170,6 @@
                                 .height(56.dp)
                                 .testTag(HomeTags.MessageField),
                         trailingIcon = {
-<<<<<<< HEAD
-                            IconButton(
-                                onClick = {
-                                    onSendMessage(ui.messageDraft)
-                                    viewModel.sendMessage()
-                                },
-                                modifier = Modifier.testTag(HomeTags.SendBtn)
-                            ) {
-                                Icon(
-                                    imageVector = Icons.Filled.Send,
-                                    contentDescription = "Send",
-                                    tint = Color.Gray
-                                )
-                            }
-=======
                           IconButton(
                               onClick = {
                                 onSendMessage(ui.messageDraft)
@@ -291,7 +181,6 @@
                                     contentDescription = "Send",
                                     tint = Color.Gray)
                               }
->>>>>>> c29f51d8
                         },
                         shape = RoundedCornerShape(50),
                         colors =
@@ -311,12 +200,7 @@
                                 unfocusedBorderColor = Color.DarkGray,
                                 focusedContainerColor = Color(0xFF121212),
                                 unfocusedContainerColor = Color(0xFF121212),
-<<<<<<< HEAD
-                            )
-                    )
-=======
                             ))
->>>>>>> c29f51d8
 
                     Spacer(Modifier.height(8.dp))
                     Text(
@@ -324,22 +208,6 @@
                         color = Color.Gray,
                         fontSize = 11.sp,
                         textAlign = TextAlign.Center,
-<<<<<<< HEAD
-                        modifier = Modifier.padding(horizontal = 16.dp)
-                    )
-                }
-            }
-        ) { padding ->
-            // Central content (visual placeholder)
-            Box(
-                modifier = Modifier.fillMaxSize().padding(padding).background(Color.Black),
-                contentAlignment = Alignment.Center
-            ) {
-                // Here you can display a dashboard, timeline, etc.
-            }
-        }
-    }
-=======
                         modifier = Modifier.padding(horizontal = 16.dp))
                   }
             }) { padding ->
@@ -351,31 +219,29 @@
                   }
             }
       }
->>>>>>> c29f51d8
 }
 
 @Composable
 private fun ActionButton(label: String, modifier: Modifier = Modifier, onClick: () -> Unit) {
-    Button(
-        onClick = onClick,
-        shape = RoundedCornerShape(50),
-        colors = ButtonDefaults.buttonColors(containerColor = Color(0xFF1E1E1E)),
-        modifier = modifier
-    ) {
+  Button(
+      onClick = onClick,
+      shape = RoundedCornerShape(50),
+      colors = ButtonDefaults.buttonColors(containerColor = Color(0xFF1E1E1E)),
+      modifier = modifier) {
         Text(label, color = Color.White, textAlign = TextAlign.Center)
-    }
+      }
 }
 
 /* ----- Placeholders for external components (drawer + top-right panel) ----- */
 
 @Composable
 private fun TopRightPanelPlaceholder(onDismiss: () -> Unit) {
-    DropdownMenuItem(text = { Text("Example item 1") }, onClick = onDismiss)
-    DropdownMenuItem(text = { Text("Example item 2") }, onClick = onDismiss)
+  DropdownMenuItem(text = { Text("Example item 1") }, onClick = onDismiss)
+  DropdownMenuItem(text = { Text("Example item 2") }, onClick = onDismiss)
 }
 
 @Preview(showBackground = true, backgroundColor = 0x000000)
 @Composable
 private fun HomeScreenPreview() {
-    MaterialTheme { HomeScreen() }
+  MaterialTheme { HomeScreen() }
 }