--- conflicted
+++ resolved
@@ -271,13 +271,8 @@
                                 },
                                 modifier = Modifier.testTag(HomeTags.MicBtn)) {
                                   Icon(
-<<<<<<< HEAD
-                                      Icons.Default.Star,
-                                      contentDescription = "Voice Chat",
-=======
                                       Icons.Default.Mic,
                                       contentDescription = "Dictate",
->>>>>>> 43de1061
                                       tint = Color.Gray)
                                 }
 
