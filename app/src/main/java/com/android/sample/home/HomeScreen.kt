package com.android.sample.home

import androidx.compose.animation.*
import androidx.compose.animation.animateColorAsState
import androidx.compose.animation.core.FastOutSlowInEasing
import androidx.compose.animation.core.animateDpAsState
import androidx.compose.animation.core.tween
import androidx.compose.foundation.Image
import androidx.compose.foundation.background
import androidx.compose.foundation.clickable
import androidx.compose.foundation.horizontalScroll
import androidx.compose.foundation.interaction.MutableInteractionSource
import androidx.compose.foundation.layout.*
import androidx.compose.foundation.lazy.LazyColumn
import androidx.compose.foundation.lazy.items
import androidx.compose.foundation.lazy.rememberLazyListState
import androidx.compose.foundation.rememberScrollState
import androidx.compose.foundation.shape.CircleShape
import androidx.compose.foundation.shape.RoundedCornerShape
import androidx.compose.material.icons.Icons
import androidx.compose.material.icons.filled.GraphicEq
import androidx.compose.material.icons.filled.Menu
import androidx.compose.material.icons.filled.Mic
import androidx.compose.material.icons.filled.MoreVert
import androidx.compose.material.icons.filled.Send
import androidx.compose.material.icons.rounded.Send
import androidx.compose.material3.*
import androidx.compose.runtime.*
import androidx.compose.ui.Alignment
import androidx.compose.ui.Modifier
import androidx.compose.ui.graphics.Color
import androidx.compose.ui.layout.ContentScale
import androidx.compose.ui.platform.testTag
import androidx.compose.ui.res.painterResource
import androidx.compose.ui.text.font.FontWeight
import androidx.compose.ui.text.style.TextAlign
import androidx.compose.ui.tooling.preview.Preview
import androidx.compose.ui.unit.dp
import androidx.compose.ui.unit.sp
import com.android.sample.Chat.ChatMessage
import com.android.sample.Chat.ChatType
import com.android.sample.R
import com.android.sample.ui.components.GuestProfileWarningModal
import kotlinx.coroutines.delay
import kotlinx.coroutines.launch

object HomeTags {
  const val Root = "home_root"
  const val MenuBtn = "home_menu_btn"
  const val TopRightBtn = "home_topright_btn"
  const val Action1Btn = "home_action1_btn"
  const val Action2Btn = "home_action2_btn"
  const val MessageField = "home_message_field"
  const val SendBtn = "home_send_btn"
  const val MicBtn = "home_mic_btn"
  const val VoiceBtn = "home_voice_btn"
  const val Drawer = "home_drawer"
  const val TopRightMenu = "home_topright_menu"
}

/**
 * Entry screen for the chat experience.
 *
 * Responsibilities:
 * - Hosts the top app bar, navigation drawer, message input, and the chat message list.
 * - Renders messages from [HomeViewModel.uiState] (see [HomeUiState.messages]).
 * - Shows a global “thinking” indicator after the last user message when [HomeUiState.isSending] is
 *   true.
 *
 * Key behaviors:
 * - Drawer open/close state is synchronized with the ViewModel.
 * - Send button animates between idle/sending/disabled states.
 * - Chat list uses spacing and stable keys for smooth updates.
 */
@OptIn(ExperimentalMaterial3Api::class)
@Composable
fun HomeScreen(
    modifier: Modifier = Modifier,
    viewModel: HomeViewModel,
    onAction1Click: () -> Unit = {},
    onAction2Click: () -> Unit = {},
    onSendMessage: (String) -> Unit = {},
    onSignOut: () -> Unit = {},
    onSettingsClick: () -> Unit = {},
<<<<<<< HEAD
    onProfileClick: () -> Unit = {},
=======
    onVoiceChatClick: () -> Unit = {},
>>>>>>> 7d40154d
    openDrawerOnStart: Boolean = false,
    speechHelper: com.android.sample.speech.SpeechToTextHelper? = null
) {
  val ui by viewModel.uiState.collectAsState()
  val drawerState = rememberDrawerState(initialValue = DrawerValue.Closed)
  val scope = rememberCoroutineScope()

  // Synchronize ViewModel state <-> Drawer component
  LaunchedEffect(ui.isDrawerOpen) {
    if (ui.isDrawerOpen && !drawerState.isOpen) {
      drawerState.open()
    } else if (!ui.isDrawerOpen && drawerState.isOpen) {
      drawerState.close()
    }
  }

  // Open drawer when returning from settings
  LaunchedEffect(openDrawerOnStart) {
    if (openDrawerOnStart) {
      drawerState.open()
      viewModel.toggleDrawer()
    }
  }

  ModalNavigationDrawer(
      drawerState = drawerState,
      drawerContent = {
        DrawerContent(
            ui = ui,
            onToggleSystem = { id -> viewModel.toggleSystemConnection(id) },
            onSignOut = {
              // TODO: connect your actual sign-out
              // Close drawer visually + sync VM
              scope.launch { drawerState.close() }
              if (ui.isDrawerOpen) viewModel.toggleDrawer()
              onSignOut()
            },
            onSettingsClick = {
              scope.launch { drawerState.close() }
              if (ui.isDrawerOpen) viewModel.toggleDrawer()
              onSettingsClick()
            },
            onProfileClick = {
              scope.launch { drawerState.close() }
              if (ui.isDrawerOpen) viewModel.toggleDrawer()
              if (ui.isGuest) {
                viewModel.showGuestProfileWarning()
              } else {
                onProfileClick()
              }
            },
            onProfileDisabledClick = {
              scope.launch { drawerState.close() }
              if (ui.isDrawerOpen) viewModel.toggleDrawer()
              viewModel.showGuestProfileWarning()
            },
            onClose = {
              scope.launch { drawerState.close() }
              if (ui.isDrawerOpen) viewModel.toggleDrawer()
            })
      }) {
        Scaffold(
            modifier = modifier.fillMaxSize().background(Color.Black).testTag(HomeTags.Root),
            containerColor = Color.Black,
            topBar = {
              CenterAlignedTopAppBar(
                  navigationIcon = {
                    IconButton(
                        onClick = {
                          viewModel.toggleDrawer()
                          scope.launch {
                            if (!drawerState.isOpen) drawerState.open() else drawerState.close()
                          }
                        },
                        modifier = Modifier.size(48.dp).testTag(HomeTags.MenuBtn)) {
                          Icon(
                              Icons.Default.Menu,
                              contentDescription = "Menu",
                              tint = Color.White,
                              modifier = Modifier.size(24.dp))
                        }
                  },
                  title = {
                    Image(
                        painter = painterResource(R.drawable.euler_logo),
                        contentDescription = "Euler",
                        modifier = Modifier.height(25.dp),
                        contentScale = ContentScale.Fit)
                  },
                  actions = {
                    IconButton(
                        onClick = { viewModel.setTopRightOpen(true) },
                        modifier = Modifier.size(48.dp).testTag(HomeTags.TopRightBtn)) {
                          Icon(
                              Icons.Default.MoreVert,
                              contentDescription = "More",
                              tint = Color.White,
                              modifier = Modifier.size(24.dp))
                        }

                    // Top-right menu (placeholder)
                    DropdownMenu(
                        expanded = ui.isTopRightOpen,
                        onDismissRequest = { viewModel.setTopRightOpen(false) },
                        modifier = Modifier.testTag(HomeTags.TopRightMenu)) {
                          TopRightPanelPlaceholder(
                              onDismiss = { viewModel.setTopRightOpen(false) },
                              onDeleteClick = { viewModel.showDeleteConfirmation() })
                        }
                  },
                  colors =
                      TopAppBarDefaults.topAppBarColors(
                          containerColor = Color.Black,
                          titleContentColor = Color.White,
                          navigationIconContentColor = Color.White,
                          actionIconContentColor = Color.White))
            },
            bottomBar = {
              Column(
                  Modifier.fillMaxWidth().background(Color.Black).padding(bottom = 16.dp),
                  horizontalAlignment = Alignment.CenterHorizontally) {
                    // Horizontal scrollable row of suggestion chips
                    val suggestions =
                        listOf(
                            "What is EPFL",
                            "Check Ed Discussion",
                            "Show my schedule",
                            "Find library resources",
                            "Check grades on IS-Academia",
                            "Search Moodle courses",
                            "What's due this week?",
                            "Help me study for CS220")

                    val scrollState = rememberScrollState()

                    // Check if AI has already responded (at least one AI message exists)
                    val hasAiResponded = ui.messages.any { it.type == ChatType.AI }

                    // Animate visibility of suggestions - hide after first AI response
                    AnimatedVisibility(
                        visible = !hasAiResponded,
                        enter = fadeIn(tween(300)) + slideInVertically(initialOffsetY = { 20 }),
                        exit = fadeOut(tween(300)) + slideOutVertically(targetOffsetY = { -20 })) {
                          Row(
                              modifier =
                                  Modifier.fillMaxWidth()
                                      .horizontalScroll(scrollState)
                                      .padding(horizontal = 16.dp),
                              horizontalArrangement = Arrangement.spacedBy(12.dp)) {
                                suggestions.forEachIndexed { index, suggestion ->
                                  val testTag =
                                      when (index) {
                                        0 -> HomeTags.Action1Btn
                                        1 -> HomeTags.Action2Btn
                                        else -> null
                                      }

                                  SuggestionChip(
                                      text = suggestion,
                                      modifier =
                                          if (testTag != null) {
                                            Modifier.testTag(testTag)
                                          } else {
                                            Modifier
                                          },
                                      onClick = {
                                        // Call callbacks to maintain compatibility with tests
                                        when (index) {
                                          0 -> onAction1Click()
                                          1 -> onAction2Click()
                                        }
                                        // Update draft and send message
                                        viewModel.updateMessageDraft(suggestion)
                                        onSendMessage(suggestion)
                                        viewModel.sendMessage()
                                      })
                                }
                              }
                        }

                    Spacer(Modifier.height(16.dp))

                    // Message input bound to ViewModel state.
                    OutlinedTextField(
                        value = ui.messageDraft,
                        onValueChange = { viewModel.updateMessageDraft(it) },
                        placeholder = { Text("Message EULER", color = Color.Gray) },
                        modifier =
                            Modifier.fillMaxWidth()
                                .padding(horizontal = 16.dp)
                                .height(60.dp)
                                .testTag(HomeTags.MessageField),
                        enabled = !ui.isSending,
                        singleLine = true,
                        trailingIcon = {
                          Row(horizontalArrangement = Arrangement.spacedBy(0.2.dp)) {
                            // Voice chat button - opens voice visualizer
                            IconButton(
                                onClick = {
                                  speechHelper?.startListening { recognized ->
                                    viewModel.updateMessageDraft(recognized)
                                  }
                                },
                                enabled = speechHelper != null,
                                modifier = Modifier.testTag(HomeTags.MicBtn)) {
                                  Icon(
                                      Icons.Default.Mic,
                                      contentDescription = "Dictate",
                                      tint = Color.Gray)
                                }

                            val canSend = ui.messageDraft.isNotBlank() && !ui.isSending

                            // Voice mode button (equalizer icon) - shown when there's no text
                            AnimatedVisibility(
                                visible = !canSend,
                                enter = fadeIn() + scaleIn(),
                                exit = fadeOut() + scaleOut()) {
                                  IconButton(
                                      onClick = { onVoiceChatClick() },
                                      modifier = Modifier.testTag(HomeTags.VoiceBtn)) {
                                        Icon(
                                            Icons.Default.GraphicEq,
                                            contentDescription = "Voice mode",
                                            tint = Color.Gray)
                                      }
                                }

                            // Send button - shown only when there's text
                            AnimatedVisibility(
                                visible = canSend,
                                enter = fadeIn() + scaleIn(),
                                exit = fadeOut() + scaleOut()) {
                                  BubbleSendButton(
                                      enabled = canSend,
                                      isSending = ui.isSending,
                                      onClick = {
                                        if (canSend) {
                                          onSendMessage(ui.messageDraft)
                                          viewModel.sendMessage()
                                        }
                                      })
                                }
                          }
                        },
                        shape = RoundedCornerShape(50),
                        colors =
                            OutlinedTextFieldDefaults.colors(
                                focusedTextColor = Color.White,
                                unfocusedTextColor = Color.White,
                                disabledTextColor = Color.LightGray,
                                cursorColor = Color.White,
                                focusedPlaceholderColor = Color.Gray,
                                unfocusedPlaceholderColor = Color.Gray,
                                focusedBorderColor = Color.DarkGray,
                                unfocusedBorderColor = Color.DarkGray,
                                focusedContainerColor = Color(0xFF121212),
                                unfocusedContainerColor = Color(0xFF121212),
                                disabledContainerColor = Color(0xFF121212)))

                    Spacer(Modifier.height(16.dp))
                    Text(
                        text = "Powered by APERTUS",
                        color = Color.Gray,
                        fontSize = 11.sp,
                        textAlign = TextAlign.Center,
                        modifier = Modifier.padding(horizontal = 16.dp))
                  }
            }) { padding ->
              // Chat content: list of messages + thinking indicator at the end while sending.
              Box(
                  modifier = Modifier.fillMaxSize().padding(padding).background(Color.Black),
                  contentAlignment = Alignment.Center) {
                    if (ui.messages.isEmpty() && !ui.isSending) {
                      // Show animated intro title when list is empty
                      AnimatedIntroTitle(
                          modifier = Modifier.fillMaxWidth().padding(horizontal = 32.dp))
                    } else {
                      val listState = rememberLazyListState()

                      // Auto-scroll to bottom when messages change or sending state changes
                      LaunchedEffect(ui.messages.size, ui.isSending, ui.streamingSequence) {
                        val lastIndex =
                            if (ui.messages.isEmpty()) {
                              0
                            } else {
                              // Scroll to last message index, or one more if showing thinking
                              // indicator
                              ui.messages.size - 1 + if (ui.isSending) 1 else 0
                            }
                        listState.animateScrollToItem(lastIndex)
                      }

                      LazyColumn(
                          state = listState,
                          modifier = Modifier.fillMaxSize().padding(16.dp),
                          verticalArrangement = Arrangement.spacedBy(12.dp)) {
                            items(items = ui.messages, key = { it.id }) { item ->
                              val showLeadingDot =
                                  item.id == ui.streamingMessageId && item.text.isEmpty()
                              ChatMessage(
                                  message = item,
                                  modifier = Modifier.fillMaxWidth(),
                                  isStreaming = showLeadingDot)
                            }

                            // Global thinking indicator shown AFTER the last user message.
                            if (ui.isSending && ui.streamingMessageId == null) {
                              item {
                                Spacer(Modifier.height(6.dp))
                                ThinkingIndicator(
                                    modifier =
                                        Modifier.fillMaxWidth()
                                            .padding(vertical = 8.dp)
                                            .testTag("home_thinking_indicator"))
                              }
                            }
                          }
                    }
                  }
            }
      }

  // Delete confirmation dialog layered over the screen.
  AnimatedVisibility(
      visible = ui.showDeleteConfirmation,
      enter = fadeIn(tween(200)),
      exit = fadeOut(tween(200)),
      modifier = Modifier.fillMaxSize()) {
        DeleteConfirmationModal(
            onConfirm = {
              viewModel.clearChat()
              viewModel.hideDeleteConfirmation()
            },
            onCancel = { viewModel.hideDeleteConfirmation() })
      }

  AnimatedVisibility(
      visible = ui.showGuestProfileWarning,
      enter = fadeIn(tween(200)),
      exit = fadeOut(tween(200)),
      modifier = Modifier.fillMaxSize()) {
        GuestProfileWarningModal(
            onContinueAsGuest = { viewModel.hideGuestProfileWarning() },
            onLogin = {
              viewModel.hideGuestProfileWarning()
              onSignOut()
            })
      }
}

/** Compact, rounded action button used in the bottom actions row. */
@Composable
private fun SuggestionChip(text: String, modifier: Modifier = Modifier, onClick: () -> Unit) {
  Surface(
      onClick = onClick,
      shape = RoundedCornerShape(50.dp),
      color = Color(0xFF1E1E1E),
      modifier = modifier.height(50.dp)) {
        Box(
            modifier = Modifier.fillMaxHeight().padding(horizontal = 20.dp, vertical = 12.dp),
            contentAlignment = Alignment.Center) {
              Text(text = text, color = Color.White, fontSize = 14.sp)
            }
      }
}

/* ----- Placeholders for external components (drawer + top-right panel) ----- */

@Composable
private fun TopRightPanelPlaceholder(onDismiss: () -> Unit, onDeleteClick: () -> Unit) {
  DropdownMenuItem(text = { Text("Share") }, onClick = onDismiss)
  DropdownMenuItem(
      text = { Text("Delete") },
      onClick = {
        onDeleteClick()
        onDismiss()
      })
}

/**
 * Modal shown to confirm clearing the chat history. Exposes two testTags: "home_delete_cancel" and
 * "home_delete_confirm" on buttons.
 */
@Composable
private fun DeleteConfirmationModal(onConfirm: () -> Unit, onCancel: () -> Unit) {
  Box(
      modifier =
          Modifier.fillMaxSize()
              .background(Color.Black.copy(alpha = 0.7f))
              .clickable(onClick = onCancel),
      contentAlignment = Alignment.Center) {
        Card(
            modifier = Modifier.width(280.dp).padding(16.dp),
            colors = CardDefaults.cardColors(containerColor = Color(0xFF1E1E1E)),
            shape = RoundedCornerShape(16.dp)) {
              Column(
                  modifier = Modifier.padding(24.dp),
                  horizontalAlignment = Alignment.CenterHorizontally) {
                    Text(
                        text = "Clear Chat?",
                        color = Color.White,
                        fontSize = 18.sp,
                        fontWeight = FontWeight.Bold)

                    Spacer(modifier = Modifier.height(16.dp))

                    Text(
                        text = "This will delete all messages. This action cannot be undone.",
                        color = Color.Gray,
                        fontSize = 14.sp,
                        textAlign = TextAlign.Center)

                    Spacer(modifier = Modifier.height(24.dp))

                    Row(
                        horizontalArrangement = Arrangement.spacedBy(12.dp),
                        modifier = Modifier.fillMaxWidth()) {
                          Button(
                              onClick = onCancel,
                              modifier = Modifier.weight(1f),
                              colors =
                                  ButtonDefaults.buttonColors(containerColor = Color(0xFF2A2A2A)),
                              shape = RoundedCornerShape(8.dp)) {
                                Text("Cancel", color = Color.White)
                              }

                          Button(
                              onClick = onConfirm,
                              modifier = Modifier.weight(1f),
                              colors = ButtonDefaults.buttonColors(containerColor = Color.Red),
                              shape = RoundedCornerShape(8.dp)) {
                                Text("Delete", color = Color.White, fontWeight = FontWeight.Bold)
                              }
                        }
                  }
            }
      }
}


/**
 * Small inline indicator shown while awaiting an AI reply. Driven by HomeUiState.isSending and
 * rendered after the last message in the list.
 */
@Composable
private fun ThinkingIndicator(modifier: Modifier = Modifier) {
  var dots by remember { mutableStateOf(0) }
  LaunchedEffect(Unit) {
    while (true) {
      kotlinx.coroutines.delay(450)
      dots = (dots + 1) % 4
    }
  }
  val text = "Euler is thinking" + ".".repeat(dots)
  Surface(
      modifier = modifier,
      shape = RoundedCornerShape(12.dp),
      color = Color(0x14FFFFFF),
      tonalElevation = 0.dp) {
        Row(
            Modifier.padding(horizontal = 12.dp, vertical = 8.dp),
            verticalAlignment = Alignment.CenterVertically) {
              CircularProgressIndicator(
                  strokeWidth = 2.dp, modifier = Modifier.size(16.dp), color = Color.Gray)
              Spacer(Modifier.width(8.dp))
              Text(text = text, color = Color.LightGray, fontSize = 13.sp)
            }
      }
}

/**
 * Animated circular send button used inside the text field.
 * - Enlarges slightly when enabled, shows a spinner when sending.
 * - Disabled when the draft is blank or a send is in progress.
 */
@Composable
private fun BubbleSendButton(
    enabled: Boolean,
    isSending: Boolean,
    onClick: () -> Unit,
) {
  val targetSize =
      when {
        isSending -> 40.dp
        enabled -> 42.dp
        else -> 40.dp
      }
  val size by animateDpAsState(targetValue = targetSize, label = "bubble-size")

  // Colors: bright red when enabled, deeper red while sending, neutral gray when disabled
  val targetContainer =
      when {
        isSending -> Color(0xFFC62828) // deeper red
        enabled -> Color(0xFFE53935) // bright red
        else -> Color(0xFF3C3C3C) // gray
      }
  val container by animateColorAsState(targetValue = targetContainer, label = "bubble-color")

  val borderColor =
      when {
        enabled || isSending -> Color(0x33FFFFFF) // subtle white ring for separation
        else -> Color(0x22000000)
      }
  val elevation by
      animateDpAsState(targetValue = if (enabled) 8.dp else 0.dp, label = "bubble-elev")

  val interaction = remember { MutableInteractionSource() }

  Surface(
      modifier = Modifier.size(size).padding(end = 6.dp).testTag(HomeTags.SendBtn),
      color = container,
      shape = CircleShape,
      tonalElevation = 0.dp,
      shadowElevation = elevation,
  ) {
    Box(
        modifier =
            Modifier.fillMaxSize()
                .padding(6.dp)
                .testTag(HomeTags.SendBtn)
                .then(
                    if (enabled && !isSending)
                        Modifier.clickable(interactionSource = interaction, indication = null) {
                          onClick()
                        }
                    else Modifier),
        contentAlignment = Alignment.Center) {
          if (isSending) {
            CircularProgressIndicator(
                strokeWidth = 2.dp, modifier = Modifier.size(20.dp), color = Color.White)
          } else {
            val icon =
                try {
                  androidx.compose.material.icons.Icons.Rounded.Send
                } catch (_: Throwable) {
                  androidx.compose.material.icons.Icons.Default.Send
                }
            Icon(
                imageVector = icon,
                contentDescription = "Send",
                tint = Color.White,
                modifier = Modifier.size(22.dp) // larger arrow for visibility
                )
          }
        }
  }
}

/**
 * Animated intro title with rotating suggestions. Shows "Ask Euler Anything" in bold red, with
 * suggestions that fade in/out every 3 seconds.
 */
@Composable
internal fun AnimatedIntroTitle(modifier: Modifier = Modifier) {
  val suggestions = remember {
    listOf(
        "Find CS220 past exams",
        "Check my Moodle assignments",
        "What's on Ed Discussion?",
        "Show my IS-Academia schedule",
        "Search EPFL Drive files")
  }

  var currentIndex by remember { mutableStateOf(0) }

  // Rotate suggestions every 3 seconds
  LaunchedEffect(Unit) {
    while (true) {
      delay(3000)
      currentIndex = (currentIndex + 1) % suggestions.size
    }
  }

  Column(
      modifier = modifier,
      horizontalAlignment = Alignment.CenterHorizontally,
      verticalArrangement = Arrangement.Center) {
        // Title: "Ask Euler Anything" in deep burgundy/plum
        Text(
            text = "Ask Euler Anything",
            color = Color(0xFF8B0000), // Deep burgundy red
            fontSize = 28.sp,
            fontWeight = FontWeight.Bold,
            textAlign = TextAlign.Center,
            modifier = Modifier.padding(bottom = 16.dp))

        // Rotating suggestion text with crossfade animation
        Box(modifier = Modifier.height(32.dp), contentAlignment = Alignment.Center) {
          AnimatedContent(
              targetState = currentIndex,
              transitionSpec = {
                // Crossfade with vertical slide: old slides down, new slides in from above
                (fadeIn(animationSpec = tween(300, easing = FastOutSlowInEasing)) +
                    slideInVertically(
                        animationSpec = tween(300, easing = FastOutSlowInEasing),
                        initialOffsetY = { -it / 4 } // Slide in from above
                        )) togetherWith
                    (fadeOut(animationSpec = tween(300, easing = FastOutSlowInEasing)) +
                        slideOutVertically(
                            animationSpec = tween(300, easing = FastOutSlowInEasing),
                            targetOffsetY = { it / 4 } // Slide out downward
                            ))
              },
              label = "suggestion-transition") { index ->
                Text(
                    text = suggestions[index],
                    color = Color.White,
                    fontSize = 16.sp,
                    textAlign = TextAlign.Center)
              }
        }
      }
}

@Preview(showBackground = true, backgroundColor = 0x000000)
@Composable
private fun HomeScreenPreview() {
  val previewViewModel = remember { HomeViewModel() }
  MaterialTheme { HomeScreen(viewModel = previewViewModel) }
}<|MERGE_RESOLUTION|>--- conflicted
+++ resolved
@@ -82,11 +82,8 @@
     onSendMessage: (String) -> Unit = {},
     onSignOut: () -> Unit = {},
     onSettingsClick: () -> Unit = {},
-<<<<<<< HEAD
     onProfileClick: () -> Unit = {},
-=======
     onVoiceChatClick: () -> Unit = {},
->>>>>>> 7d40154d
     openDrawerOnStart: Boolean = false,
     speechHelper: com.android.sample.speech.SpeechToTextHelper? = null
 ) {
