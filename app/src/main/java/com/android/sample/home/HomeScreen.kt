--- conflicted
+++ resolved
@@ -47,11 +47,8 @@
 import com.android.sample.Chat.ChatMessage
 import com.android.sample.Chat.ChatType
 import com.android.sample.R
-<<<<<<< HEAD
 import com.android.sample.ui.components.GuestProfileWarningModal
-=======
 import com.android.sample.settings.Localization
->>>>>>> 5e3f4ba0
 import kotlinx.coroutines.delay
 import kotlinx.coroutines.launch
 
@@ -316,17 +313,6 @@
                         enabled = !ui.isSending,
                         singleLine = true,
                         trailingIcon = {
-<<<<<<< HEAD
-                          val canSend = ui.messageDraft.isNotBlank() && !ui.isSending
-                          Row(
-                              modifier = Modifier.padding(end = 6.dp),
-                              verticalAlignment = Alignment.CenterVertically,
-                              horizontalArrangement = Arrangement.spacedBy(8.dp)) {
-                                IconButton(
-                                    onClick = {
-                                      speechHelper?.startListening { recognized ->
-                                        viewModel.updateMessageDraft(recognized)
-=======
                           Row(horizontalArrangement = Arrangement.spacedBy(0.2.dp)) {
                             // Voice chat button - opens voice visualizer
                             IconButton(
@@ -358,7 +344,6 @@
                                             Icons.Default.GraphicEq,
                                             contentDescription = Localization.t("voice_mode"),
                                             tint = Color.Gray)
->>>>>>> 5e3f4ba0
                                       }
                                     },
                                     enabled = speechHelper != null,
@@ -699,22 +684,13 @@
                 } catch (_: Throwable) {
                   androidx.compose.material.icons.Icons.Default.Send
                 }
-<<<<<<< HEAD
             Crossfade(targetState = enabled, label = "send-button-state") { canSend ->
               Icon(
                   imageVector = icon,
-                  contentDescription = "Send",
                   tint = if (canSend) Color.White else Color.White.copy(alpha = 0.35f),
+                  contentDescription = Localization.t("send"),
                   modifier = Modifier.size(18.dp))
             }
-=======
-            Icon(
-                imageVector = icon,
-                contentDescription = Localization.t("send"),
-                tint = Color.White,
-                modifier = Modifier.size(22.dp) // larger arrow for visibility
-                )
->>>>>>> 5e3f4ba0
           }
         }
   }
