package com.android.sample.home

import android.util.Log
import androidx.annotation.VisibleForTesting
import androidx.lifecycle.ViewModel
import androidx.lifecycle.viewModelScope
import com.android.sample.BuildConfig
import com.android.sample.Chat.ChatType
import com.android.sample.Chat.ChatUIModel
<<<<<<< HEAD
import com.android.sample.profile.UserProfile
import com.android.sample.profile.UserProfileRepository
=======
import com.android.sample.conversations.AuthNotReadyException
import com.android.sample.conversations.ConversationRepository
import com.android.sample.conversations.MessageDTO
import com.android.sample.llm.FirebaseFunctionsLlmClient
import com.android.sample.llm.LlmClient
import com.google.firebase.auth.FirebaseAuth
import com.google.firebase.firestore.FirebaseFirestore
>>>>>>> 7cb54880
import com.google.firebase.functions.FirebaseFunctions
import java.util.UUID
import kotlin.getValue
import kotlinx.coroutines.CancellationException
import kotlinx.coroutines.Dispatchers
import kotlinx.coroutines.Job
import kotlinx.coroutines.delay
import kotlinx.coroutines.flow.MutableStateFlow
import kotlinx.coroutines.flow.StateFlow
import kotlinx.coroutines.flow.asStateFlow
import kotlinx.coroutines.flow.distinctUntilChanged
import kotlinx.coroutines.flow.flatMapLatest
import kotlinx.coroutines.flow.flowOf
import kotlinx.coroutines.flow.map
import kotlinx.coroutines.flow.update
import kotlinx.coroutines.launch
import kotlinx.coroutines.tasks.await
import kotlinx.coroutines.withContext

/**
 * HomeViewModel
 *
 * Drives the chat screen.
 * - Keeps all UI state in [uiState] (drawer, draft text, messages, loading).
 * - Two modes: • Signed in → conversations/messages are read & written in Firestore. • Guest →
 *   everything stays local (no Firestore).
 * - Sends user prompts to the Cloud Function `answerWithRagFn` and shows the reply.
 * - Creates a conversation only on the FIRST message; shows a local placeholder before that.
 * - Generates a quick local title, then upgrades it once via `generateTitleFn`.
 *
 * Lifecycle:
 * - Listens to Firebase auth changes. • On sign-out → stop Firestore, clear UI, start a local empty
 *   chat. • On sign-in → attach Firestore, still show a local empty chat until first send.
 */
class HomeViewModel(
<<<<<<< HEAD
    private val profileRepository: com.android.sample.profile.ProfileDataSource =
        UserProfileRepository()
) : ViewModel() {
=======
    private val llmClient: LlmClient = FirebaseFunctionsLlmClient(),
) : ViewModel() {

  companion object {
    private const val TAG = "HomeViewModel"
  }

  private val auth: FirebaseAuth = FirebaseAuth.getInstance()
  private val db: FirebaseFirestore = FirebaseFirestore.getInstance()
  private val repo = ConversationRepository(auth, db)
  private var isInLocalNewChat = false
  private var conversationsJob: kotlinx.coroutines.Job? = null
  private var messagesJob: kotlinx.coroutines.Job? = null
  private var lastUid: String? = null
>>>>>>> 7cb54880

  private val _uiState =
      MutableStateFlow(
          HomeUiState(
              systems =
                  listOf(
                      SystemItem(id = "isa", name = "IS-Academia", isConnected = true),
                      SystemItem(id = "moodle", name = "Moodle", isConnected = true),
                      SystemItem(id = "ed", name = "Ed Discussion", isConnected = true),
                      SystemItem(id = "camipro", name = "Camipro", isConnected = false),
                      SystemItem(id = "mail", name = "EPFL Mail", isConnected = false),
                      SystemItem(id = "drive", name = "EPFL Drive", isConnected = true),
                  ),
              messages = emptyList()))
  /** Public, read-only UI state. */
  val uiState: StateFlow<HomeUiState> = _uiState.asStateFlow()

  private val functions: FirebaseFunctions by lazy {
    FirebaseFunctions.getInstance("us-central1").apply {
      if (BuildConfig.USE_FUNCTIONS_EMULATOR) {
        useEmulator(BuildConfig.FUNCTIONS_HOST, BuildConfig.FUNCTIONS_PORT)
      }
    }
  }

  private var activeStreamJob: Job? = null
  @Volatile private var userCancelledStream: Boolean = false

  // ---------------------------
  // UI mutations / state helpers
  // ---------------------------
  // ============ INIT ============

  private var dataStarted = false
  private var authListener: FirebaseAuth.AuthStateListener? = null

  init {
    val current = auth.currentUser?.uid
    lastUid = current

    authListener =
        FirebaseAuth.AuthStateListener { a ->
          val uid = a.currentUser?.uid
          if (uid != lastUid) {
            if (uid == null) {
              // SIGN-OUT → guest
              onSignedOutInternal() // reset UI
              startLocalNewChat() // local blank screen
            } else {
              // SIGN-IN
              startLocalNewChat() // local placeholder until the first send
              startData() // attach Firestore
            }
            lastUid = uid
          }
        }
    auth.addAuthStateListener(requireNotNull(authListener))

    if (current != null) {
      // already signed in
      startLocalNewChat()
      startData()
    } else {
      // guest at startup
      onSignedOutInternal()
      startLocalNewChat()
    }
  }

  /**
   * Returns true when the user is **not** authenticated. Guest mode disables Firestore listeners
   * and keeps all messages in memory only.
   */
  private fun isGuest(): Boolean = auth.currentUser == null

  /**
   * Start Firestore listeners (conversations + messages) **only when signed in**. No-op in guest
   * mode or if already attached.
   *
   * Selection logic:
   * - Keeps current selection if still present.
   * - If nothing is selected and we're not in a local placeholder, auto-select the most recent.
   * - If the list is empty, keep `currentConversationId = null`.
   */
  private fun startData() {
    if (dataStarted || isGuest()) return
    dataStarted = true
    Log.d(TAG, "startData(): attaching listeners (isInLocalNewChat=$isInLocalNewChat)")

    // 1) Conversation list
    conversationsJob?.cancel()
    conversationsJob =
        viewModelScope.launch {
          repo.conversationsFlow().collect { list ->
            Log.d(
                TAG,
                "conversationsFlow -> size=${list.size}, current=${_uiState.value.currentConversationId}, isInLocalNewChat=$isInLocalNewChat")
            _uiState.update { it.copy(conversations = list) }

            val currentId = _uiState.value.currentConversationId
            val hasCurrent = currentId != null && list.any { it.id == currentId }

            when {
              hasCurrent -> Log.d(TAG, "Keeping current conversation $currentId")
              currentId == null && list.isNotEmpty() && !isInLocalNewChat -> {
                val next = list.first().id
                Log.d(TAG, "Auto-selecting conversation $next (not in local placeholder mode)")
                isInLocalNewChat = false
                _uiState.update { it.copy(currentConversationId = next) }
              }
              list.isEmpty() -> {
                Log.d(TAG, "No remote conversations available; staying with null selection")
                _uiState.update { it.copy(currentConversationId = null) }
              }
              else -> Log.d(TAG, "Local new chat active; leaving selection as null")
            }
          }
        }

    // 2) Messages for the selected conversation (flatMapLatest strategy)
    messagesJob?.cancel()
    messagesJob =
        viewModelScope.launch {
          uiState
              .map { it.currentConversationId }
              .distinctUntilChanged()
              .flatMapLatest { cid ->
                if (cid == null) flowOf(emptyList()) else repo.messagesFlow(cid)
              }
              .collect { msgs ->
                // IMPORTANT: si on est en train de streamer (placeholder + chunks),
                // on NE REMPLACE PAS la liste par Firestore, sinon on perd le streaming visuel.
                val streamingId = _uiState.value.streamingMessageId
                if (streamingId != null) {
                  // On ignore cette emission Firestore pendant le streaming
                  return@collect
                }

                // Pas de streaming en cours → on peut refléter Firestore tel quel
                _uiState.update { st -> st.copy(messages = msgs.map { it.toUi() }) }
              }
        }
  }

  /**
   * Handles **sign-out** transitions:
   * - Cancels Firestore jobs, clears flags, resets [uiState] to defaults. Used when auth listener
   *   reports `uid == null`.
   */
  private fun onSignedOutInternal() {
    // cancel Firestore listeners
    conversationsJob?.cancel()
    conversationsJob = null
    messagesJob?.cancel()
    messagesJob = null
    dataStarted = false
    isInLocalNewChat = false
    // reset UI
    Log.d(TAG, "onSignedOutInternal(): reset UI state to defaults")
    _uiState.value = HomeUiState() // vide messages, currentConversationId=null, etc.
  }

  /**
   * Enters a **local, unsaved** new chat state:
   * - Clears selection and message list, resets draft and UI flags.
   * - Prevents auto-selection of a remote conversation until the user sends the first message.
   */
  fun startLocalNewChat() {
    isInLocalNewChat = true
    Log.d(TAG, "startLocalNewChat(): clearing current conversation selection")
    _uiState.update {
      it.copy(
          currentConversationId = null,
          messages = emptyList(),
          messageDraft = "",
          isSending = false,
          showDeleteConfirmation = false)
    }
  }

  // ============ UI BASICS (unchanged) ============

  fun toggleDrawer() {
    _uiState.update { it.copy(isDrawerOpen = !it.isDrawerOpen) }
  }

<<<<<<< HEAD
  fun setGuestMode(isGuest: Boolean) {
    if (isGuest) {
      _uiState.value =
          _uiState.value.copy(
              isGuest = true, profile = null, userName = "guest", showGuestProfileWarning = false)
    } else {
      _uiState.value =
          _uiState.value.copy(
              isGuest = false,
              userName = _uiState.value.userName.takeIf { it.isNotBlank() } ?: DEFAULT_USER_NAME)
    }
  }

  fun refreshProfile() {
    viewModelScope.launch {
      try {
        val profile = profileRepository.loadProfile()
        _uiState.value =
            if (profile != null) {
              _uiState.value.copy(
                  profile = profile,
                  userName =
                      profile.preferredName
                          .ifBlank { profile.fullName }
                          .ifBlank { DEFAULT_USER_NAME },
                  isGuest = false)
            } else {
              _uiState.value.copy(
                  profile = null,
                  userName =
                      _uiState.value.userName.takeIf { it.isNotBlank() } ?: DEFAULT_USER_NAME,
                  isGuest = false)
            }
      } catch (t: Throwable) {
        Log.e("HomeViewModel", "Failed to load profile", t)
      }
    }
  }

  fun saveProfile(profile: UserProfile) {
    viewModelScope.launch {
      try {
        profileRepository.saveProfile(profile)
        _uiState.value =
            _uiState.value.copy(
                profile = profile,
                userName =
                    profile.preferredName
                        .ifBlank { profile.fullName }
                        .ifBlank { DEFAULT_USER_NAME },
                isGuest = false)
      } catch (t: Throwable) {
        Log.e("HomeViewModel", "Failed to save profile", t)
      }
    }
  }

  fun clearProfile() {
    _uiState.value =
        _uiState.value.copy(
            profile = null,
            userName = DEFAULT_USER_NAME,
            isGuest = false,
            showGuestProfileWarning = false)
  }

  fun showGuestProfileWarning() {
    _uiState.value = _uiState.value.copy(showGuestProfileWarning = true)
  }

  fun hideGuestProfileWarning() {
    _uiState.value = _uiState.value.copy(showGuestProfileWarning = false)
  }

  /** Control the top-right overflow menu visibility. */
=======
>>>>>>> 7cb54880
  fun setTopRightOpen(open: Boolean) {
    _uiState.update { it.copy(isTopRightOpen = open) }
  }

  fun updateMessageDraft(text: String) {
    _uiState.update { it.copy(messageDraft = text) }
  }

  /** Select a conversation by id and exit the local placeholder state. */
  fun selectConversation(id: String) {
    Log.d(TAG, "selectConversation(): $id")
    isInLocalNewChat = false
    _uiState.update { it.copy(currentConversationId = id) }
  }

  fun hideDeleteConfirmation() {
    _uiState.update { it.copy(showDeleteConfirmation = false) }
  }

  // ============ SENDING MESSAGE -> Firestore ============

  /**
   * Send flow. Guest: append user + AI messages locally. Signed-in: create convo on first send
   * (with quick title), then persist messages; upgrade title once. Send the current draft:
   * - Guard against concurrent sends and blank drafts.
   * - Append a USER message immediately so the UI feels responsive.
   * - Call the shared [LlmClient] (Firebase/HTTP) on a background coroutine.
   * - Append an AI message (or an error bubble) on completion.
   */
  fun sendMessage() {
    val current = _uiState.value
    if (current.isSending || current.streamingMessageId != null) return
    val msg = current.messageDraft.trim()
    if (msg.isEmpty()) return

    val now = System.currentTimeMillis()
    val userMsg =
        ChatUIModel(
            id = UUID.randomUUID().toString(), text = msg, timestamp = now, type = ChatType.USER)
    val aiMessageId = UUID.randomUUID().toString()
    val placeholder =
        ChatUIModel(
            id = aiMessageId,
            text = "",
            timestamp = System.currentTimeMillis(),
            type = ChatType.AI,
            isThinking = true)

    // UI optimiste : on ajoute user + placeholder, on vide l’input, on marque l’état de streaming
    _uiState.update { st ->
      st.copy(
          messages = st.messages + userMsg + placeholder,
          messageDraft = "",
          isSending = true,
          streamingMessageId = aiMessageId,
          streamingSequence = st.streamingSequence + 1)
    }

    viewModelScope.launch {
      try {
        if (isGuest()) {
          // INVITÉ : rien dans Firestore, uniquement streaming UI
          startStreaming(question = msg, messageId = aiMessageId, conversationId = null)
          return@launch
        }

        // CONNECTÉ : s’assurer d’avoir une conversation et persister le message USER tout de suite
        val cid =
            _uiState.value.currentConversationId
                ?: run {
                  val quickTitle = localTitleFrom(msg)
                  val newId = repo.startNewConversation(quickTitle)
                  _uiState.update { it.copy(currentConversationId = newId) }
                  isInLocalNewChat = false

                  // Upgrade du titre en arrière-plan (UNE fois)
                  launch {
                    try {
                      val good = fetchTitle(msg)
                      if (good.isNotBlank() && good != quickTitle) {
                        repo.updateConversationTitle(newId, good)
                      }
                    } catch (_: Exception) {
                      /* keep provisional */
                    }
                  }
                  newId
                }

        isInLocalNewChat = false
        // persister immédiatement le message USER
        repo.appendMessage(cid, "user", msg)

        // démarrer le streaming; à la fin on persiste le message AI
        startStreaming(question = msg, messageId = aiMessageId, conversationId = cid)
      } catch (_: AuthNotReadyException) {
        // rien : l’auth se (re)stabilisera
        setStreamingError(aiMessageId, AuthNotReadyException())
        clearStreamingState(aiMessageId)
      } catch (t: Throwable) {
        setStreamingError(aiMessageId, t)
        clearStreamingState(aiMessageId)
      }
    }
  }

  private fun startStreaming(question: String, messageId: String, conversationId: String?) {
    activeStreamJob?.cancel()
    userCancelledStream = false

    activeStreamJob =
        viewModelScope.launch {
          try {
            val reply = withContext(Dispatchers.IO) { llmClient.generateReply(question) }
            simulateStreamingFromText(messageId, reply)

            // si connecté → persister le message AI une fois le texte complet connu
            if (conversationId != null) {
              try {
                repo.appendMessage(conversationId, "assistant", reply)
              } catch (e: Exception) {
                // on a déjà montré la réponse côté UI; on loggue seulement
                Log.w(TAG, "Failed to persist assistant message: ${e.message}")
              }
            }
          } catch (ce: CancellationException) {
            if (!userCancelledStream) setStreamingError(messageId, ce)
          } catch (t: Throwable) {
            if (!userCancelledStream) setStreamingError(messageId, t)
          } finally {
            clearStreamingState(messageId)
            activeStreamJob = null
            userCancelledStream = false
          }
        }
  }

  @VisibleForTesting(otherwise = VisibleForTesting.NONE)
  internal suspend fun simulateStreamingForTest(messageId: String, fullText: String) {
    simulateStreamingFromText(messageId, fullText)
    clearStreamingState(messageId)
  }

  private suspend fun appendStreamingChunk(messageId: String, chunk: String) =
      withContext(Dispatchers.Main) {
        _uiState.update { state ->
          val updated =
              state.messages.map { message ->
                if (message.id == messageId) {
                  message.copy(text = message.text + chunk, isThinking = false)
                } else {
                  message
                }
              }
          state.copy(
              messages = updated,
              streamingMessageId = messageId,
              streamingSequence = state.streamingSequence + 1)
        }
      }

  private suspend fun markMessageFinished(messageId: String) =
      withContext(Dispatchers.Main) {
        _uiState.update { state ->
          val updated =
              state.messages.map { message ->
                if (message.id == messageId) message.copy(isThinking = false) else message
              }
          state.copy(messages = updated, streamingSequence = state.streamingSequence + 1)
        }
      }

  private suspend fun setStreamingText(messageId: String, text: String) =
      withContext(Dispatchers.Main) {
        _uiState.update { state ->
          val updated =
              state.messages.map { message ->
                if (message.id == messageId) message.copy(text = text, isThinking = false)
                else message
              }
          state.copy(messages = updated, streamingSequence = state.streamingSequence + 1)
        }
      }

  private suspend fun setStreamingError(messageId: String, error: Throwable) {
    val message = error.message?.takeIf { it.isNotBlank() } ?: "request failed"
    setStreamingText(messageId, "Erreur: $message")
  }

  private suspend fun simulateStreamingFromText(messageId: String, fullText: String) {
    // Use current dispatcher instead of Dispatchers.Default to allow test control
    val pattern = Regex("\\S+\\s*")
    val parts = pattern.findAll(fullText).map { it.value }.toList().ifEmpty { listOf(fullText) }
    for (chunk in parts) {
      // delay() already checks for cancellation, so ensureActive() is not strictly necessary
      appendStreamingChunk(messageId, chunk)
      delay(60)
    }
    markMessageFinished(messageId)
  }

  private suspend fun clearStreamingState(messageId: String) =
      withContext(Dispatchers.Main) {
        _uiState.update { state ->
          if (state.streamingMessageId == messageId) {
            state.copy(streamingMessageId = null, isSending = false)
          } else {
            state.copy(isSending = false)
          }
        }
      }

  /** Toggle the connection state of a given EPFL system. */
  fun toggleSystemConnection(systemId: String) {
    val updated =
        _uiState.value.systems.map { s ->
          if (s.id == systemId) s.copy(isConnected = !s.isConnected) else s
        }
    _uiState.value = _uiState.value.copy(systems = updated)
  }

  /** Generic loading flag (unrelated to message sending). */
  fun setLoading(loading: Boolean) {
    _uiState.value = _uiState.value.copy(isLoading = loading)
  }

  /** Clear the conversation. */
  fun clearChat() {
    userCancelledStream = true
    activeStreamJob?.cancel()
    activeStreamJob = null
    _uiState.update { state ->
      state.copy(
          messages = emptyList(),
          streamingMessageId = null,
          isSending = false,
          streamingSequence = state.streamingSequence + 1)
    }
    userCancelledStream = false
  }

  /** Show the delete confirmation modal. */
  fun showDeleteConfirmation() {
    _uiState.value = _uiState.value.copy(showDeleteConfirmation = true)
  }

  /** Delete current conversation (guest: just clear local; signed-in: remove from Firestore). */
  fun deleteCurrentConversation() {
    if (isGuest()) {
      // guest: simply reset locally
      startLocalNewChat()
      return
    }
    val cid = _uiState.value.currentConversationId ?: return
    Log.d(TAG, "deleteCurrentConversation(): deleting $cid")
    viewModelScope.launch {
      try {
        startLocalNewChat()
        repo.deleteConversation(cid)
      } catch (_: AuthNotReadyException) {} catch (_: Exception) {
        _uiState.update { it.copy(showDeleteConfirmation = false) }
      }
    }
  }

  // ============ BACKEND CHAT ============

  // mapping MessageDTO -> UI
  private fun MessageDTO.toUi(): ChatUIModel =
      ChatUIModel(
          id = UUID.randomUUID().toString(),
          text = this.text,
          timestamp = this.createdAt?.toDate()?.time ?: System.currentTimeMillis(),
          type = if (this.role == "user") ChatType.USER else ChatType.AI)

  /** Make a short provisional title from the first prompt. */
  private fun localTitleFrom(question: String, maxLen: Int = 60, maxWords: Int = 8): String {
    val cleaned = question.replace(Regex("\\s+"), " ").trim()
    val head = cleaned.split(" ").filter { it.isNotBlank() }.take(maxWords).joinToString(" ")
    return (if (head.length <= maxLen) head else head.take(maxLen)).trim()
  }

  /** Ask `generateTitleFn` for a better title; fallback to [localTitleFrom] on errors. */
  private suspend fun fetchTitle(question: String): String {
    return try {
      val res =
          functions.getHttpsCallable("generateTitleFn").call(mapOf("question" to question)).await()
      val t = (res.getData() as? Map<*, *>)?.get("title") as? String
      (t?.takeIf { it.isNotBlank() } ?: localTitleFrom(question)).also {
        Log.d(TAG, "fetchTitle(): generated='$it'")
      }
<<<<<<< HEAD

  companion object {
    private const val DEFAULT_USER_NAME = "Student"
=======
    } catch (_: Exception) {
      Log.d(TAG, "fetchTitle(): fallback to local extraction")
      localTitleFrom(question)
    }
  }

  override fun onCleared() {
    super.onCleared()
    authListener?.let { auth.removeAuthStateListener(it) }
    authListener = null
    conversationsJob?.cancel()
    conversationsJob = null
    messagesJob?.cancel()
    messagesJob = null
    activeStreamJob?.cancel()
    activeStreamJob = null
>>>>>>> 7cb54880
  }
}<|MERGE_RESOLUTION|>--- conflicted
+++ resolved
@@ -7,10 +7,8 @@
 import com.android.sample.BuildConfig
 import com.android.sample.Chat.ChatType
 import com.android.sample.Chat.ChatUIModel
-<<<<<<< HEAD
 import com.android.sample.profile.UserProfile
 import com.android.sample.profile.UserProfileRepository
-=======
 import com.android.sample.conversations.AuthNotReadyException
 import com.android.sample.conversations.ConversationRepository
 import com.android.sample.conversations.MessageDTO
@@ -18,7 +16,6 @@
 import com.android.sample.llm.LlmClient
 import com.google.firebase.auth.FirebaseAuth
 import com.google.firebase.firestore.FirebaseFirestore
->>>>>>> 7cb54880
 import com.google.firebase.functions.FirebaseFunctions
 import java.util.UUID
 import kotlin.getValue
@@ -54,11 +51,9 @@
  *   chat. • On sign-in → attach Firestore, still show a local empty chat until first send.
  */
 class HomeViewModel(
-<<<<<<< HEAD
     private val profileRepository: com.android.sample.profile.ProfileDataSource =
         UserProfileRepository()
 ) : ViewModel() {
-=======
     private val llmClient: LlmClient = FirebaseFunctionsLlmClient(),
 ) : ViewModel() {
 
@@ -73,7 +68,6 @@
   private var conversationsJob: kotlinx.coroutines.Job? = null
   private var messagesJob: kotlinx.coroutines.Job? = null
   private var lastUid: String? = null
->>>>>>> 7cb54880
 
   private val _uiState =
       MutableStateFlow(
@@ -260,7 +254,6 @@
     _uiState.update { it.copy(isDrawerOpen = !it.isDrawerOpen) }
   }
 
-<<<<<<< HEAD
   fun setGuestMode(isGuest: Boolean) {
     if (isGuest) {
       _uiState.value =
@@ -336,8 +329,7 @@
   }
 
   /** Control the top-right overflow menu visibility. */
-=======
->>>>>>> 7cb54880
+
   fun setTopRightOpen(open: Boolean) {
     _uiState.update { it.copy(isTopRightOpen = open) }
   }
@@ -629,11 +621,8 @@
       (t?.takeIf { it.isNotBlank() } ?: localTitleFrom(question)).also {
         Log.d(TAG, "fetchTitle(): generated='$it'")
       }
-<<<<<<< HEAD
-
-  companion object {
-    private const val DEFAULT_USER_NAME = "Student"
-=======
+
+  
     } catch (_: Exception) {
       Log.d(TAG, "fetchTitle(): fallback to local extraction")
       localTitleFrom(question)
@@ -650,6 +639,7 @@
     messagesJob = null
     activeStreamJob?.cancel()
     activeStreamJob = null
->>>>>>> 7cb54880
-  }
+  }
+  companion object {
+    private const val DEFAULT_USER_NAME = "Student"
 }