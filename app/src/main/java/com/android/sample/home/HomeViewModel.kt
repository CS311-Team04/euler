package com.android.sample.home

import android.net.Uri
import android.util.Log
import androidx.annotation.VisibleForTesting
import androidx.lifecycle.ViewModel
import androidx.lifecycle.viewModelScope
import com.android.sample.BuildConfig
import com.android.sample.Chat.ChatType
import com.android.sample.Chat.ChatUIModel
import com.android.sample.conversations.AuthNotReadyException
import com.android.sample.conversations.ConversationRepository
import com.android.sample.conversations.MessageDTO
import com.android.sample.llm.FirebaseFunctionsLlmClient
import com.android.sample.llm.LlmClient
import com.android.sample.profile.UserProfile
import com.android.sample.profile.UserProfileRepository
import com.google.firebase.auth.FirebaseAuth
import com.google.firebase.firestore.FirebaseFirestore
import com.google.firebase.firestore.Query
import com.google.firebase.functions.FirebaseFunctions
import com.google.firebase.functions.FirebaseFunctionsException
import java.util.UUID
import kotlin.getValue
import kotlinx.coroutines.CancellationException
import kotlinx.coroutines.CoroutineExceptionHandler
import kotlinx.coroutines.Dispatchers
import kotlinx.coroutines.Job
import kotlinx.coroutines.delay
import kotlinx.coroutines.flow.MutableStateFlow
import kotlinx.coroutines.flow.StateFlow
import kotlinx.coroutines.flow.asStateFlow
import kotlinx.coroutines.flow.distinctUntilChanged
import kotlinx.coroutines.flow.flatMapLatest
import kotlinx.coroutines.flow.flowOf
import kotlinx.coroutines.flow.map
import kotlinx.coroutines.flow.update
import kotlinx.coroutines.launch
import kotlinx.coroutines.tasks.await
import kotlinx.coroutines.withContext

data class SourceMeta(
    val siteLabel: String, // e.g. "EPFL.ch Website"
    val title: String, // e.g. "Projet de Semestre – Bachelor"
    val url: String,
    val retrievedAt: Long = System.currentTimeMillis()
)
/**
 * HomeViewModel
 *
 * Drives the chat screen.
 * - Keeps all UI state in [uiState] (drawer, draft text, messages, loading).
 * - Two modes: • Signed in → conversations/messages are read & written in Firestore. • Guest →
 *   everything stays local (no Firestore).
 * - Sends user prompts to the Cloud Function `answerWithRagFn` and shows the reply.
 * - Creates a conversation only on the FIRST message; shows a local placeholder before that.
 * - Generates a quick local title, then upgrades it once via `generateTitleFn`.
 *
 * Lifecycle:
 * - Listens to Firebase auth changes. • On sign-out → stop Firestore, clear UI, start a local empty
 *   chat. • On sign-in → attach Firestore, still show a local empty chat until first send.
 */
class HomeViewModel(
<<<<<<< HEAD
    private val llmClient: LlmClient = FirebaseFunctionsLlmClient(),
    private val auth: FirebaseAuth = FirebaseAuth.getInstance(),
    private val repo: ConversationRepository =
        ConversationRepository(FirebaseAuth.getInstance(), FirebaseFirestore.getInstance())
=======
    private val profileRepository: com.android.sample.profile.ProfileDataSource =
        UserProfileRepository()
>>>>>>> d73c3f63
) : ViewModel() {
  companion object {
    private const val TAG = "HomeViewModel"
<<<<<<< HEAD

    // Global exception handler for uncaught coroutine exceptions
    private val exceptionHandler = CoroutineExceptionHandler { _, throwable ->
      Log.e(TAG, "Uncaught exception in coroutine", throwable)
    }
  }

  // Auth / Firestore handles
  private val firestore: FirebaseFirestore by lazy { FirebaseFirestore.getInstance() }
  private var conversationId: String? = null

  // private val auth: FirebaseAuth = FirebaseAuth.getInstance()
=======
    private const val DEFAULT_USER_NAME = "Student"
  }

  private val llmClient: LlmClient = FirebaseFunctionsLlmClient()

  private val auth: FirebaseAuth = FirebaseAuth.getInstance()
>>>>>>> d73c3f63
  private val db: FirebaseFirestore = FirebaseFirestore.getInstance()
  private var isInLocalNewChat = false
  private var conversationsJob: kotlinx.coroutines.Job? = null
  private var messagesJob: kotlinx.coroutines.Job? = null
  private var lastUid: String? = null

  private val _uiState =
      MutableStateFlow(
          HomeUiState(
              systems =
                  listOf(
                      SystemItem(id = "isa", name = "IS-Academia", isConnected = true),
                      SystemItem(id = "moodle", name = "Moodle", isConnected = true),
                      SystemItem(id = "ed", name = "Ed Discussion", isConnected = true),
                      SystemItem(id = "camipro", name = "Camipro", isConnected = false),
                      SystemItem(id = "mail", name = "EPFL Mail", isConnected = false),
                      SystemItem(id = "drive", name = "EPFL Drive", isConnected = true),
                  ),
              messages = emptyList()))

  /** Public, read-only UI state. */
  val uiState: StateFlow<HomeUiState> = _uiState.asStateFlow()

  /**
   * Firebase Functions handle for the chat backend. Uses local emulator when configured via
   * BuildConfig flags.
   */
  private val functions: FirebaseFunctions by lazy {
    FirebaseFunctions.getInstance(BuildConfig.FUNCTIONS_REGION).apply {
      if (BuildConfig.USE_FUNCTIONS_EMULATOR) {
        useEmulator(BuildConfig.FUNCTIONS_HOST, BuildConfig.FUNCTIONS_PORT)
      }
    }
  }

  private var activeStreamJob: Job? = null
  @Volatile private var userCancelledStream: Boolean = false

  // ---------------------------
  // UI mutations / state helpers
  // ---------------------------
  // ============ INIT ============

  private var dataStarted = false
  private var authListener: FirebaseAuth.AuthStateListener? = null

  init {
    val current = auth.currentUser?.uid
    lastUid = current

    authListener =
        FirebaseAuth.AuthStateListener { a ->
          val uid = a.currentUser?.uid
          if (uid != lastUid) {
            if (uid == null) {
              // SIGN-OUT → guest
              onSignedOutInternal() // reset UI
              startLocalNewChat() // local blank screen
            } else {
              // SIGN-IN
              startLocalNewChat() // local placeholder until the first send
              startData() // attach Firestore
            }
            lastUid = uid
          }
        }
    auth.addAuthStateListener(requireNotNull(authListener))

    if (current != null) {
      // already signed in
      startLocalNewChat()
      startData()
    } else {
      // guest at startup
      onSignedOutInternal()
      startLocalNewChat()
    }
  }

  /**
   * Returns true when the user is **not** authenticated. Guest mode disables Firestore listeners
   * and keeps all messages in memory only.
   */
  private fun isGuest(): Boolean = auth.currentUser == null

  /**
   * Start Firestore listeners (conversations + messages) **only when signed in**. No-op in guest
   * mode or if already attached.
   *
   * Selection logic:
   * - Keeps current selection if still present.
   * - If nothing is selected and we're not in a local placeholder, auto-select the most recent.
   * - If the list is empty, keep `currentConversationId = null`.
   */
  private fun startData() {
    if (dataStarted || isGuest()) return
    dataStarted = true
    Log.d(TAG, "startData(): attaching listeners (isInLocalNewChat=$isInLocalNewChat)")

    // 1) Conversation list
    conversationsJob?.cancel()
    conversationsJob =
        viewModelScope.launch {
          repo.conversationsFlow().collect { list ->
            Log.d(
                TAG,
                "conversationsFlow -> size=${list.size}, current=${_uiState.value.currentConversationId}, isInLocalNewChat=$isInLocalNewChat")
            _uiState.update { it.copy(conversations = list) }

            val currentId = _uiState.value.currentConversationId
            val hasCurrent = currentId != null && list.any { it.id == currentId }

            when {
              hasCurrent -> Log.d(TAG, "Keeping current conversation $currentId")
              currentId == null && list.isNotEmpty() && !isInLocalNewChat -> {
                val next = list.first().id
                Log.d(TAG, "Auto-selecting conversation $next (not in local placeholder mode)")
                isInLocalNewChat = false
                _uiState.update { it.copy(currentConversationId = next) }
              }
              list.isEmpty() -> {
                Log.d(TAG, "No remote conversations available; staying with null selection")
                _uiState.update { it.copy(currentConversationId = null) }
              }
              else -> Log.d(TAG, "Local new chat active; leaving selection as null")
            }
          }
        }

    // 2) Messages for the selected conversation (flatMapLatest strategy)
    messagesJob?.cancel()
    messagesJob =
        viewModelScope.launch {
          uiState
              .map { it.currentConversationId }
              .distinctUntilChanged()
              .flatMapLatest { cid ->
                if (cid == null) flowOf(emptyList()) else repo.messagesFlow(cid)
              }
              .collect { msgs ->
                val streamingId = _uiState.value.streamingMessageId
                if (streamingId != null) {

                  return@collect
                }

                _uiState.update { currentState ->
                  val firestoreMessages = msgs.map { it.toUi() }

                  val existingSourceCards =
                      currentState.messages.filter { it.source != null && it.text.isBlank() }

                  val finalMessages = mutableListOf<ChatUIModel>()

                  finalMessages.addAll(firestoreMessages)

                  existingSourceCards.forEach { sourceCard ->
                    val originalIndex =
                        currentState.messages.indexOfFirst { it.id == sourceCard.id }
                    if (originalIndex > 0) {

                      val precedingAssistant = currentState.messages[originalIndex - 1]
                      if (precedingAssistant.type == ChatType.AI &&
                          precedingAssistant.text.isNotBlank()) {

                        val firestoreIndex =
                            finalMessages.indexOfFirst {
                              it.type == ChatType.AI && it.text == precedingAssistant.text
                            }
                        if (firestoreIndex >= 0) {

                          finalMessages.add(firestoreIndex + 1, sourceCard)
                        } else {

                          finalMessages.add(sourceCard)
                        }
                      } else {

                        finalMessages.add(sourceCard)
                      }
                    } else {

                      finalMessages.add(sourceCard)
                    }
                  }

                  currentState.copy(messages = finalMessages)
                }
              }
        }
  }

  /**
   * Handles **sign-out** transitions:
   * - Cancels Firestore jobs, clears flags, resets [uiState] to defaults. Used when auth listener
   *   reports `uid == null`.
   */
  private fun onSignedOutInternal() {
    // cancel Firestore listeners
    conversationsJob?.cancel()
    conversationsJob = null
    messagesJob?.cancel()
    messagesJob = null
    dataStarted = false
    isInLocalNewChat = false
    // reset UI but preserve systems list
    Log.d(TAG, "onSignedOutInternal(): reset UI state to defaults")
    val currentSystems = _uiState.value.systems
    _uiState.value =
        HomeUiState(systems = currentSystems) // preserve systems, reset everything else
  }

  /**
   * Enters a **local, unsaved** new chat state:
   * - Clears selection and message list, resets draft and UI flags.
   * - Prevents auto-selection of a remote conversation until the user sends the first message.
   */
  fun startLocalNewChat() {
    isInLocalNewChat = true
    Log.d(TAG, "startLocalNewChat(): clearing current conversation selection")
    _uiState.update {
      it.copy(
          currentConversationId = null,
          messages = emptyList(),
          messageDraft = "",
          isSending = false,
          showDeleteConfirmation = false)
    }
  }

  // ============ UI BASICS (unchanged) ============

  fun toggleDrawer() {
    _uiState.update { it.copy(isDrawerOpen = !it.isDrawerOpen) }
  }

  fun setGuestMode(isGuest: Boolean) {
    if (isGuest) {
      _uiState.value =
          _uiState.value.copy(
              isGuest = true, profile = null, userName = "guest", showGuestProfileWarning = false)
    } else {
      _uiState.value =
          _uiState.value.copy(
              isGuest = false,
              userName = _uiState.value.userName.takeIf { it.isNotBlank() } ?: DEFAULT_USER_NAME)
    }
  }

  fun refreshProfile() {
    viewModelScope.launch {
      try {
        val profile = profileRepository.loadProfile()
        _uiState.value =
            if (profile != null) {
              _uiState.value.copy(
                  profile = profile,
                  userName =
                      profile.preferredName
                          .ifBlank { profile.fullName }
                          .ifBlank { DEFAULT_USER_NAME },
                  isGuest = false)
            } else {
              _uiState.value.copy(
                  profile = null,
                  userName =
                      _uiState.value.userName.takeIf { it.isNotBlank() } ?: DEFAULT_USER_NAME,
                  isGuest = false)
            }
      } catch (t: Throwable) {
        Log.e("HomeViewModel", "Failed to load profile", t)
      }
    }
  }

  fun saveProfile(profile: UserProfile) {
    viewModelScope.launch {
      try {
        profileRepository.saveProfile(profile)
        _uiState.value =
            _uiState.value.copy(
                profile = profile,
                userName =
                    profile.preferredName
                        .ifBlank { profile.fullName }
                        .ifBlank { DEFAULT_USER_NAME },
                isGuest = false)
      } catch (t: Throwable) {
        Log.e("HomeViewModel", "Failed to save profile", t)
      }
    }
  }

  fun clearProfile() {
    _uiState.value =
        _uiState.value.copy(
            profile = null,
            userName = DEFAULT_USER_NAME,
            isGuest = false,
            showGuestProfileWarning = false)
  }

  fun showGuestProfileWarning() {
    _uiState.value = _uiState.value.copy(showGuestProfileWarning = true)
  }

  fun hideGuestProfileWarning() {
    _uiState.value = _uiState.value.copy(showGuestProfileWarning = false)
  }

  /** Control the top-right overflow menu visibility. */
  fun setTopRightOpen(open: Boolean) {
    _uiState.update { it.copy(isTopRightOpen = open) }
  }

  /** Update the current message draft (bound to the input field). */
  fun updateMessageDraft(text: String) {
    _uiState.update { it.copy(messageDraft = text) }
  }

  /** Select a conversation by id and exit the local placeholder state. */
  fun selectConversation(id: String) {
    Log.d(TAG, "selectConversation(): $id")
    isInLocalNewChat = false
    _uiState.update { it.copy(currentConversationId = id) }
  }

  fun hideDeleteConfirmation() {
    _uiState.update { it.copy(showDeleteConfirmation = false) }
  }

  // ============ SENDING MESSAGE -> Firestore ============

  /**
   * Helper function to handle errors when sending a message. Updates the UI to show the error
   * message and clears streaming state.
   */
  private suspend fun handleSendMessageError(error: Throwable, aiMessageId: String) {
    val details: String? = (error as? FirebaseFunctionsException)?.details as? String
    val code: String? = (error as? FirebaseFunctionsException)?.code?.name
    val errText = buildString {
      append("Error")
      if (!code.isNullOrBlank()) append(" [").append(code).append("]")
      append(": ")
      append(details ?: error.message ?: "request failed")
    }
    try {
      _uiState.update { state ->
        state.copy(
            messages =
                state.messages.map { msg ->
                  if (msg.id == aiMessageId) {
                    msg.copy(text = errText, isThinking = false)
                  } else {
                    msg
                  }
                },
            isSending = false,
            streamingMessageId = null)
      }
      clearStreamingState(aiMessageId)
    } catch (ex: Exception) {
      Log.e(TAG, "Error updating UI with error message", ex)
      _uiState.update { it.copy(isSending = false, streamingMessageId = null) }
    }
  }

  /**
   * Send flow. Guest: append user + AI messages locally. Signed-in: create convo on first send
   * (with quick title), then persist messages; upgrade title once. Send the current draft:
   * - Guard against concurrent sends and blank drafts.
   * - Append a USER message immediately so the UI feels responsive.
   * - Call the shared [LlmClient] (Firebase/HTTP) on a background coroutine.
   * - Append an AI message (or an error bubble) on completion.
   */
  fun sendMessage() {
    val current = _uiState.value
    if (current.isSending || current.streamingMessageId != null) return
    val msg = current.messageDraft.trim()
    if (msg.isEmpty()) return

    val now = System.currentTimeMillis()
    val userMsg =
        ChatUIModel(
            id = UUID.randomUUID().toString(), text = msg, timestamp = now, type = ChatType.USER)
    val aiMessageId = UUID.randomUUID().toString()
    val placeholder =
        ChatUIModel(
            id = aiMessageId,
            text = "",
            timestamp = System.currentTimeMillis(),
            type = ChatType.AI,
            isThinking = true)

    // UI optimiste : on ajoute user + placeholder, on vide l'input, on marque l'état de streaming
    _uiState.update { st ->
      st.copy(
          messages = st.messages + userMsg + placeholder,
          messageDraft = "",
          isSending = true,
          streamingMessageId = aiMessageId,
          streamingSequence = st.streamingSequence + 1)
    }

    viewModelScope.launch(exceptionHandler) {
      try {
        Log.d(TAG, "sendMessage: starting, message='${msg.take(50)}...'")
        // GUEST: no Firestore, just streaming UI
        if (isGuest()) {
          Log.d(TAG, "sendMessage: guest mode, starting streaming")
          startStreaming(
              question = msg,
              messageId = aiMessageId,
              conversationId = null,
              summary = null,
              transcript = null)
          return@launch
        }

<<<<<<< HEAD
        // CONNECTED: ensure we have a conversation and persist the USER message immediately (repo)
=======
        // CONNECTÉ : s'assurer d'avoir une conversation et persister le message USER tout de suite
>>>>>>> d73c3f63
        val cid =
            _uiState.value.currentConversationId
                ?: run {
                  val quickTitle = localTitleFrom(msg)
                  val newId = repo.startNewConversation(quickTitle)
                  _uiState.update { it.copy(currentConversationId = newId) }
                  isInLocalNewChat = false

                  // Upgrade du titre en arrière-plan (UNE fois)
                  launch {
                    try {
                      val good = fetchTitle(msg)
                      if (good.isNotBlank() && good != quickTitle) {
                        repo.updateConversationTitle(newId, good)
                      }
                    } catch (_: Exception) {
                      /* keep provisional */
                    }
                  }
                  newId
                }

        isInLocalNewChat = false
        // Persister immédiatement le message USER côté repo
        repo.appendMessage(cid, "user", msg)

        // ---------- Firestore + RAG (from second snippet) ----------

        // Note: User message is already persisted via repo.appendMessage() above
        // The direct Firestore write was removed to avoid duplicate writes and timestamp type
        // conflicts

        val uid = auth.currentUser?.uid
        val conversationId = cid // unify naming

        // Récupérer le résumé précédent (rolling summary) si disponible
        val summary: String? =
            if (uid != null && conversationId != null) {
              val prior = fetchPriorSummary(uid, conversationId, userMsg.id)
              val source = if (prior != null) "prior" else "none"
              Log.d(
                  TAG,
                  "answerWithRagFn summarySource=$source len=${prior?.length ?: 0} " +
                      "head='${prior?.take(2000) ?: ""}'")
              prior
            } else null

        // Construire un transcript récent si nécessaire
        val recentTranscript: String? =
            if (uid != null && conversationId != null) {
              buildRecentTranscript(uid, conversationId, userMsg.id)
            } else null

        // Appel RAG
        startStreaming(
            question = msg,
            messageId = aiMessageId,
            conversationId = conversationId,
            summary = summary,
            transcript = recentTranscript)
      } catch (_: AuthNotReadyException) {
<<<<<<< HEAD
        // L'auth n'est pas prête : côté UI, on signale une erreur de streaming / envoi
        try {
          setStreamingError(aiMessageId, AuthNotReadyException())
          clearStreamingState(aiMessageId)
        } catch (ex: Exception) {
          Log.e(TAG, "Error setting streaming error state", ex)
          _uiState.update { it.copy(isSending = false, streamingMessageId = null) }
        }
      } catch (e: Exception) {
        // Erreurs back-end / Functions
        Log.e(TAG, "Error sending message", e)
        handleSendMessageError(e, aiMessageId)
=======
        // rien : l'auth se (re)stabilisera
        setStreamingError(aiMessageId, AuthNotReadyException())
        clearStreamingState(aiMessageId)
>>>>>>> d73c3f63
      } catch (t: Throwable) {
        // Catch any other Throwable (Error, etc.) to prevent crashes
        Log.e(TAG, "Unexpected error sending message", t)
        handleSendMessageError(t, aiMessageId)
      } finally {
        // Toujours arrêter l'indicateur global d'envoi
        try {
          _uiState.update { it.copy(isSending = false) }
        } catch (ex: Exception) {
          Log.e(TAG, "Error updating isSending state in finally", ex)
        }
      }
    }
  }
  /** Streaming helper using [LlmClient] and optional summary/transcript. */
  private fun startStreaming(
      question: String,
      messageId: String,
      conversationId: String?,
      summary: String?,
      transcript: String?
  ) {
    activeStreamJob?.cancel()
    userCancelledStream = false

    activeStreamJob =
        viewModelScope.launch(exceptionHandler) {
          try {
            Log.d(
                TAG,
                "startStreaming: calling llmClient.generateReply for messageId=$messageId, question='${question.take(50)}...'")
            val reply =
                try {
                  withContext(Dispatchers.IO) {
                    llmClient.generateReply(
                        prompt = question, summary = summary, transcript = transcript)
                  }
                } catch (e: FirebaseFunctionsException) {
                  Log.e(
                      TAG,
                      "Firebase Functions exception in startStreaming: code=${e.code}, message=${e.message}",
                      e)
                  throw e
                } catch (e: Exception) {
                  Log.e(TAG, "Exception in llmClient.generateReply: ${e.javaClass.simpleName}", e)
                  throw e
                } catch (t: Throwable) {
                  Log.e(
                      TAG,
                      "Unexpected throwable in llmClient.generateReply: ${t.javaClass.simpleName}",
                      t)
                  throw t
                }
            Log.d(TAG, "startStreaming: received reply, length=${reply.reply.length}")

            // simulate stream into the placeholder AI message
            simulateStreamingFromText(messageId, reply.reply)

            // add optional source card
            reply.url?.let { url ->
              val meta =
                  SourceMeta(
                      siteLabel = buildSiteLabel(url), title = buildFallbackTitle(url), url = url)
              _uiState.update { s ->
                s.copy(
                    messages =
                        s.messages +
                            ChatUIModel(
                                id = UUID.randomUUID().toString(),
                                text = "",
                                timestamp = System.currentTimeMillis(),
                                type = ChatType.AI,
                                source = meta),
                    streamingSequence = s.streamingSequence + 1)
              }
            }

            // Persist assistant message if we are signed in
            if (conversationId != null) {
              try {
                // Use repository method which handles timestamps correctly
                repo.appendMessage(conversationId, "assistant", reply.reply)
              } catch (e: Exception) {
                Log.w(TAG, "Failed to persist assistant message: ${e.message}")
              }
            }
          } catch (ce: CancellationException) {
            if (!userCancelledStream) {
              try {
                setStreamingError(messageId, ce)
              } catch (ex: Exception) {
                Log.e(TAG, "Error setting streaming error for cancellation", ex)
              }
            }
          } catch (t: Throwable) {
            Log.e(TAG, "Unexpected error during streaming", t)
            if (!userCancelledStream) {
              try {
                setStreamingError(messageId, t)
              } catch (ex: Exception) {
                Log.e(TAG, "Error setting streaming error", ex)
                // Fallback: directly update UI state
                _uiState.update { state ->
                  state.copy(
                      messages =
                          state.messages.map { msg ->
                            if (msg.id == messageId) {
                              msg.copy(
                                  text = "Error: ${t.message ?: "Unknown error"}",
                                  isThinking = false)
                            } else {
                              msg
                            }
                          },
                      streamingMessageId = null,
                      isSending = false)
                }
              }
            }
          } finally {
            try {
              clearStreamingState(messageId)
            } catch (ex: Exception) {
              Log.e(TAG, "Error clearing streaming state", ex)
              _uiState.update { it.copy(streamingMessageId = null, isSending = false) }
            }
            activeStreamJob = null
            userCancelledStream = false
          }
        }
  }

  private fun buildSiteLabel(url: String): String {
    val host = runCatching { Uri.parse(url).host ?: "" }.getOrNull().orEmpty()
    val clean = host.removePrefix("www.")
    return if (clean.endsWith("epfl.ch")) "EPFL.ch Website" else "$clean Website"
  }

  private fun buildFallbackTitle(url: String): String {
    // Simple fallback: last non-empty path segment or the domain
    val uri = runCatching { Uri.parse(url) }.getOrNull()
    val seg = uri?.pathSegments?.lastOrNull { it.isNotBlank() } ?: ""
    return if (seg.isNotBlank())
        seg.replace('-', ' ').replace('_', ' ').replaceFirstChar { it.uppercase() }
    else (uri?.host?.removePrefix("www.") ?: url)
  }

  @VisibleForTesting(otherwise = VisibleForTesting.NONE)
  internal suspend fun simulateStreamingForTest(messageId: String, fullText: String) {
    simulateStreamingFromText(messageId, fullText)
    clearStreamingState(messageId)
  }

  private suspend fun appendStreamingChunk(messageId: String, chunk: String) =
      withContext(Dispatchers.Main) {
        _uiState.update { state ->
          val updated =
              state.messages.map { message ->
                if (message.id == messageId) {
                  message.copy(text = message.text + chunk, isThinking = false)
                } else {
                  message
                }
              }
          state.copy(
              messages = updated,
              streamingMessageId = messageId,
              streamingSequence = state.streamingSequence + 1)
        }
      }

  private suspend fun markMessageFinished(messageId: String) =
      withContext(Dispatchers.Main) {
        _uiState.update { state ->
          val updated =
              state.messages.map { message ->
                if (message.id == messageId) message.copy(isThinking = false) else message
              }
          state.copy(messages = updated, streamingSequence = state.streamingSequence + 1)
        }
      }

  private suspend fun setStreamingText(messageId: String, text: String) =
      withContext(Dispatchers.Main) {
        _uiState.update { state ->
          val updated =
              state.messages.map { message ->
                if (message.id == messageId) message.copy(text = text, isThinking = false)
                else message
              }
          state.copy(messages = updated, streamingSequence = state.streamingSequence + 1)
        }
      }

  private suspend fun setStreamingError(messageId: String, error: Throwable) {
    val message = error.message?.takeIf { it.isNotBlank() } ?: "request failed"
    setStreamingText(messageId, "Erreur: $message")
  }

  private suspend fun simulateStreamingFromText(messageId: String, fullText: String) {
    // Use current dispatcher instead of Dispatchers.Default to allow test control
    val pattern = Regex("\\S+\\s*")
    val parts = pattern.findAll(fullText).map { it.value }.toList().ifEmpty { listOf(fullText) }
    for (chunk in parts) {
      // delay() already checks for cancellation, so ensureActive() is not strictly necessary
      appendStreamingChunk(messageId, chunk)
      delay(60)
    }
    markMessageFinished(messageId)
  }

  private suspend fun clearStreamingState(messageId: String) =
      withContext(Dispatchers.Main) {
        _uiState.update { state ->
          if (state.streamingMessageId == messageId) {
            state.copy(streamingMessageId = null, isSending = false)
          } else {
            state.copy(isSending = false)
          }
        }
      }

  /** Toggle the connection state of a given EPFL system. */
  fun toggleSystemConnection(systemId: String) {
    val updated =
        _uiState.value.systems.map { s ->
          if (s.id == systemId) s.copy(isConnected = !s.isConnected) else s
        }
    _uiState.value = _uiState.value.copy(systems = updated)
  }

  /** Generic loading flag (unrelated to message sending). */
  fun setLoading(loading: Boolean) {
    _uiState.value = _uiState.value.copy(isLoading = loading)
  }

  /** Clear the conversation. */
  fun clearChat() {
    userCancelledStream = true
    activeStreamJob?.cancel()
    activeStreamJob = null
    _uiState.update { state ->
      state.copy(
          messages = emptyList(),
          streamingMessageId = null,
          isSending = false,
          streamingSequence = state.streamingSequence + 1)
    }
    userCancelledStream = false
  }

  /** Show the delete confirmation modal. */
  fun showDeleteConfirmation() {
    _uiState.value = _uiState.value.copy(showDeleteConfirmation = true)
  }

  /** Delete current conversation (guest: just clear local; signed-in: remove from Firestore). */
  fun deleteCurrentConversation() {
    if (isGuest()) {
      // guest: simply reset locally
      startLocalNewChat()
      return
    }
    val cid = _uiState.value.currentConversationId ?: return
    Log.d(TAG, "deleteCurrentConversation(): deleting $cid")
    viewModelScope.launch {
      try {
        startLocalNewChat()
        repo.deleteConversation(cid)
      } catch (_: AuthNotReadyException) {} catch (_: Exception) {
        _uiState.update { it.copy(showDeleteConfirmation = false) }
      }
    }
  }

  // ============ BACKEND CHAT ============

  // mapping MessageDTO -> UI
  private fun MessageDTO.toUi(): ChatUIModel =
      ChatUIModel(
          id = UUID.randomUUID().toString(),
          text = this.text,
          timestamp = this.createdAt?.toDate()?.time ?: System.currentTimeMillis(),
          type = if (this.role == "user") ChatType.USER else ChatType.AI)

  /** Make a short provisional title from the first prompt. */
  private fun localTitleFrom(question: String, maxLen: Int = 60, maxWords: Int = 8): String {
    val cleaned = question.replace(Regex("\\s+"), " ").trim()
    val head = cleaned.split(" ").filter { it.isNotBlank() }.take(maxWords).joinToString(" ")
    return (if (head.length <= maxLen) head else head.take(maxLen)).trim()
  }

  /** Ask `generateTitleFn` for a better title; fallback to [localTitleFrom] on errors. */
  private suspend fun fetchTitle(question: String): String {
    return try {
      val res =
          functions.getHttpsCallable("generateTitleFn").call(mapOf("question" to question)).await()
      val t = (res.getData() as? Map<*, *>)?.get("title") as? String
      (t?.takeIf { it.isNotBlank() } ?: localTitleFrom(question)).also {
        Log.d(TAG, "fetchTitle(): generated='$it'")
      }
    } catch (_: Exception) {
      Log.d(TAG, "fetchTitle(): fallback to local extraction")
      localTitleFrom(question)
    }
  }

  override fun onCleared() {
    super.onCleared()
    authListener?.let { auth.removeAuthStateListener(it) }
    authListener = null
    conversationsJob?.cancel()
    conversationsJob = null
    messagesJob?.cancel()
    messagesJob = null
    activeStreamJob?.cancel()
    activeStreamJob = null
  }

  /**
   * Ensure a conversation document exists for the current session. Creates one if needed and caches
   * its ID locally.
   */
  private suspend fun ensureConversation(uid: String?): String? {
    val userId = uid ?: return null
    conversationId?.let {
      return it
    }
    val newId = UUID.randomUUID().toString()
    val ref =
        firestore.collection("users").document(userId).collection("conversations").document(newId)
    val data = hashMapOf("createdAt" to System.currentTimeMillis())
    ref.set(data).await()
    conversationId = newId
    return newId
  }

  /**
   * Fetches the rolling summary from the most recent message that has one. The onMessageCreate
   * Cloud Function stores summaries in message documents. We look for the most recent message
   * (before the current one) that has a summary field.
   *
   * Note: The Cloud Function generates summaries asynchronously, so we may need to wait a bit for
   * the previous message's summary to be generated.
   */
  private suspend fun fetchPriorSummary(uid: String, cid: String, currentMid: String): String? {
    return try {
      val col =
          firestore
              .collection("users")
              .document(uid)
              .collection("conversations")
              .document(cid)
              .collection("messages")

      // Get recent messages ordered by createdAt
      var snap = col.orderBy("createdAt", Query.Direction.ASCENDING).limitToLast(30).get().await()
      var docs = snap.documents

      // Look backwards from the most recent message to find one with a summary
      for (i in docs.size - 1 downTo 0) {
        val d = docs[i]
        if (d.id == currentMid) continue // Skip the current message

        val summary = d.getString("summary")?.trim()
        if (!summary.isNullOrEmpty()) {
          Log.d(
              TAG, "fetchPriorSummary: found summary in message ${d.id}, length=${summary.length}")
          return summary
        }
      }

      // If no summary found, the Cloud Function might still be processing.
      // Wait a bit and check the most recent assistant message (summaries are usually on assistant
      // messages)
      Log.d(TAG, "fetchPriorSummary: no summary found, waiting for Cloud Function to generate...")
      delay(500) // Wait 500ms for the Cloud Function to process

      // Re-fetch and check again, focusing on the most recent assistant message
      snap = col.orderBy("createdAt", Query.Direction.ASCENDING).limitToLast(10).get().await()
      docs = snap.documents

      // Look for the most recent assistant message with a summary
      for (i in docs.size - 1 downTo 0) {
        val d = docs[i]
        if (d.id == currentMid) continue

        val role = d.getString("role") ?: ""
        // Summaries are typically on assistant messages
        if (role == "assistant") {
          val summary = d.getString("summary")?.trim()
          if (!summary.isNullOrEmpty()) {
            Log.d(
                TAG,
                "fetchPriorSummary: found summary in assistant message ${d.id} after wait, length=${summary.length}")
            return summary
          }
        }
      }

      Log.d(TAG, "fetchPriorSummary: no summary found after waiting")
      null
    } catch (e: Exception) {
      Log.w(TAG, "fetchPriorSummary: error fetching summary", e)
      null
    }
  }

  /**
   * Builds a compact transcript window containing ONLY the previous round (last user message + last
   * assistant reply), to complement the prior summary.
   */
  private suspend fun buildRecentTranscript(uid: String, cid: String, currentMid: String): String? {
    val col =
        firestore
            .collection("users")
            .document(uid)
            .collection("conversations")
            .document(cid)
            .collection("messages")
    // Fetch a small tail and then pick the two messages immediately preceding currentMid
    val snap = col.orderBy("createdAt").limitToLast(4).get().await()
    if (snap.isEmpty) return null
    val docs =
        snap.documents
            .filter { it.id != currentMid }
            .takeLast(2) // previous user + assistant, if present
    if (docs.isEmpty()) return null
    val lines =
        docs.map { d ->
          val role = (d.getString("role") ?: "").lowercase()
          val text = d.getString("text")?.trim().orEmpty() // Use "text" field, not "content"
          val tag = if (role == "assistant") "Assistant" else "Utilisateur"
          "$tag: $text"
        }
    val txt = lines.joinToString("\n")
    return if (txt.isBlank()) null else txt.take(600)
  }
}<|MERGE_RESOLUTION|>--- conflicted
+++ resolved
@@ -61,19 +61,15 @@
  *   chat. • On sign-in → attach Firestore, still show a local empty chat until first send.
  */
 class HomeViewModel(
-<<<<<<< HEAD
     private val llmClient: LlmClient = FirebaseFunctionsLlmClient(),
     private val auth: FirebaseAuth = FirebaseAuth.getInstance(),
     private val repo: ConversationRepository =
         ConversationRepository(FirebaseAuth.getInstance(), FirebaseFirestore.getInstance())
-=======
     private val profileRepository: com.android.sample.profile.ProfileDataSource =
         UserProfileRepository()
->>>>>>> d73c3f63
 ) : ViewModel() {
   companion object {
     private const val TAG = "HomeViewModel"
-<<<<<<< HEAD
 
     // Global exception handler for uncaught coroutine exceptions
     private val exceptionHandler = CoroutineExceptionHandler { _, throwable ->
@@ -86,14 +82,6 @@
   private var conversationId: String? = null
 
   // private val auth: FirebaseAuth = FirebaseAuth.getInstance()
-=======
-    private const val DEFAULT_USER_NAME = "Student"
-  }
-
-  private val llmClient: LlmClient = FirebaseFunctionsLlmClient()
-
-  private val auth: FirebaseAuth = FirebaseAuth.getInstance()
->>>>>>> d73c3f63
   private val db: FirebaseFirestore = FirebaseFirestore.getInstance()
   private var isInLocalNewChat = false
   private var conversationsJob: kotlinx.coroutines.Job? = null
@@ -513,11 +501,7 @@
           return@launch
         }
 
-<<<<<<< HEAD
         // CONNECTED: ensure we have a conversation and persist the USER message immediately (repo)
-=======
-        // CONNECTÉ : s'assurer d'avoir une conversation et persister le message USER tout de suite
->>>>>>> d73c3f63
         val cid =
             _uiState.value.currentConversationId
                 ?: run {
@@ -579,7 +563,6 @@
             summary = summary,
             transcript = recentTranscript)
       } catch (_: AuthNotReadyException) {
-<<<<<<< HEAD
         // L'auth n'est pas prête : côté UI, on signale une erreur de streaming / envoi
         try {
           setStreamingError(aiMessageId, AuthNotReadyException())
@@ -592,11 +575,6 @@
         // Erreurs back-end / Functions
         Log.e(TAG, "Error sending message", e)
         handleSendMessageError(e, aiMessageId)
-=======
-        // rien : l'auth se (re)stabilisera
-        setStreamingError(aiMessageId, AuthNotReadyException())
-        clearStreamingState(aiMessageId)
->>>>>>> d73c3f63
       } catch (t: Throwable) {
         // Catch any other Throwable (Error, etc.) to prevent crashes
         Log.e(TAG, "Unexpected error sending message", t)
