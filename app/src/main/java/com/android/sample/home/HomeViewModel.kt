package com.android.sample.home

import androidx.annotation.VisibleForTesting
import androidx.lifecycle.ViewModel
import androidx.lifecycle.viewModelScope
import com.android.sample.Chat.ChatType
import com.android.sample.Chat.ChatUIModel
<<<<<<< HEAD
import android.util.Log
import com.google.firebase.auth.FirebaseAuth
import com.google.firebase.firestore.FirebaseFirestore
import com.google.firebase.functions.FirebaseFunctions
import com.google.firebase.functions.FirebaseFunctionsException
=======
import com.android.sample.llm.FirebaseFunctionsLlmClient
import com.android.sample.llm.LlmClient
>>>>>>> 0dfa7774
import java.util.UUID
import kotlin.getValue
import kotlinx.coroutines.CancellationException
import kotlinx.coroutines.Dispatchers
import kotlinx.coroutines.Job
import kotlinx.coroutines.delay
import kotlinx.coroutines.flow.MutableStateFlow
import kotlinx.coroutines.flow.StateFlow
import kotlinx.coroutines.flow.asStateFlow
import kotlinx.coroutines.flow.update
import kotlinx.coroutines.launch
import kotlinx.coroutines.withContext

/**
 * HomeViewModel
 *
 * Holds the UI state for the HomeScreen and exposes mutations. The Compose UI collects [uiState]
 * and reacts to updates.
 *
 * Responsibilities:
 * - Manage drawer/menu state
 * - Manage the message draft and the send flow
 * - Append USER/AI messages to the conversation
 * - Call the backend Cloud Function for chat responses
 */
<<<<<<< HEAD
class HomeViewModel : ViewModel() {
  companion object {
    private const val TAG = "HomeViewModel"
  }
=======
class HomeViewModel(
    private val llmClient: LlmClient = FirebaseFunctionsLlmClient(),
) : ViewModel() {
>>>>>>> 0dfa7774

  private val _uiState =
      MutableStateFlow(
          HomeUiState(
              systems =
                  listOf(
                      SystemItem(id = "isa", name = "IS-Academia", isConnected = true),
                      SystemItem(id = "moodle", name = "Moodle", isConnected = true),
                      SystemItem(id = "ed", name = "Ed Discussion", isConnected = true),
                      SystemItem(id = "camipro", name = "Camipro", isConnected = false),
                      SystemItem(id = "mail", name = "EPFL Mail", isConnected = false),
                      SystemItem(id = "drive", name = "EPFL Drive", isConnected = true),
                  ),
              messages = emptyList()))
  /** Public, read-only UI state. */
  val uiState: StateFlow<HomeUiState> = _uiState.asStateFlow()

<<<<<<< HEAD
  // Auth / Firestore handles
  private val auth: FirebaseAuth by lazy { FirebaseAuth.getInstance() }
  private val firestore: FirebaseFirestore by lazy { FirebaseFirestore.getInstance() }
  private var conversationId: String? = null

  /**
   * Firebase Functions handle for the chat backend. Uses local emulator when configured via
   * BuildConfig flags.
   */
  private val functions: FirebaseFunctions by lazy {
    FirebaseFunctions.getInstance("us-central1").apply {
      if (BuildConfig.USE_FUNCTIONS_EMULATOR) {
        useEmulator(BuildConfig.FUNCTIONS_HOST, BuildConfig.FUNCTIONS_PORT)
      }
    }
  }
=======
  private var activeStreamJob: Job? = null
  @Volatile private var userCancelledStream: Boolean = false
>>>>>>> 0dfa7774

  // ---------------------------
  // UI mutations / state helpers
  // ---------------------------

  /** Toggle the navigation drawer state. */
  fun toggleDrawer() {
    _uiState.value = _uiState.value.copy(isDrawerOpen = !_uiState.value.isDrawerOpen)
  }

  /** Control the top-right overflow menu visibility. */
  fun setTopRightOpen(open: Boolean) {
    _uiState.value = _uiState.value.copy(isTopRightOpen = open)
  }

  /** Update the current message draft (bound to the input field). */
  fun updateMessageDraft(text: String) {
    _uiState.value = _uiState.value.copy(messageDraft = text)
  }

  /**
   * Send the current draft:
   * - Guard against concurrent sends and blank drafts.
   * - Append a USER message immediately so the UI feels responsive.
   * - Call the shared [LlmClient] (Firebase/HTTP) on a background coroutine.
   * - Append an AI message (or an error bubble) on completion.
   */
  fun sendMessage() {
    val current = _uiState.value
    if (current.isSending || current.streamingMessageId != null) return
    val msg = current.messageDraft.trim()
    if (msg.isEmpty()) return

    val now = System.currentTimeMillis()
    val userMsg =
        ChatUIModel(
            id = UUID.randomUUID().toString(), text = msg, timestamp = now, type = ChatType.USER)
    val aiMessageId = UUID.randomUUID().toString()
    val placeholder =
        ChatUIModel(
            id = aiMessageId,
            text = "",
            timestamp = System.currentTimeMillis(),
            type = ChatType.AI,
            isThinking = true)

    // optimistic UI update
    _uiState.value =
<<<<<<< HEAD
        current.copy(messages = current.messages + userMsg, messageDraft = "", isSending = true)

    viewModelScope.launch {
      try {
        // Write message to Firestore and await rolling summary
        val uid = auth.currentUser?.uid
        val cid = ensureConversation(uid)
        val mid = userMsg.id
        if (uid != null && cid != null) {
          val messagesCol =
              firestore
                  .collection("users")
                  .document(uid)
                  .collection("conversations")
                  .document(cid)
                  .collection("messages")
          val payload =
              hashMapOf(
                  "content" to msg,
                  "role" to "user",
                  "createdAt" to now,
              )
          messagesCol.document(mid).set(payload).await()
        }

        val summary: String? =
            if (uid != null && conversationId != null) {
              val prior = fetchPriorSummary(uid, conversationId!!, mid)
              val source = if (prior != null) "prior" else "none"
              Log.d(
                  TAG,
                  "answerWithRagFn summarySource=$source len=${prior?.length ?: 0} " +
                      "head='${prior?.take(2000) ?: ""}'")
              prior
            } else null

        val recentTranscript: String? =
            if (uid != null && conversationId != null) buildRecentTranscript(uid, conversationId!!, mid)
            else null

        val answer = callAnswerWithRag(msg, summary, recentTranscript)
        val aiMsg =
            ChatUIModel(
                id = UUID.randomUUID().toString(),
                text = answer,
                timestamp = System.currentTimeMillis(),
                type = ChatType.AI)
        _uiState.value = _uiState.value.copy(messages = _uiState.value.messages + aiMsg)

        // Persist assistant message (enables summary to include assistant replies too)
        val uid2 = auth.currentUser?.uid
        val cid2 = conversationId
        if (uid2 != null && cid2 != null) {
          val messagesCol =
              firestore
                  .collection("users")
                  .document(uid2)
                  .collection("conversations")
                  .document(cid2)
                  .collection("messages")
          val payload =
              hashMapOf(
                  "content" to answer,
                  "role" to "assistant",
                  "createdAt" to System.currentTimeMillis(),
              )
          messagesCol.document(aiMsg.id).set(payload).await()
        }
      } catch (e: Exception) {
        val details: String? =
            (e as? FirebaseFunctionsException)?.details as? String
        val code: String? =
            (e as? FirebaseFunctionsException)?.code?.name
        val errText =
            buildString {
              append("Error")
              if (!code.isNullOrBlank()) append(" [").append(code).append("]")
              append(": ")
              append(details ?: e.message ?: "request failed")
            }
        val errMsg =
            ChatUIModel(
                id = UUID.randomUUID().toString(),
                text = errText,
                timestamp = System.currentTimeMillis(),
                type = ChatType.AI)
        _uiState.value = _uiState.value.copy(messages = _uiState.value.messages + errMsg)
      } finally {
        // Always stop the global thinking indicator.
        _uiState.value = _uiState.value.copy(isSending = false)
=======
        current.copy(
            messages = current.messages + userMsg + placeholder,
            messageDraft = "",
            isSending = true,
            streamingMessageId = aiMessageId,
            streamingSequence = current.streamingSequence + 1)

    startStreaming(question = msg, messageId = aiMessageId)
  }

  private fun startStreaming(question: String, messageId: String) {
    activeStreamJob?.cancel()
    userCancelledStream = false

    activeStreamJob =
        viewModelScope.launch {
          try {
            val reply = withContext(Dispatchers.IO) { llmClient.generateReply(question) }
            simulateStreamingFromText(messageId, reply)
          } catch (ce: CancellationException) {
            if (!userCancelledStream) {
              setStreamingError(messageId, ce)
            }
          } catch (t: Throwable) {
            if (userCancelledStream) return@launch
            setStreamingError(messageId, t)
          } finally {
            clearStreamingState(messageId)
            activeStreamJob = null
            userCancelledStream = false
          }
        }
  }

  @VisibleForTesting(otherwise = VisibleForTesting.NONE)
  internal suspend fun simulateStreamingForTest(messageId: String, fullText: String) {
    simulateStreamingFromText(messageId, fullText)
    clearStreamingState(messageId)
  }

  private suspend fun appendStreamingChunk(messageId: String, chunk: String) =
      withContext(Dispatchers.Main) {
        _uiState.update { state ->
          val updated =
              state.messages.map { message ->
                if (message.id == messageId) {
                  message.copy(text = message.text + chunk, isThinking = false)
                } else {
                  message
                }
              }
          state.copy(
              messages = updated,
              streamingMessageId = messageId,
              streamingSequence = state.streamingSequence + 1)
        }
>>>>>>> 0dfa7774
      }

  private suspend fun markMessageFinished(messageId: String) =
      withContext(Dispatchers.Main) {
        _uiState.update { state ->
          val updated =
              state.messages.map { message ->
                if (message.id == messageId) message.copy(isThinking = false) else message
              }
          state.copy(messages = updated, streamingSequence = state.streamingSequence + 1)
        }
      }

  private suspend fun setStreamingText(messageId: String, text: String) =
      withContext(Dispatchers.Main) {
        _uiState.update { state ->
          val updated =
              state.messages.map { message ->
                if (message.id == messageId) message.copy(text = text, isThinking = false)
                else message
              }
          state.copy(messages = updated, streamingSequence = state.streamingSequence + 1)
        }
      }

  private suspend fun setStreamingError(messageId: String, error: Throwable) {
    val message = error.message?.takeIf { it.isNotBlank() } ?: "request failed"
    setStreamingText(messageId, "Erreur: $message")
  }

  private suspend fun simulateStreamingFromText(messageId: String, fullText: String) {
    // Use current dispatcher instead of Dispatchers.Default to allow test control
    val pattern = Regex("\\S+\\s*")
    val parts = pattern.findAll(fullText).map { it.value }.toList().ifEmpty { listOf(fullText) }
    for (chunk in parts) {
      // delay() already checks for cancellation, so ensureActive() is not strictly necessary
      appendStreamingChunk(messageId, chunk)
      delay(60)
    }
    markMessageFinished(messageId)
  }

  private suspend fun clearStreamingState(messageId: String) =
      withContext(Dispatchers.Main) {
        _uiState.update { state ->
          if (state.streamingMessageId == messageId) {
            state.copy(streamingMessageId = null, isSending = false)
          } else {
            state.copy(isSending = false)
          }
        }
      }

  /** Toggle the connection state of a given EPFL system. */
  fun toggleSystemConnection(systemId: String) {
    val updated =
        _uiState.value.systems.map { s ->
          if (s.id == systemId) s.copy(isConnected = !s.isConnected) else s
        }
    _uiState.value = _uiState.value.copy(systems = updated)
  }

  /** Generic loading flag (unrelated to message sending). */
  fun setLoading(loading: Boolean) {
    _uiState.value = _uiState.value.copy(isLoading = loading)
  }

  /** Clear the conversation. */
  fun clearChat() {
    userCancelledStream = true
    activeStreamJob?.cancel()
    activeStreamJob = null
    _uiState.update { state ->
      state.copy(
          messages = emptyList(),
          streamingMessageId = null,
          isSending = false,
          streamingSequence = state.streamingSequence + 1)
    }
    userCancelledStream = false
  }

  /** Show/Hide the delete confirmation modal. */
  fun showDeleteConfirmation() {
    _uiState.value = _uiState.value.copy(showDeleteConfirmation = true)
  }

  fun hideDeleteConfirmation() {
    _uiState.value = _uiState.value.copy(showDeleteConfirmation = false)
  }
<<<<<<< HEAD

  /**
   * Calls the Cloud Function to get a chat reply for the given [question]. Runs on Dispatchers.IO
   * and returns either the 'reply' string or a fallback.
   *
   * @return The assistant reply, or a short fallback string on invalid payload.
   */
  private suspend fun callAnswerWithRag(question: String, summary: String?, transcript: String?): String =
      withContext(Dispatchers.IO) {
        val data =
            hashMapOf<String, Any>("question" to question).apply {
              summary?.let { put("summary", it) }
              transcript?.let { put("recentTranscript", it) }
            } // add "topK"/"model" if needed
        val result = functions.getHttpsCallable("answerWithRagFn").call(data).await()

        @Suppress("UNCHECKED_CAST")
        val map = result.getData() as? Map<String, Any?> ?: return@withContext "Invalid response"
        (map["reply"] as? String)?.ifBlank { null } ?: "No reply"
      }

  /**
   * Ensure a conversation document exists for the current session. Creates one if needed and caches
   * its ID locally.
   */
  private suspend fun ensureConversation(uid: String?): String? {
    val userId = uid ?: return null
    conversationId?.let {
      return it
    }
    val newId = UUID.randomUUID().toString()
    val ref =
        firestore.collection("users").document(userId).collection("conversations").document(newId)
    val data = hashMapOf("createdAt" to System.currentTimeMillis())
    ref.set(data).await()
    conversationId = newId
    return newId
  }

  /**
   * Fallback: returns the most recent available summary from previous messages
   * (excludes the current [mid]). Useful when the new summary isn't ready yet.
   */
  private suspend fun fetchPriorSummary(uid: String, cid: String, currentMid: String): String? {
    val col =
        firestore
            .collection("users")
            .document(uid)
            .collection("conversations")
            .document(cid)
            .collection("messages")
    val snap = col.orderBy("createdAt").limitToLast(30).get().await()
    val docs = snap.documents
    for (i in docs.size - 1 downTo 0) {
      val d = docs[i]
      if (d.id == currentMid) continue
      val s = d.getString("summary")?.trim()
      if (!s.isNullOrEmpty()) return s
    }
    return null
  }

  /**
   * Builds a compact transcript window containing ONLY the previous round
   * (last user message + last assistant reply), to complement the prior summary.
   */
  private suspend fun buildRecentTranscript(uid: String, cid: String, currentMid: String): String? {
    val col =
        firestore
            .collection("users")
            .document(uid)
            .collection("conversations")
            .document(cid)
            .collection("messages")
    // Fetch a small tail and then pick the two messages immediately preceding currentMid
    val snap = col.orderBy("createdAt").limitToLast(4).get().await()
    if (snap.isEmpty) return null
    val docs = snap.documents
      .filter { it.id != currentMid }
      .takeLast(2) // previous user + assistant, if present
    if (docs.isEmpty()) return null
    val lines =
        docs.map { d ->
          val role = (d.getString("role") ?: "").lowercase()
          val content = d.getString("content")?.trim().orEmpty()
          val tag = if (role == "assistant") "Assistant" else "Utilisateur"
          "$tag: $content"
        }
    val txt = lines.joinToString("\n")
    return if (txt.isBlank()) null else txt.take(600)
  }
=======
>>>>>>> 0dfa7774
}<|MERGE_RESOLUTION|>--- conflicted
+++ resolved
@@ -5,16 +5,8 @@
 import androidx.lifecycle.viewModelScope
 import com.android.sample.Chat.ChatType
 import com.android.sample.Chat.ChatUIModel
-<<<<<<< HEAD
-import android.util.Log
-import com.google.firebase.auth.FirebaseAuth
-import com.google.firebase.firestore.FirebaseFirestore
-import com.google.firebase.functions.FirebaseFunctions
-import com.google.firebase.functions.FirebaseFunctionsException
-=======
 import com.android.sample.llm.FirebaseFunctionsLlmClient
 import com.android.sample.llm.LlmClient
->>>>>>> 0dfa7774
 import java.util.UUID
 import kotlin.getValue
 import kotlinx.coroutines.CancellationException
@@ -40,16 +32,9 @@
  * - Append USER/AI messages to the conversation
  * - Call the backend Cloud Function for chat responses
  */
-<<<<<<< HEAD
-class HomeViewModel : ViewModel() {
-  companion object {
-    private const val TAG = "HomeViewModel"
-  }
-=======
 class HomeViewModel(
     private val llmClient: LlmClient = FirebaseFunctionsLlmClient(),
 ) : ViewModel() {
->>>>>>> 0dfa7774
 
   private val _uiState =
       MutableStateFlow(
@@ -67,27 +52,8 @@
   /** Public, read-only UI state. */
   val uiState: StateFlow<HomeUiState> = _uiState.asStateFlow()
 
-<<<<<<< HEAD
-  // Auth / Firestore handles
-  private val auth: FirebaseAuth by lazy { FirebaseAuth.getInstance() }
-  private val firestore: FirebaseFirestore by lazy { FirebaseFirestore.getInstance() }
-  private var conversationId: String? = null
-
-  /**
-   * Firebase Functions handle for the chat backend. Uses local emulator when configured via
-   * BuildConfig flags.
-   */
-  private val functions: FirebaseFunctions by lazy {
-    FirebaseFunctions.getInstance("us-central1").apply {
-      if (BuildConfig.USE_FUNCTIONS_EMULATOR) {
-        useEmulator(BuildConfig.FUNCTIONS_HOST, BuildConfig.FUNCTIONS_PORT)
-      }
-    }
-  }
-=======
   private var activeStreamJob: Job? = null
   @Volatile private var userCancelledStream: Boolean = false
->>>>>>> 0dfa7774
 
   // ---------------------------
   // UI mutations / state helpers
@@ -134,100 +100,7 @@
             type = ChatType.AI,
             isThinking = true)
 
-    // optimistic UI update
     _uiState.value =
-<<<<<<< HEAD
-        current.copy(messages = current.messages + userMsg, messageDraft = "", isSending = true)
-
-    viewModelScope.launch {
-      try {
-        // Write message to Firestore and await rolling summary
-        val uid = auth.currentUser?.uid
-        val cid = ensureConversation(uid)
-        val mid = userMsg.id
-        if (uid != null && cid != null) {
-          val messagesCol =
-              firestore
-                  .collection("users")
-                  .document(uid)
-                  .collection("conversations")
-                  .document(cid)
-                  .collection("messages")
-          val payload =
-              hashMapOf(
-                  "content" to msg,
-                  "role" to "user",
-                  "createdAt" to now,
-              )
-          messagesCol.document(mid).set(payload).await()
-        }
-
-        val summary: String? =
-            if (uid != null && conversationId != null) {
-              val prior = fetchPriorSummary(uid, conversationId!!, mid)
-              val source = if (prior != null) "prior" else "none"
-              Log.d(
-                  TAG,
-                  "answerWithRagFn summarySource=$source len=${prior?.length ?: 0} " +
-                      "head='${prior?.take(2000) ?: ""}'")
-              prior
-            } else null
-
-        val recentTranscript: String? =
-            if (uid != null && conversationId != null) buildRecentTranscript(uid, conversationId!!, mid)
-            else null
-
-        val answer = callAnswerWithRag(msg, summary, recentTranscript)
-        val aiMsg =
-            ChatUIModel(
-                id = UUID.randomUUID().toString(),
-                text = answer,
-                timestamp = System.currentTimeMillis(),
-                type = ChatType.AI)
-        _uiState.value = _uiState.value.copy(messages = _uiState.value.messages + aiMsg)
-
-        // Persist assistant message (enables summary to include assistant replies too)
-        val uid2 = auth.currentUser?.uid
-        val cid2 = conversationId
-        if (uid2 != null && cid2 != null) {
-          val messagesCol =
-              firestore
-                  .collection("users")
-                  .document(uid2)
-                  .collection("conversations")
-                  .document(cid2)
-                  .collection("messages")
-          val payload =
-              hashMapOf(
-                  "content" to answer,
-                  "role" to "assistant",
-                  "createdAt" to System.currentTimeMillis(),
-              )
-          messagesCol.document(aiMsg.id).set(payload).await()
-        }
-      } catch (e: Exception) {
-        val details: String? =
-            (e as? FirebaseFunctionsException)?.details as? String
-        val code: String? =
-            (e as? FirebaseFunctionsException)?.code?.name
-        val errText =
-            buildString {
-              append("Error")
-              if (!code.isNullOrBlank()) append(" [").append(code).append("]")
-              append(": ")
-              append(details ?: e.message ?: "request failed")
-            }
-        val errMsg =
-            ChatUIModel(
-                id = UUID.randomUUID().toString(),
-                text = errText,
-                timestamp = System.currentTimeMillis(),
-                type = ChatType.AI)
-        _uiState.value = _uiState.value.copy(messages = _uiState.value.messages + errMsg)
-      } finally {
-        // Always stop the global thinking indicator.
-        _uiState.value = _uiState.value.copy(isSending = false)
-=======
         current.copy(
             messages = current.messages + userMsg + placeholder,
             messageDraft = "",
@@ -284,7 +157,6 @@
               streamingMessageId = messageId,
               streamingSequence = state.streamingSequence + 1)
         }
->>>>>>> 0dfa7774
       }
 
   private suspend fun markMessageFinished(messageId: String) =
@@ -375,98 +247,4 @@
   fun hideDeleteConfirmation() {
     _uiState.value = _uiState.value.copy(showDeleteConfirmation = false)
   }
-<<<<<<< HEAD
-
-  /**
-   * Calls the Cloud Function to get a chat reply for the given [question]. Runs on Dispatchers.IO
-   * and returns either the 'reply' string or a fallback.
-   *
-   * @return The assistant reply, or a short fallback string on invalid payload.
-   */
-  private suspend fun callAnswerWithRag(question: String, summary: String?, transcript: String?): String =
-      withContext(Dispatchers.IO) {
-        val data =
-            hashMapOf<String, Any>("question" to question).apply {
-              summary?.let { put("summary", it) }
-              transcript?.let { put("recentTranscript", it) }
-            } // add "topK"/"model" if needed
-        val result = functions.getHttpsCallable("answerWithRagFn").call(data).await()
-
-        @Suppress("UNCHECKED_CAST")
-        val map = result.getData() as? Map<String, Any?> ?: return@withContext "Invalid response"
-        (map["reply"] as? String)?.ifBlank { null } ?: "No reply"
-      }
-
-  /**
-   * Ensure a conversation document exists for the current session. Creates one if needed and caches
-   * its ID locally.
-   */
-  private suspend fun ensureConversation(uid: String?): String? {
-    val userId = uid ?: return null
-    conversationId?.let {
-      return it
-    }
-    val newId = UUID.randomUUID().toString()
-    val ref =
-        firestore.collection("users").document(userId).collection("conversations").document(newId)
-    val data = hashMapOf("createdAt" to System.currentTimeMillis())
-    ref.set(data).await()
-    conversationId = newId
-    return newId
-  }
-
-  /**
-   * Fallback: returns the most recent available summary from previous messages
-   * (excludes the current [mid]). Useful when the new summary isn't ready yet.
-   */
-  private suspend fun fetchPriorSummary(uid: String, cid: String, currentMid: String): String? {
-    val col =
-        firestore
-            .collection("users")
-            .document(uid)
-            .collection("conversations")
-            .document(cid)
-            .collection("messages")
-    val snap = col.orderBy("createdAt").limitToLast(30).get().await()
-    val docs = snap.documents
-    for (i in docs.size - 1 downTo 0) {
-      val d = docs[i]
-      if (d.id == currentMid) continue
-      val s = d.getString("summary")?.trim()
-      if (!s.isNullOrEmpty()) return s
-    }
-    return null
-  }
-
-  /**
-   * Builds a compact transcript window containing ONLY the previous round
-   * (last user message + last assistant reply), to complement the prior summary.
-   */
-  private suspend fun buildRecentTranscript(uid: String, cid: String, currentMid: String): String? {
-    val col =
-        firestore
-            .collection("users")
-            .document(uid)
-            .collection("conversations")
-            .document(cid)
-            .collection("messages")
-    // Fetch a small tail and then pick the two messages immediately preceding currentMid
-    val snap = col.orderBy("createdAt").limitToLast(4).get().await()
-    if (snap.isEmpty) return null
-    val docs = snap.documents
-      .filter { it.id != currentMid }
-      .takeLast(2) // previous user + assistant, if present
-    if (docs.isEmpty()) return null
-    val lines =
-        docs.map { d ->
-          val role = (d.getString("role") ?: "").lowercase()
-          val content = d.getString("content")?.trim().orEmpty()
-          val tag = if (role == "assistant") "Assistant" else "Utilisateur"
-          "$tag: $content"
-        }
-    val txt = lines.joinToString("\n")
-    return if (txt.isBlank()) null else txt.take(600)
-  }
-=======
->>>>>>> 0dfa7774
 }