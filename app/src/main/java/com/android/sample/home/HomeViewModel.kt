package com.android.sample.home

import androidx.annotation.VisibleForTesting
import androidx.lifecycle.ViewModel
import androidx.lifecycle.viewModelScope
import com.android.sample.Chat.ChatType
import com.android.sample.Chat.ChatUIModel
import com.android.sample.llm.FirebaseFunctionsLlmClient
import com.android.sample.llm.LlmClient
import java.util.UUID
import kotlin.getValue
<<<<<<< HEAD
=======
import kotlinx.coroutines.CancellationException
import kotlinx.coroutines.Dispatchers
import kotlinx.coroutines.Job
import kotlinx.coroutines.delay
import kotlinx.coroutines.ensureActive
>>>>>>> 7d40154d
import kotlinx.coroutines.flow.MutableStateFlow
import kotlinx.coroutines.flow.StateFlow
import kotlinx.coroutines.flow.asStateFlow
import kotlinx.coroutines.flow.update
import kotlinx.coroutines.launch

/**
 * HomeViewModel
 *
 * Holds the UI state for the HomeScreen and exposes mutations. The Compose UI collects [uiState]
 * and reacts to updates.
 *
 * Responsibilities:
 * - Manage drawer/menu state
 * - Manage the message draft and the send flow
 * - Append USER/AI messages to the conversation
 * - Call the backend Cloud Function for chat responses
 */
class HomeViewModel(
    private val llmClient: LlmClient = FirebaseFunctionsLlmClient(),
) : ViewModel() {

  private val _uiState =
      MutableStateFlow(
          HomeUiState(
              systems =
                  listOf(
                      SystemItem(id = "isa", name = "IS-Academia", isConnected = true),
                      SystemItem(id = "moodle", name = "Moodle", isConnected = true),
                      SystemItem(id = "ed", name = "Ed Discussion", isConnected = true),
                      SystemItem(id = "camipro", name = "Camipro", isConnected = false),
                      SystemItem(id = "mail", name = "EPFL Mail", isConnected = false),
                      SystemItem(id = "drive", name = "EPFL Drive", isConnected = true),
                  ),
              messages = emptyList()))
  /** Public, read-only UI state. */
  val uiState: StateFlow<HomeUiState> = _uiState.asStateFlow()
<<<<<<< HEAD
=======
  // private val endpoint = "http://10.0.2.2:5001/euler-e8edb/us-central1/answerWithRagHttp"
  // private val apiKey = "db8e16080302b511c256794b26a6e80089c80e1c15b7927193e754b7fd87fc4e"

  /**
   * Firebase Functions handle for the chat backend. Uses local emulator when configured via
   * BuildConfig flags.
   */
  private val functions: FirebaseFunctions by lazy {
    FirebaseFunctions.getInstance("us-central1").apply {
      if (BuildConfig.USE_FUNCTIONS_EMULATOR) {
        useEmulator(BuildConfig.FUNCTIONS_HOST, BuildConfig.FUNCTIONS_PORT)
      }
    }
  }

  private var activeStreamJob: Job? = null
  @Volatile private var userCancelledStream: Boolean = false

>>>>>>> 7d40154d
  // ---------------------------
  // UI mutations / state helpers
  // ---------------------------

  /** Toggle the navigation drawer state. */
  fun toggleDrawer() {
    _uiState.value = _uiState.value.copy(isDrawerOpen = !_uiState.value.isDrawerOpen)
  }

  /** Control the top-right overflow menu visibility. */
  fun setTopRightOpen(open: Boolean) {
    _uiState.value = _uiState.value.copy(isTopRightOpen = open)
  }

  /** Update the current message draft (bound to the input field). */
  fun updateMessageDraft(text: String) {
    _uiState.value = _uiState.value.copy(messageDraft = text)
  }

  /**
   * Send the current draft:
   * - Guard against concurrent sends and blank drafts.
   * - Append a USER message immediately so the UI feels responsive.
   * - Call the shared [LlmClient] (Firebase/HTTP) on a background coroutine.
   * - Append an AI message (or an error bubble) on completion.
   */
  fun sendMessage() {
    val current = _uiState.value
    if (current.isSending || current.streamingMessageId != null) return
    val msg = current.messageDraft.trim()
    if (msg.isEmpty()) return

    val now = System.currentTimeMillis()
    val userMsg =
        ChatUIModel(
            id = UUID.randomUUID().toString(), text = msg, timestamp = now, type = ChatType.USER)
    val aiMessageId = UUID.randomUUID().toString()
    val placeholder =
        ChatUIModel(
            id = aiMessageId,
            text = "",
            timestamp = System.currentTimeMillis(),
            type = ChatType.AI,
            isThinking = true)

    _uiState.value =
<<<<<<< HEAD
        current.copy(messages = current.messages + userMsg, messageDraft = "", isSending = true)

    viewModelScope.launch {
      try {
        val answer = llmClient.generateReply(msg) // Suspends off the main thread.
        val aiMsg =
            ChatUIModel(
                id = UUID.randomUUID().toString(),
                text = answer,
                timestamp = System.currentTimeMillis(),
                type = ChatType.AI)
        _uiState.value = _uiState.value.copy(messages = _uiState.value.messages + aiMsg)
      } catch (e: Exception) {
        val errMsg =
            ChatUIModel(
                id = UUID.randomUUID().toString(),
                text = "Error: ${e.message ?: "request failed"}",
                timestamp = System.currentTimeMillis(),
                type = ChatType.AI)
        _uiState.value = _uiState.value.copy(messages = _uiState.value.messages + errMsg)
      } finally {
        // Always stop the global thinking indicator.
        _uiState.value = _uiState.value.copy(isSending = false)
=======
        current.copy(
            messages = current.messages + userMsg + placeholder,
            messageDraft = "",
            isSending = true,
            streamingMessageId = aiMessageId,
            streamingSequence = current.streamingSequence + 1)

    startStreaming(question = msg, messageId = aiMessageId)
  }

  private fun startStreaming(question: String, messageId: String) {
    activeStreamJob?.cancel()
    userCancelledStream = false

    activeStreamJob =
        viewModelScope.launch {
          try {
            val reply = withContext(Dispatchers.IO) { callAnswerWithRag(question) }
            simulateStreamingFromText(messageId, reply)
          } catch (ce: CancellationException) {
            if (!userCancelledStream) {
              setStreamingError(messageId, ce)
            }
          } catch (t: Throwable) {
            if (userCancelledStream) return@launch
            setStreamingError(messageId, t)
          } finally {
            clearStreamingState(messageId)
            activeStreamJob = null
            userCancelledStream = false
          }
        }
  }

  @VisibleForTesting(otherwise = VisibleForTesting.NONE)
  internal suspend fun simulateStreamingForTest(messageId: String, fullText: String) {
    simulateStreamingFromText(messageId, fullText)
    clearStreamingState(messageId)
  }

  private suspend fun appendStreamingChunk(messageId: String, chunk: String) =
      withContext(Dispatchers.Main) {
        _uiState.update { state ->
          val updated =
              state.messages.map { message ->
                if (message.id == messageId) {
                  message.copy(text = message.text + chunk, isThinking = false)
                } else {
                  message
                }
              }
          state.copy(
              messages = updated,
              streamingMessageId = messageId,
              streamingSequence = state.streamingSequence + 1)
        }
      }

  private suspend fun markMessageFinished(messageId: String) =
      withContext(Dispatchers.Main) {
        _uiState.update { state ->
          val updated =
              state.messages.map { message ->
                if (message.id == messageId) message.copy(isThinking = false) else message
              }
          state.copy(messages = updated, streamingSequence = state.streamingSequence + 1)
        }
>>>>>>> 7d40154d
      }

  private suspend fun setStreamingText(messageId: String, text: String) =
      withContext(Dispatchers.Main) {
        _uiState.update { state ->
          val updated =
              state.messages.map { message ->
                if (message.id == messageId) message.copy(text = text, isThinking = false)
                else message
              }
          state.copy(messages = updated, streamingSequence = state.streamingSequence + 1)
        }
      }

  private suspend fun setStreamingError(messageId: String, error: Throwable) {
    val message = error.message?.takeIf { it.isNotBlank() } ?: "request failed"
    setStreamingText(messageId, "Erreur: $message")
  }

  private suspend fun simulateStreamingFromText(messageId: String, fullText: String) {
    withContext(Dispatchers.Default) {
      val pattern = Regex("\\S+\\s*")
      val parts = pattern.findAll(fullText).map { it.value }.toList().ifEmpty { listOf(fullText) }
      for (chunk in parts) {
        coroutineContext.ensureActive()
        appendStreamingChunk(messageId, chunk)
        delay(60)
      }
      markMessageFinished(messageId)
    }
  }

  private suspend fun clearStreamingState(messageId: String) =
      withContext(Dispatchers.Main) {
        _uiState.update { state ->
          if (state.streamingMessageId == messageId) {
            state.copy(streamingMessageId = null, isSending = false)
          } else {
            state.copy(isSending = false)
          }
        }
      }

  /** Toggle the connection state of a given EPFL system. */
  fun toggleSystemConnection(systemId: String) {
    val updated =
        _uiState.value.systems.map { s ->
          if (s.id == systemId) s.copy(isConnected = !s.isConnected) else s
        }
    _uiState.value = _uiState.value.copy(systems = updated)
  }

  /** Generic loading flag (unrelated to message sending). */
  fun setLoading(loading: Boolean) {
    _uiState.value = _uiState.value.copy(isLoading = loading)
  }

  /** Clear the conversation. */
  fun clearChat() {
    userCancelledStream = true
    activeStreamJob?.cancel()
    activeStreamJob = null
    _uiState.update { state ->
      state.copy(
          messages = emptyList(),
          streamingMessageId = null,
          isSending = false,
          streamingSequence = state.streamingSequence + 1)
    }
    userCancelledStream = false
  }

  /** Show/Hide the delete confirmation modal. */
  fun showDeleteConfirmation() {
    _uiState.value = _uiState.value.copy(showDeleteConfirmation = true)
  }

  fun hideDeleteConfirmation() {
    _uiState.value = _uiState.value.copy(showDeleteConfirmation = false)
  }
}<|MERGE_RESOLUTION|>--- conflicted
+++ resolved
@@ -9,19 +9,17 @@
 import com.android.sample.llm.LlmClient
 import java.util.UUID
 import kotlin.getValue
-<<<<<<< HEAD
-=======
 import kotlinx.coroutines.CancellationException
 import kotlinx.coroutines.Dispatchers
 import kotlinx.coroutines.Job
 import kotlinx.coroutines.delay
 import kotlinx.coroutines.ensureActive
->>>>>>> 7d40154d
 import kotlinx.coroutines.flow.MutableStateFlow
 import kotlinx.coroutines.flow.StateFlow
 import kotlinx.coroutines.flow.asStateFlow
 import kotlinx.coroutines.flow.update
 import kotlinx.coroutines.launch
+import kotlinx.coroutines.withContext
 
 /**
  * HomeViewModel
@@ -54,27 +52,10 @@
               messages = emptyList()))
   /** Public, read-only UI state. */
   val uiState: StateFlow<HomeUiState> = _uiState.asStateFlow()
-<<<<<<< HEAD
-=======
-  // private val endpoint = "http://10.0.2.2:5001/euler-e8edb/us-central1/answerWithRagHttp"
-  // private val apiKey = "db8e16080302b511c256794b26a6e80089c80e1c15b7927193e754b7fd87fc4e"
-
-  /**
-   * Firebase Functions handle for the chat backend. Uses local emulator when configured via
-   * BuildConfig flags.
-   */
-  private val functions: FirebaseFunctions by lazy {
-    FirebaseFunctions.getInstance("us-central1").apply {
-      if (BuildConfig.USE_FUNCTIONS_EMULATOR) {
-        useEmulator(BuildConfig.FUNCTIONS_HOST, BuildConfig.FUNCTIONS_PORT)
-      }
-    }
-  }
 
   private var activeStreamJob: Job? = null
   @Volatile private var userCancelledStream: Boolean = false
 
->>>>>>> 7d40154d
   // ---------------------------
   // UI mutations / state helpers
   // ---------------------------
@@ -121,31 +102,6 @@
             isThinking = true)
 
     _uiState.value =
-<<<<<<< HEAD
-        current.copy(messages = current.messages + userMsg, messageDraft = "", isSending = true)
-
-    viewModelScope.launch {
-      try {
-        val answer = llmClient.generateReply(msg) // Suspends off the main thread.
-        val aiMsg =
-            ChatUIModel(
-                id = UUID.randomUUID().toString(),
-                text = answer,
-                timestamp = System.currentTimeMillis(),
-                type = ChatType.AI)
-        _uiState.value = _uiState.value.copy(messages = _uiState.value.messages + aiMsg)
-      } catch (e: Exception) {
-        val errMsg =
-            ChatUIModel(
-                id = UUID.randomUUID().toString(),
-                text = "Error: ${e.message ?: "request failed"}",
-                timestamp = System.currentTimeMillis(),
-                type = ChatType.AI)
-        _uiState.value = _uiState.value.copy(messages = _uiState.value.messages + errMsg)
-      } finally {
-        // Always stop the global thinking indicator.
-        _uiState.value = _uiState.value.copy(isSending = false)
-=======
         current.copy(
             messages = current.messages + userMsg + placeholder,
             messageDraft = "",
@@ -163,7 +119,7 @@
     activeStreamJob =
         viewModelScope.launch {
           try {
-            val reply = withContext(Dispatchers.IO) { callAnswerWithRag(question) }
+            val reply = withContext(Dispatchers.IO) { llmClient.generateReply(question) }
             simulateStreamingFromText(messageId, reply)
           } catch (ce: CancellationException) {
             if (!userCancelledStream) {
@@ -213,7 +169,6 @@
               }
           state.copy(messages = updated, streamingSequence = state.streamingSequence + 1)
         }
->>>>>>> 7d40154d
       }
 
   private suspend fun setStreamingText(messageId: String, text: String) =
