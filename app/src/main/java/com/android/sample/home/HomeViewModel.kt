--- conflicted
+++ resolved
@@ -8,22 +8,20 @@
 import com.android.sample.BuildConfig
 import com.android.sample.Chat.ChatType
 import com.android.sample.Chat.ChatUIModel
-<<<<<<< HEAD
-import android.util.Log
-=======
 import com.android.sample.conversations.AuthNotReadyException
 import com.android.sample.conversations.ConversationRepository
 import com.android.sample.conversations.MessageDTO
 import com.android.sample.llm.FirebaseFunctionsLlmClient
 import com.android.sample.llm.LlmClient
->>>>>>> 2dc53e30
 import com.google.firebase.auth.FirebaseAuth
 import com.google.firebase.firestore.FirebaseFirestore
+import com.google.firebase.firestore.Query
 import com.google.firebase.functions.FirebaseFunctions
 import com.google.firebase.functions.FirebaseFunctionsException
 import java.util.UUID
 import kotlin.getValue
 import kotlinx.coroutines.CancellationException
+import kotlinx.coroutines.CoroutineExceptionHandler
 import kotlinx.coroutines.Dispatchers
 import kotlinx.coroutines.Job
 import kotlinx.coroutines.delay
@@ -60,28 +58,31 @@
  * - Listens to Firebase auth changes. • On sign-out → stop Firestore, clear UI, start a local empty
  *   chat. • On sign-in → attach Firestore, still show a local empty chat until first send.
  */
-<<<<<<< HEAD
-class HomeViewModel : ViewModel() {
-  companion object {
-    private const val TAG = "HomeViewModel"
-  }
-=======
 class HomeViewModel(
     private val llmClient: LlmClient = FirebaseFunctionsLlmClient(),
 ) : ViewModel() {
 
   companion object {
     private const val TAG = "HomeViewModel"
-  }
-
-  private val auth: FirebaseAuth = FirebaseAuth.getInstance()
+    
+    // Global exception handler for uncaught coroutine exceptions
+    private val exceptionHandler = CoroutineExceptionHandler { _, throwable ->
+        Log.e(TAG, "Uncaught exception in coroutine", throwable)
+    }
+  }
+
+  // Auth / Firestore handles
+  private val auth: FirebaseAuth by lazy { FirebaseAuth.getInstance() }
+  private val firestore: FirebaseFirestore by lazy { FirebaseFirestore.getInstance() }
+  private var conversationId: String? = null
+
+  //private val auth: FirebaseAuth = FirebaseAuth.getInstance()
   private val db: FirebaseFirestore = FirebaseFirestore.getInstance()
   private val repo = ConversationRepository(auth, db)
   private var isInLocalNewChat = false
   private var conversationsJob: kotlinx.coroutines.Job? = null
   private var messagesJob: kotlinx.coroutines.Job? = null
   private var lastUid: String? = null
->>>>>>> 2dc53e30
 
   private val _uiState =
       MutableStateFlow(
@@ -99,17 +100,14 @@
   /** Public, read-only UI state. */
   val uiState: StateFlow<HomeUiState> = _uiState.asStateFlow()
 
-  // Auth / Firestore handles
-  private val auth: FirebaseAuth by lazy { FirebaseAuth.getInstance() }
-  private val firestore: FirebaseFirestore by lazy { FirebaseFirestore.getInstance() }
-  private var conversationId: String? = null
+
 
   /**
    * Firebase Functions handle for the chat backend. Uses local emulator when configured via
    * BuildConfig flags.
    */
   private val functions: FirebaseFunctions by lazy {
-    FirebaseFunctions.getInstance("europe-west6").apply {
+    FirebaseFunctions.getInstance("us-central1").apply {
       if (BuildConfig.USE_FUNCTIONS_EMULATOR) {
         useEmulator(BuildConfig.FUNCTIONS_HOST, BuildConfig.FUNCTIONS_PORT)
       }
@@ -301,6 +299,43 @@
   // ============ SENDING MESSAGE -> Firestore ============
 
   /**
+   * Helper function to handle errors when sending a message.
+   * Updates the UI to show the error message and clears streaming state.
+   */
+  private suspend fun handleSendMessageError(error: Throwable, aiMessageId: String) {
+      val details: String? =
+          (error as? FirebaseFunctionsException)?.details as? String
+      val code: String? =
+          (error as? FirebaseFunctionsException)?.code?.name
+      val errText =
+          buildString {
+              append("Error")
+              if (!code.isNullOrBlank()) append(" [").append(code).append("]")
+              append(": ")
+              append(details ?: error.message ?: "request failed")
+          }
+      try {
+          _uiState.update { state ->
+              state.copy(
+                  messages = state.messages.map { msg ->
+                      if (msg.id == aiMessageId) {
+                          msg.copy(text = errText, isThinking = false)
+                      } else {
+                          msg
+                      }
+                  },
+                  isSending = false,
+                  streamingMessageId = null
+              )
+          }
+          clearStreamingState(aiMessageId)
+      } catch (ex: Exception) {
+          Log.e(TAG, "Error updating UI with error message", ex)
+          _uiState.update { it.copy(isSending = false, streamingMessageId = null) }
+      }
+  }
+
+  /**
    * Send flow. Guest: append user + AI messages locally. Signed-in: create convo on first send
    * (with quick title), then persist messages; upgrade title once. Send the current draft:
    * - Guard against concurrent sends and blank drafts.
@@ -327,100 +362,6 @@
             type = ChatType.AI,
             isThinking = true)
 
-<<<<<<< HEAD
-    // optimistic UI update
-    _uiState.value =
-        current.copy(messages = current.messages + userMsg, messageDraft = "", isSending = true)
-
-    viewModelScope.launch {
-      try {
-        // Write message to Firestore and await rolling summary
-        val uid = auth.currentUser?.uid
-        val cid = ensureConversation(uid)
-        val mid = userMsg.id
-        if (uid != null && cid != null) {
-          val messagesCol =
-              firestore
-                  .collection("users")
-                  .document(uid)
-                  .collection("conversations")
-                  .document(cid)
-                  .collection("messages")
-          val payload =
-              hashMapOf(
-                  "content" to msg,
-                  "role" to "user",
-                  "createdAt" to now,
-              )
-          messagesCol.document(mid).set(payload).await()
-        }
-
-        val summary: String? =
-            if (uid != null && conversationId != null) {
-              val prior = fetchPriorSummary(uid, conversationId!!, mid)
-              val source = if (prior != null) "prior" else "none"
-              Log.d(
-                  TAG,
-                  "answerWithRagFn summarySource=$source len=${prior?.length ?: 0} " +
-                      "head='${prior?.take(2000) ?: ""}'")
-              prior
-            } else null
-
-        val recentTranscript: String? =
-            if (uid != null && conversationId != null) buildRecentTranscript(uid, conversationId!!, mid)
-            else null
-
-        val answer = callAnswerWithRag(msg, summary, recentTranscript)
-        val aiMsg =
-            ChatUIModel(
-                id = UUID.randomUUID().toString(),
-                text = answer,
-                timestamp = System.currentTimeMillis(),
-                type = ChatType.AI)
-        _uiState.value = _uiState.value.copy(messages = _uiState.value.messages + aiMsg)
-
-        // Persist assistant message (enables summary to include assistant replies too)
-        val uid2 = auth.currentUser?.uid
-        val cid2 = conversationId
-        if (uid2 != null && cid2 != null) {
-          val messagesCol =
-              firestore
-                  .collection("users")
-                  .document(uid2)
-                  .collection("conversations")
-                  .document(cid2)
-                  .collection("messages")
-          val payload =
-              hashMapOf(
-                  "content" to answer,
-                  "role" to "assistant",
-                  "createdAt" to System.currentTimeMillis(),
-              )
-          messagesCol.document(aiMsg.id).set(payload).await()
-        }
-      } catch (e: Exception) {
-        val details: String? =
-            (e as? FirebaseFunctionsException)?.details as? String
-        val code: String? =
-            (e as? FirebaseFunctionsException)?.code?.name
-        val errText =
-            buildString {
-              append("Error")
-              if (!code.isNullOrBlank()) append(" [").append(code).append("]")
-              append(": ")
-              append(details ?: e.message ?: "request failed")
-            }
-        val errMsg =
-            ChatUIModel(
-                id = UUID.randomUUID().toString(),
-                text = errText,
-                timestamp = System.currentTimeMillis(),
-                type = ChatType.AI)
-        _uiState.value = _uiState.value.copy(messages = _uiState.value.messages + errMsg)
-      } finally {
-        // Always stop the global thinking indicator.
-        _uiState.value = _uiState.value.copy(isSending = false)
-=======
     // UI optimiste : on ajoute user + placeholder, on vide l’input, on marque l’état de streaming
     _uiState.update { st ->
       st.copy(
@@ -431,105 +372,231 @@
           streamingSequence = st.streamingSequence + 1)
     }
 
-    viewModelScope.launch {
-      try {
-        if (isGuest()) {
-          // INVITÉ : rien dans Firestore, uniquement streaming UI
-          startStreaming(question = msg, messageId = aiMessageId, conversationId = null)
-          return@launch
-        }
-
-        // CONNECTÉ : s’assurer d’avoir une conversation et persister le message USER tout de suite
-        val cid =
-            _uiState.value.currentConversationId
-                ?: run {
-                  val quickTitle = localTitleFrom(msg)
-                  val newId = repo.startNewConversation(quickTitle)
-                  _uiState.update { it.copy(currentConversationId = newId) }
-                  isInLocalNewChat = false
-
-                  // Upgrade du titre en arrière-plan (UNE fois)
-                  launch {
+      viewModelScope.launch(exceptionHandler) {
+          try {
+              Log.d(TAG, "sendMessage: starting, message='${msg.take(50)}...'")
+              // GUEST: no Firestore, just streaming UI
+              if (isGuest()) {
+                  Log.d(TAG, "sendMessage: guest mode, starting streaming")
+                  startStreaming(
+                      question = msg,
+                      messageId = aiMessageId,
+                      conversationId = null,
+                      summary = null,
+                      transcript = null)
+                  return@launch
+              }
+
+              // CONNECTED: ensure we have a conversation and persist the USER message immediately (repo)
+              val cid =
+                  _uiState.value.currentConversationId
+                      ?: run {
+                          val quickTitle = localTitleFrom(msg)
+                          val newId = repo.startNewConversation(quickTitle)
+                          _uiState.update { it.copy(currentConversationId = newId) }
+                          isInLocalNewChat = false
+
+                          // Upgrade du titre en arrière-plan (UNE fois)
+                          launch {
+                              try {
+                                  val good = fetchTitle(msg)
+                                  if (good.isNotBlank() && good != quickTitle) {
+                                      repo.updateConversationTitle(newId, good)
+                                  }
+                              } catch (_: Exception) {
+                                  /* keep provisional */
+                              }
+                          }
+                          newId
+                      }
+
+              isInLocalNewChat = false
+              // Persister immédiatement le message USER côté repo
+              repo.appendMessage(cid, "user", msg)
+
+              // ---------- Firestore + RAG (from second snippet) ----------
+
+              // Note: User message is already persisted via repo.appendMessage() above
+              // The direct Firestore write was removed to avoid duplicate writes and timestamp type conflicts
+
+              val uid = auth.currentUser?.uid
+              val conversationId = cid   // unify naming
+
+              // Récupérer le résumé précédent (rolling summary) si disponible
+              val summary: String? =
+                  if (uid != null && conversationId != null) {
+                      val prior = fetchPriorSummary(uid, conversationId, userMsg.id)
+                      val source = if (prior != null) "prior" else "none"
+                      Log.d(
+                          TAG,
+                          "answerWithRagFn summarySource=$source len=${prior?.length ?: 0} " +
+                                  "head='${prior?.take(2000) ?: ""}'")
+                      prior
+                  } else null
+
+              // Construire un transcript récent si nécessaire
+              val recentTranscript: String? =
+                  if (uid != null && conversationId != null) {
+                      buildRecentTranscript(uid, conversationId, userMsg.id)
+                  } else null
+
+              // Appel RAG
+              startStreaming(
+                  question = msg,
+                  messageId = aiMessageId,
+                  conversationId = conversationId,
+                  summary = summary,
+                  transcript = recentTranscript
+              )
+
+
+          } catch (_: AuthNotReadyException) {
+              // L'auth n'est pas prête : côté UI, on signale une erreur de streaming / envoi
+              try {
+                  setStreamingError(aiMessageId, AuthNotReadyException())
+                  clearStreamingState(aiMessageId)
+              } catch (ex: Exception) {
+                  Log.e(TAG, "Error setting streaming error state", ex)
+                  _uiState.update { it.copy(isSending = false, streamingMessageId = null) }
+              }
+          } catch (e: Exception) {
+              // Erreurs back-end / Functions
+              Log.e(TAG, "Error sending message", e)
+              handleSendMessageError(e, aiMessageId)
+          } catch (t: Throwable) {
+              // Catch any other Throwable (Error, etc.) to prevent crashes
+              Log.e(TAG, "Unexpected error sending message", t)
+              handleSendMessageError(t, aiMessageId)
+          } finally {
+              // Toujours arrêter l'indicateur global d'envoi
+              try {
+                  _uiState.update { it.copy(isSending = false) }
+              } catch (ex: Exception) {
+                  Log.e(TAG, "Error updating isSending state in finally", ex)
+              }
+          }
+      }
+
+  }
+    /**
+     * Streaming helper using [LlmClient] and optional summary/transcript.
+     */
+    private fun startStreaming(
+        question: String,
+        messageId: String,
+        conversationId: String?,
+        summary: String?,
+        transcript: String?
+    ) {
+        activeStreamJob?.cancel()
+        userCancelledStream = false
+
+        activeStreamJob =
+            viewModelScope.launch(exceptionHandler) {
+                try {
+                    Log.d(TAG, "startStreaming: calling llmClient.generateReply for messageId=$messageId, question='${question.take(50)}...'")
+                    val reply = try {
+                        withContext(Dispatchers.IO) {
+                            llmClient.generateReply(
+                                prompt = question,
+                                summary = summary,
+                                transcript = transcript
+                            )
+                        }
+                    } catch (e: FirebaseFunctionsException) {
+                        Log.e(TAG, "Firebase Functions exception in startStreaming: code=${e.code}, message=${e.message}", e)
+                        throw e
+                    } catch (e: Exception) {
+                        Log.e(TAG, "Exception in llmClient.generateReply: ${e.javaClass.simpleName}", e)
+                        throw e
+                    } catch (t: Throwable) {
+                        Log.e(TAG, "Unexpected throwable in llmClient.generateReply: ${t.javaClass.simpleName}", t)
+                        throw t
+                    }
+                    Log.d(TAG, "startStreaming: received reply, length=${reply.reply.length}")
+
+                    // simulate stream into the placeholder AI message
+                    simulateStreamingFromText(messageId, reply.reply)
+
+                    // add optional source card
+                    reply.url?.let { url ->
+                        val meta =
+                            SourceMeta(
+                                siteLabel = buildSiteLabel(url),
+                                title = buildFallbackTitle(url),
+                                url = url
+                            )
+                        _uiState.update { s ->
+                            s.copy(
+                                messages =
+                                    s.messages +
+                                            ChatUIModel(
+                                                id = UUID.randomUUID().toString(),
+                                                text = "",
+                                                timestamp = System.currentTimeMillis(),
+                                                type = ChatType.AI,
+                                                source = meta
+                                            ),
+                                streamingSequence = s.streamingSequence + 1
+                            )
+                        }
+                    }
+
+                    // Persist assistant message if we are signed in
+                    if (conversationId != null) {
+                        try {
+                            // Use repository method which handles timestamps correctly
+                            repo.appendMessage(conversationId, "assistant", reply.reply)
+                        } catch (e: Exception) {
+                            Log.w(TAG, "Failed to persist assistant message: ${e.message}")
+                        }
+                    }
+                } catch (ce: CancellationException) {
+                    if (!userCancelledStream) {
+                        try {
+                            setStreamingError(messageId, ce)
+                        } catch (ex: Exception) {
+                            Log.e(TAG, "Error setting streaming error for cancellation", ex)
+                        }
+                    }
+                } catch (t: Throwable) {
+                    Log.e(TAG, "Unexpected error during streaming", t)
+                    if (!userCancelledStream) {
+                        try {
+                            setStreamingError(messageId, t)
+                        } catch (ex: Exception) {
+                            Log.e(TAG, "Error setting streaming error", ex)
+                            // Fallback: directly update UI state
+                            _uiState.update { state ->
+                                state.copy(
+                                    messages = state.messages.map { msg ->
+                                        if (msg.id == messageId) {
+                                            msg.copy(
+                                                text = "Error: ${t.message ?: "Unknown error"}",
+                                                isThinking = false
+                                            )
+                                        } else {
+                                            msg
+                                        }
+                                    },
+                                    streamingMessageId = null,
+                                    isSending = false
+                                )
+                            }
+                        }
+                    }
+                } finally {
                     try {
-                      val good = fetchTitle(msg)
-                      if (good.isNotBlank() && good != quickTitle) {
-                        repo.updateConversationTitle(newId, good)
-                      }
-                    } catch (_: Exception) {
-                      /* keep provisional */
+                        clearStreamingState(messageId)
+                    } catch (ex: Exception) {
+                        Log.e(TAG, "Error clearing streaming state", ex)
+                        _uiState.update { it.copy(streamingMessageId = null, isSending = false) }
                     }
-                  }
-                  newId
+                    activeStreamJob = null
+                    userCancelledStream = false
                 }
-
-        isInLocalNewChat = false
-        // persister immédiatement le message USER
-        repo.appendMessage(cid, "user", msg)
-
-        // démarrer le streaming; à la fin on persiste le message AI
-        startStreaming(question = msg, messageId = aiMessageId, conversationId = cid)
-      } catch (_: AuthNotReadyException) {
-        // rien : l’auth se (re)stabilisera
-        setStreamingError(aiMessageId, AuthNotReadyException())
-        clearStreamingState(aiMessageId)
-      } catch (t: Throwable) {
-        setStreamingError(aiMessageId, t)
-        clearStreamingState(aiMessageId)
->>>>>>> 2dc53e30
-      }
-    }
-  }
-
-  private fun startStreaming(question: String, messageId: String, conversationId: String?) {
-    activeStreamJob?.cancel()
-    userCancelledStream = false
-
-    activeStreamJob =
-        viewModelScope.launch {
-          try {
-            val reply = withContext(Dispatchers.IO) { llmClient.generateReply(question) }
-            simulateStreamingFromText(messageId, reply.reply)
-            reply.url?.let { url ->
-              val meta =
-                  SourceMeta(
-                      siteLabel = buildSiteLabel(url),
-                      title = /* if you return primary_title from backend, use it here */
-                          buildFallbackTitle(url),
-                      url = url)
-              _uiState.update { s ->
-                s.copy(
-                    messages =
-                        s.messages +
-                            ChatUIModel(
-                                id = UUID.randomUUID().toString(),
-                                text = "", // card has no body text
-                                timestamp = System.currentTimeMillis(),
-                                type = ChatType.AI,
-                                source = meta // <—— drives the card UI
-                                ),
-                    streamingSequence = s.streamingSequence + 1)
-              }
             }
-            // si connecté → persister le message AI une fois le texte complet connu
-            if (conversationId != null) {
-              try {
-                repo.appendMessage(conversationId, "assistant", reply.reply)
-              } catch (e: Exception) {
-                // on a déjà montré la réponse côté UI; on loggue seulement
-                Log.w(TAG, "Failed to persist assistant message: ${e.message}")
-              }
-            }
-          } catch (ce: CancellationException) {
-            if (!userCancelledStream) setStreamingError(messageId, ce)
-          } catch (t: Throwable) {
-            if (!userCancelledStream) setStreamingError(messageId, t)
-          } finally {
-            clearStreamingState(messageId)
-            activeStreamJob = null
-            userCancelledStream = false
-          }
-        }
-  }
+    }
 
   private fun buildSiteLabel(url: String): String {
     val host = runCatching { Uri.parse(url).host ?: "" }.getOrNull().orEmpty()
@@ -674,97 +741,6 @@
     }
   }
 
-<<<<<<< HEAD
-  /**
-   * Calls the Cloud Function to get a chat reply for the given [question]. Runs on Dispatchers.IO
-   * and returns either the 'reply' string or a fallback.
-   *
-   * @return The assistant reply, or a short fallback string on invalid payload.
-   */
-  private suspend fun callAnswerWithRag(question: String, summary: String?, transcript: String?): String =
-      withContext(Dispatchers.IO) {
-        val data =
-            hashMapOf<String, Any>("question" to question).apply {
-              summary?.let { put("summary", it) }
-              transcript?.let { put("recentTranscript", it) }
-            } // add "topK"/"model" if needed
-        val result = functions.getHttpsCallable("answerWithRagFn").call(data).await()
-
-        @Suppress("UNCHECKED_CAST")
-        val map = result.getData() as? Map<String, Any?> ?: return@withContext "Invalid response"
-        (map["reply"] as? String)?.ifBlank { null } ?: "No reply"
-      }
-
-  /**
-   * Ensure a conversation document exists for the current session. Creates one if needed and caches
-   * its ID locally.
-   */
-  private suspend fun ensureConversation(uid: String?): String? {
-    val userId = uid ?: return null
-    conversationId?.let {
-      return it
-    }
-    val newId = UUID.randomUUID().toString()
-    val ref =
-        firestore.collection("users").document(userId).collection("conversations").document(newId)
-    val data = hashMapOf("createdAt" to System.currentTimeMillis())
-    ref.set(data).await()
-    conversationId = newId
-    return newId
-  }
-
-  /**
-   * Fallback: returns the most recent available summary from previous messages
-   * (excludes the current [mid]). Useful when the new summary isn't ready yet.
-   */
-  private suspend fun fetchPriorSummary(uid: String, cid: String, currentMid: String): String? {
-    val col =
-        firestore
-            .collection("users")
-            .document(uid)
-            .collection("conversations")
-            .document(cid)
-            .collection("messages")
-    val snap = col.orderBy("createdAt").limitToLast(30).get().await()
-    val docs = snap.documents
-    for (i in docs.size - 1 downTo 0) {
-      val d = docs[i]
-      if (d.id == currentMid) continue
-      val s = d.getString("summary")?.trim()
-      if (!s.isNullOrEmpty()) return s
-    }
-    return null
-  }
-
-  /**
-   * Builds a compact transcript window containing ONLY the previous round
-   * (last user message + last assistant reply), to complement the prior summary.
-   */
-  private suspend fun buildRecentTranscript(uid: String, cid: String, currentMid: String): String? {
-    val col =
-        firestore
-            .collection("users")
-            .document(uid)
-            .collection("conversations")
-            .document(cid)
-            .collection("messages")
-    // Fetch a small tail and then pick the two messages immediately preceding currentMid
-    val snap = col.orderBy("createdAt").limitToLast(4).get().await()
-    if (snap.isEmpty) return null
-    val docs = snap.documents
-      .filter { it.id != currentMid }
-      .takeLast(2) // previous user + assistant, if present
-    if (docs.isEmpty()) return null
-    val lines =
-        docs.map { d ->
-          val role = (d.getString("role") ?: "").lowercase()
-          val content = d.getString("content")?.trim().orEmpty()
-          val tag = if (role == "assistant") "Assistant" else "Utilisateur"
-          "$tag: $content"
-        }
-    val txt = lines.joinToString("\n")
-    return if (txt.isBlank()) null else txt.take(600)
-=======
   // ============ BACKEND CHAT ============
 
   // mapping MessageDTO -> UI
@@ -807,6 +783,120 @@
     messagesJob = null
     activeStreamJob?.cancel()
     activeStreamJob = null
->>>>>>> 2dc53e30
-  }
+  }
+
+    /**
+     * Ensure a conversation document exists for the current session. Creates one if needed and caches
+     * its ID locally.
+     */
+    private suspend fun ensureConversation(uid: String?): String? {
+        val userId = uid ?: return null
+        conversationId?.let {
+            return it
+        }
+        val newId = UUID.randomUUID().toString()
+        val ref =
+            firestore.collection("users").document(userId).collection("conversations").document(newId)
+        val data = hashMapOf("createdAt" to System.currentTimeMillis())
+        ref.set(data).await()
+        conversationId = newId
+        return newId
+    }
+
+    /**
+     * Fetches the rolling summary from the most recent message that has one.
+     * The onMessageCreate Cloud Function stores summaries in message documents.
+     * We look for the most recent message (before the current one) that has a summary field.
+     * 
+     * Note: The Cloud Function generates summaries asynchronously, so we may need to wait
+     * a bit for the previous message's summary to be generated.
+     */
+    private suspend fun fetchPriorSummary(uid: String, cid: String, currentMid: String): String? {
+        return try {
+            val col =
+                firestore
+                    .collection("users")
+                    .document(uid)
+                    .collection("conversations")
+                    .document(cid)
+                    .collection("messages")
+            
+            // Get recent messages ordered by createdAt
+            var snap = col.orderBy("createdAt", Query.Direction.ASCENDING).limitToLast(30).get().await()
+            var docs = snap.documents
+            
+            // Look backwards from the most recent message to find one with a summary
+            for (i in docs.size - 1 downTo 0) {
+                val d = docs[i]
+                if (d.id == currentMid) continue  // Skip the current message
+                
+                val summary = d.getString("summary")?.trim()
+                if (!summary.isNullOrEmpty()) {
+                    Log.d(TAG, "fetchPriorSummary: found summary in message ${d.id}, length=${summary.length}")
+                    return summary
+                }
+            }
+            
+            // If no summary found, the Cloud Function might still be processing.
+            // Wait a bit and check the most recent assistant message (summaries are usually on assistant messages)
+            Log.d(TAG, "fetchPriorSummary: no summary found, waiting for Cloud Function to generate...")
+            delay(500) // Wait 500ms for the Cloud Function to process
+            
+            // Re-fetch and check again, focusing on the most recent assistant message
+            snap = col.orderBy("createdAt", Query.Direction.ASCENDING).limitToLast(10).get().await()
+            docs = snap.documents
+            
+            // Look for the most recent assistant message with a summary
+            for (i in docs.size - 1 downTo 0) {
+                val d = docs[i]
+                if (d.id == currentMid) continue
+                
+                val role = d.getString("role") ?: ""
+                // Summaries are typically on assistant messages
+                if (role == "assistant") {
+                    val summary = d.getString("summary")?.trim()
+                    if (!summary.isNullOrEmpty()) {
+                        Log.d(TAG, "fetchPriorSummary: found summary in assistant message ${d.id} after wait, length=${summary.length}")
+                        return summary
+                    }
+                }
+            }
+            
+            Log.d(TAG, "fetchPriorSummary: no summary found after waiting")
+            null
+        } catch (e: Exception) {
+            Log.w(TAG, "fetchPriorSummary: error fetching summary", e)
+            null
+        }
+    }
+
+    /**
+     * Builds a compact transcript window containing ONLY the previous round
+     * (last user message + last assistant reply), to complement the prior summary.
+     */
+    private suspend fun buildRecentTranscript(uid: String, cid: String, currentMid: String): String? {
+        val col =
+            firestore
+                .collection("users")
+                .document(uid)
+                .collection("conversations")
+                .document(cid)
+                .collection("messages")
+        // Fetch a small tail and then pick the two messages immediately preceding currentMid
+        val snap = col.orderBy("createdAt").limitToLast(4).get().await()
+        if (snap.isEmpty) return null
+        val docs = snap.documents
+            .filter { it.id != currentMid }
+            .takeLast(2) // previous user + assistant, if present
+        if (docs.isEmpty()) return null
+        val lines =
+            docs.map { d ->
+                val role = (d.getString("role") ?: "").lowercase()
+                val text = d.getString("text")?.trim().orEmpty()  // Use "text" field, not "content"
+                val tag = if (role == "assistant") "Assistant" else "Utilisateur"
+                "$tag: $text"
+            }
+        val txt = lines.joinToString("\n")
+        return if (txt.isBlank()) null else txt.take(600)
+    }
 }