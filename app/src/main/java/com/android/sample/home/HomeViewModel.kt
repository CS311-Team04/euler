--- conflicted
+++ resolved
@@ -404,54 +404,6 @@
                   return@collect
                 }
 
-<<<<<<< HEAD
-                _uiState.update { currentState ->
-                  val firestoreMessages = msgs.map { it.toUi() }
-
-                  // Detect if we're switching conversations or syncing the same one
-                  // by checking if there's any text overlap between local and Firestore messages
-                  val firestoreTexts =
-                      firestoreMessages
-                          .mapNotNull { it.text.takeIf { t -> t.isNotBlank() } }
-                          .toSet()
-                  val localTexts =
-                      currentState.messages
-                          .mapNotNull { it.text.takeIf { t -> t.isNotBlank() } }
-                          .toSet()
-                  val isSameConversation = firestoreTexts.any { it in localTexts }
-
-                  if (!isSameConversation) {
-                    // Switching conversations - don't preserve local source/attachment
-                    return@update currentState.copy(messages = firestoreMessages)
-                  }
-
-                  // Same conversation - preserve source/attachment from local state
-                  val localSourceByText =
-                      currentState.messages
-                          .filter { it.type == ChatType.AI && it.source != null }
-                          .associateBy { it.text }
-                  val localAttachmentByText =
-                      currentState.messages
-                          .filter { it.type == ChatType.AI && it.attachment != null }
-                          .associateBy { it.text }
-
-                  val finalMessages =
-                      firestoreMessages.map { msg ->
-                        if (msg.type == ChatType.AI) {
-                          val localSource = localSourceByText[msg.text]?.source
-                          val localAttachment = localAttachmentByText[msg.text]?.attachment
-                          if (localSource != null || localAttachment != null) {
-                            msg.copy(
-                                source = localSource ?: msg.source,
-                                attachment = localAttachment ?: msg.attachment)
-                          } else {
-                            msg
-                          }
-                        } else {
-                          msg
-                        }
-                      }
-=======
                 val conversationId = _uiState.value.currentConversationId
                 // Load all EdCards (both EdPostCard and EdPostsCard) before updating state
                 val loadedEdCards = mutableListOf<EdPostCard>()
@@ -478,43 +430,53 @@
                             .distinctBy { it.id }
                             .sortedBy { it.createdAt }
 
-                    // Preserve locally added cards (source cards, attachments) that are not in
-                    // Firestore
-                    val existingExtraCards =
-                        currentState.messages.filter {
-                          (it.source != null || it.attachment != null) && it.text.isBlank()
+                    val firestoreMessages = msgs.map { (dto, messageId) -> dto.toUi(messageId) }
+
+                    // Detect if we're switching conversations or syncing the same one
+                    val firestoreTexts =
+                        firestoreMessages
+                            .mapNotNull { it.text.takeIf { t -> t.isNotBlank() } }
+                            .toSet()
+                    val localTexts =
+                        currentState.messages
+                            .mapNotNull { it.text.takeIf { t -> t.isNotBlank() } }
+                            .toSet()
+                    val isSameConversation = firestoreTexts.any { it in localTexts }
+
+                    if (!isSameConversation) {
+                      // Switching conversations - don't preserve local source/attachment
+                      return@update currentState.copy(
+                          messages = firestoreMessages,
+                          edPostCards = allEdCards,
+                          edPostsCards = allEdPostsCards)
+                    }
+
+                    // Same conversation - preserve source/attachment from local state
+                    val localSourceByText =
+                        currentState.messages
+                            .filter { it.type == ChatType.AI && it.source != null }
+                            .associateBy { it.text }
+                    val localAttachmentByText =
+                        currentState.messages
+                            .filter { it.type == ChatType.AI && it.attachment != null }
+                            .associateBy { it.text }
+
+                    val finalMessages =
+                        firestoreMessages.map { msg ->
+                          if (msg.type == ChatType.AI) {
+                            val localSource = localSourceByText[msg.text]?.source
+                            val localAttachment = localAttachmentByText[msg.text]?.attachment
+                            if (localSource != null || localAttachment != null) {
+                              msg.copy(
+                                  source = localSource ?: msg.source,
+                                  attachment = localAttachment ?: msg.attachment)
+                            } else {
+                              msg
+                            }
+                          } else {
+                            msg
+                          }
                         }
-
-                    val firestoreMessages = msgs.map { (dto, messageId) -> dto.toUi(messageId) }
-
-                    val finalMessages = mutableListOf<ChatUIModel>()
-
-                    finalMessages.addAll(firestoreMessages)
-
-                    existingExtraCards.forEach { extraCard ->
-                      val originalIndex =
-                          currentState.messages.indexOfFirst { it.id == extraCard.id }
-                      if (originalIndex > 0) {
-                        val precedingAssistant = currentState.messages[originalIndex - 1]
-                        if (precedingAssistant.type == ChatType.AI &&
-                            precedingAssistant.text.isNotBlank()) {
-                          val firestoreIndex =
-                              finalMessages.indexOfFirst {
-                                it.type == ChatType.AI && it.text == precedingAssistant.text
-                              }
-                          if (firestoreIndex >= 0) {
-                            finalMessages.add(firestoreIndex + 1, extraCard)
-                          } else {
-                            finalMessages.add(extraCard)
-                          }
-                        } else {
-                          finalMessages.add(extraCard)
-                        }
-                      } else {
-                        finalMessages.add(extraCard)
-                      }
-                    }
->>>>>>> f9777363
 
                     currentState.copy(
                         messages = finalMessages,
@@ -1147,11 +1109,6 @@
                 TAG,
                 "startStreaming: received reply, length=${reply.reply.length}, edIntentDetected=${reply.edIntent.detected}, edIntent=${reply.edIntent.intent}, edFetchIntentDetected=${reply.edFetchIntent.detected}, edFetchQuery=${reply.edFetchIntent.query}")
 
-<<<<<<< HEAD
-            // Handle ED fetch intent detection first (short-circuits normal streaming)
-            val fetchHandled = handleEdFetchIntent(reply, question, messageId)
-            if (fetchHandled) return@launch
-=======
             // Handle ED fetch intent detection first (takes precedence)
             // Use the Firestore ID if provided, otherwise find the last USER message in the current
             // state
@@ -1168,13 +1125,6 @@
                   "startStreaming: No ED fetch intent detected, continuing with normal streaming")
             }
 
-            // Handle ED fetch intent detection first (takes precedence)
-            if (handleEdFetchIntent(reply, question, messageId, userMessageId = userMessageId)) {
-              // Skip normal streaming; ED fetch flow takes over
-              return@launch
-            }
->>>>>>> f9777363
-
             // Handle ED intent detection - create PostOnEd pending action
             val postHandled = handleEdIntent(reply, question, messageId)
             if (postHandled) {
@@ -1192,12 +1142,8 @@
             // Build optional source card based on source type
             val sourceMeta: SourceMeta? =
                 when (reply.sourceType) {
-<<<<<<< HEAD
-                  com.android.sample.llm.SourceType.SCHEDULE -> {
-=======
                   SourceType.SCHEDULE -> {
                     // Schedule source - show a small indicator
->>>>>>> f9777363
                     SourceMeta(
                         siteLabel = FALLBACK_SCHEDULE_LABEL,
                         siteLabelRes = R.string.source_label_epfl_schedule,
@@ -1207,12 +1153,8 @@
                         isScheduleSource = true,
                         compactType = CompactSourceType.SCHEDULE)
                   }
-<<<<<<< HEAD
-                  com.android.sample.llm.SourceType.FOOD -> {
-=======
                   SourceType.FOOD -> {
                     // Food source - show a small indicator
->>>>>>> f9777363
                     SourceMeta(
                         siteLabel = FALLBACK_FOOD_LABEL,
                         siteLabelRes = R.string.source_label_epfl_restaurants,
@@ -1222,12 +1164,8 @@
                         isScheduleSource = true,
                         compactType = CompactSourceType.FOOD)
                   }
-<<<<<<< HEAD
-                  com.android.sample.llm.SourceType.RAG -> {
-=======
                   SourceType.RAG -> {
                     // RAG source - show the web source card if URL exists
->>>>>>> f9777363
                     reply.url?.let { url ->
                       SourceMeta(
                           siteLabel = buildSiteLabel(url),
@@ -1765,39 +1703,8 @@
   }
 
   /**
-   * Handles ED intent detection from the LLM reply. If a post_question intent is detected, creates
-   * a PostOnEd pending action.
-   *
-   * @param reply The BotReply from the LLM
-   * @param originalQuestion The original user question (used as fallback for formatted question)
-   */
-  private fun handleEdIntent(
-      reply: BotReply,
-      originalQuestion: String,
-      messageId: String
-  ): Boolean {
-    if (reply.edIntent.detected && reply.edIntent.intent == ED_INTENT_POST_QUESTION) {
-      Log.d(TAG, "ED intent detected: ${reply.edIntent.intent} - creating PostOnEd pending action")
-      val formattedQuestion = reply.edIntent.formattedQuestion ?: originalQuestion
-      val formattedTitle = reply.edIntent.formattedTitle ?: ""
-
-      _uiState.update { state ->
-        state.copy(
-            pendingAction =
-                PendingAction.PostOnEd(draftTitle = formattedTitle, draftBody = formattedQuestion),
-            messages = state.messages.filterNot { it.id == messageId && it.type == ChatType.AI },
-            streamingMessageId = null,
-            isSending = false)
-      }
-      return true
-    }
-    return false
-  }
-
-  /**
    * Handles ED fetch intent detection from the LLM reply. If an ED fetch intent is detected, routes
-   * to the existing ED fetch flow. Currently surfaces a debug message to keep the UX responsive
-   * until the full fetch flow is wired.
+   * to the existing ED fetch flow.
    *
    * @param reply The BotReply from the LLM
    * @param originalQuestion The original user question (used as fallback for fetch query)
@@ -1821,17 +1728,6 @@
     }
 
     val query = fetchIntent.query ?: originalQuestion
-<<<<<<< HEAD
-    Log.d(TAG, "ED fetch intent detected with query: $query")
-
-    // Temporary UX: surface a debug message so we visibly react to the intent.
-    val debugMessage =
-        ChatUIModel(
-            id = UUID.randomUUID().toString(),
-            text = "🔍 ED fetch intent detected (DEBUG) – this is a test message.",
-            timestamp = System.currentTimeMillis(),
-            type = ChatType.AI)
-=======
     clearStreamingPlaceholder(messageId)
 
     val targetUserMessageId = targetUserMessageId(userMessageId)
@@ -1839,7 +1735,6 @@
 
     val loadingCard = buildLoadingEdPostsCard(query, targetUserMessageId)
     val conversationId = _uiState.value.currentConversationId
->>>>>>> f9777363
 
     viewModelScope.launch(exceptionHandler) {
       addLoadingEdPostsCard(conversationId, targetUserMessageId, loadingCard)
@@ -1852,15 +1747,6 @@
   private fun clearStreamingPlaceholder(messageId: String) {
     _uiState.update { state ->
       state.copy(
-<<<<<<< HEAD
-          messages = state.messages + debugMessage,
-          streamingSequence = state.streamingSequence + 1,
-          streamingMessageId = null,
-          isSending = false)
-    }
-    return true
-  }
-=======
           messages = state.messages.filterNot { it.id == messageId && it.type == ChatType.AI },
           streamingMessageId = null,
           isSending = false)
@@ -2048,5 +1934,43 @@
     }
     return false
   }
->>>>>>> f9777363
+
+  /**
+   * Handles ED fetch intent detection from the LLM reply. If an ED fetch intent is detected, routes
+   * to the existing ED fetch flow. Currently surfaces a debug message to keep the UX responsive
+   * until the full fetch flow is wired.
+   *
+   * @param reply The BotReply from the LLM
+   * @param originalQuestion The original user question (used as fallback for fetch query)
+   * @param messageId The ID of the AI message being processed
+   * @return true if fetch intent was detected and handled, false otherwise
+   */
+  private fun handleEdFetchIntent(
+      reply: BotReply,
+      originalQuestion: String,
+      messageId: String
+  ): Boolean {
+    val fetchIntent = reply.edFetchIntent
+    if (!fetchIntent.detected) return false
+
+    val query = fetchIntent.query ?: originalQuestion
+    Log.d(TAG, "ED fetch intent detected with query: $query")
+
+    // Temporary UX: surface a debug message so we visibly react to the intent.
+    val debugMessage =
+        ChatUIModel(
+            id = UUID.randomUUID().toString(),
+            text = "🔍 ED fetch intent detected (DEBUG) – this is a test message.",
+            timestamp = System.currentTimeMillis(),
+            type = ChatType.AI)
+
+    _uiState.update { state ->
+      state.copy(
+          messages = state.messages + debugMessage,
+          streamingSequence = state.streamingSequence + 1,
+          streamingMessageId = null,
+          isSending = false)
+    }
+    return true
+  }
 }