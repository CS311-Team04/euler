package com.android.sample.home

import android.util.Log
import androidx.annotation.VisibleForTesting
import androidx.lifecycle.ViewModel
import androidx.lifecycle.viewModelScope
import com.android.sample.Chat.ChatType
import com.android.sample.Chat.ChatUIModel
<<<<<<< HEAD
import com.android.sample.conversations.AuthNotReadyException
import com.android.sample.conversations.ConversationRepository
import com.android.sample.conversations.MessageDTO
import com.google.firebase.auth.FirebaseAuth
import com.google.firebase.firestore.FirebaseFirestore
import com.google.firebase.functions.FirebaseFunctions
=======
import com.android.sample.llm.FirebaseFunctionsLlmClient
import com.android.sample.llm.LlmClient
>>>>>>> 0dfa7774
import java.util.UUID
import kotlin.getValue
import kotlinx.coroutines.CancellationException
import kotlinx.coroutines.Dispatchers
import kotlinx.coroutines.Job
import kotlinx.coroutines.delay
import kotlinx.coroutines.flow.MutableStateFlow
import kotlinx.coroutines.flow.StateFlow
import kotlinx.coroutines.flow.asStateFlow
import kotlinx.coroutines.flow.distinctUntilChanged
import kotlinx.coroutines.flow.flatMapLatest
import kotlinx.coroutines.flow.flowOf
import kotlinx.coroutines.flow.map
import kotlinx.coroutines.flow.update
import kotlinx.coroutines.launch
import kotlinx.coroutines.withContext

/**
 * HomeViewModel
 *
 * Drives the chat screen.
 * - Keeps all UI state in [uiState] (drawer, draft text, messages, loading).
 * - Two modes: • Signed in → conversations/messages are read & written in Firestore. • Guest →
 *   everything stays local (no Firestore).
 * - Sends user prompts to the Cloud Function `answerWithRagFn` and shows the reply.
 * - Creates a conversation only on the FIRST message; shows a local placeholder before that.
 * - Generates a quick local title, then upgrades it once via `generateTitleFn`.
 *
 * Lifecycle:
 * - Listens to Firebase auth changes. • On sign-out → stop Firestore, clear UI, start a local empty
 *   chat. • On sign-in → attach Firestore, still show a local empty chat until first send.
 */
class HomeViewModel(
    private val llmClient: LlmClient = FirebaseFunctionsLlmClient(),
) : ViewModel() {

  companion object {
    private const val TAG = "HomeViewModel"
  }

  private val auth: FirebaseAuth = FirebaseAuth.getInstance()
  private val db: FirebaseFirestore = FirebaseFirestore.getInstance()
  private val repo = ConversationRepository(auth, db)
  private var isInLocalNewChat = false
  private var conversationsJob: kotlinx.coroutines.Job? = null
  private var messagesJob: kotlinx.coroutines.Job? = null
  private var lastUid: String? = null

  private val _uiState =
      MutableStateFlow(
          HomeUiState(
              systems =
                  listOf(
                      SystemItem(id = "isa", name = "IS-Academia", isConnected = true),
                      SystemItem(id = "moodle", name = "Moodle", isConnected = true),
                      SystemItem(id = "ed", name = "Ed Discussion", isConnected = true),
                      SystemItem(id = "camipro", name = "Camipro", isConnected = false),
                      SystemItem(id = "mail", name = "EPFL Mail", isConnected = false),
                      SystemItem(id = "drive", name = "EPFL Drive", isConnected = true),
                  ),
              messages = emptyList()))
  val uiState: StateFlow<HomeUiState> = _uiState.asStateFlow()
<<<<<<< HEAD

  private val functions: FirebaseFunctions by lazy {
    FirebaseFunctions.getInstance("us-central1").apply {
      if (BuildConfig.USE_FUNCTIONS_EMULATOR) {
        useEmulator(BuildConfig.FUNCTIONS_HOST, BuildConfig.FUNCTIONS_PORT)
      }
    }
  }
=======
>>>>>>> 0dfa7774

  private var activeStreamJob: Job? = null
  @Volatile private var userCancelledStream: Boolean = false

  // ---------------------------
  // UI mutations / state helpers
  // ---------------------------
  // ============ INIT ============

  private var dataStarted = false
  private var authListener: FirebaseAuth.AuthStateListener? = null

  init {
    val current = auth.currentUser?.uid
    lastUid = current

    authListener =
        FirebaseAuth.AuthStateListener { a ->
          val uid = a.currentUser?.uid
          if (uid != lastUid) {
            if (uid == null) {
              // SIGN-OUT → guest
              onSignedOutInternal() // reset UI
              startLocalNewChat() // local blank screen
            } else {
              // SIGN-IN
              startLocalNewChat() // local placeholder until the first send
              startData() // attach Firestore
            }
            lastUid = uid
          }
        }
    auth.addAuthStateListener(requireNotNull(authListener))

    if (current != null) {
      // already signed in
      startLocalNewChat()
      startData()
    } else {
      // guest at startup
      onSignedOutInternal()
      startLocalNewChat()
    }
  }

  /**
   * Returns true when the user is **not** authenticated. Guest mode disables Firestore listeners
   * and keeps all messages in memory only.
   */
  private fun isGuest(): Boolean = auth.currentUser == null

  /**
   * Start Firestore listeners (conversations + messages) **only when signed in**. No-op in guest
   * mode or if already attached.
   *
   * Selection logic:
   * - Keeps current selection if still present.
   * - If nothing is selected and we're not in a local placeholder, auto-select the most recent.
   * - If the list is empty, keep `currentConversationId = null`.
   */
  private fun startData() {
    if (dataStarted || isGuest()) return
    dataStarted = true
    Log.d(TAG, "startData(): attaching listeners (isInLocalNewChat=$isInLocalNewChat)")

    // 1) Conversation list
    conversationsJob?.cancel()
    conversationsJob =
        viewModelScope.launch {
          repo.conversationsFlow().collect { list ->
            Log.d(
                TAG,
                "conversationsFlow -> size=${list.size}, current=${_uiState.value.currentConversationId}, isInLocalNewChat=$isInLocalNewChat")
            _uiState.update { it.copy(conversations = list) }

            val currentId = _uiState.value.currentConversationId
            val hasCurrent = currentId != null && list.any { it.id == currentId }

            when {
              hasCurrent -> Log.d(TAG, "Keeping current conversation $currentId")
              currentId == null && list.isNotEmpty() && !isInLocalNewChat -> {
                val next = list.first().id
                Log.d(TAG, "Auto-selecting conversation $next (not in local placeholder mode)")
                isInLocalNewChat = false
                _uiState.update { it.copy(currentConversationId = next) }
              }
              list.isEmpty() -> {
                Log.d(TAG, "No remote conversations available; staying with null selection")
                _uiState.update { it.copy(currentConversationId = null) }
              }
              else -> Log.d(TAG, "Local new chat active; leaving selection as null")
            }
          }
        }

    // 2) Messages for the selected conversation (flatMapLatest strategy)
    messagesJob?.cancel()
    messagesJob =
        viewModelScope.launch {
          uiState
              .map { it.currentConversationId }
              .distinctUntilChanged()
              .flatMapLatest { cid ->
                if (cid == null) flowOf(emptyList()) else repo.messagesFlow(cid)
              }
              .collect { msgs ->
                // IMPORTANT: si on est en train de streamer (placeholder + chunks),
                // on NE REMPLACE PAS la liste par Firestore, sinon on perd le streaming visuel.
                val streamingId = _uiState.value.streamingMessageId
                if (streamingId != null) {
                  // On ignore cette emission Firestore pendant le streaming
                  return@collect
                }

                // Pas de streaming en cours → on peut refléter Firestore tel quel
                _uiState.update { st -> st.copy(messages = msgs.map { it.toUi() }) }
              }
        }
  }

  /**
   * Handles **sign-out** transitions:
   * - Cancels Firestore jobs, clears flags, resets [uiState] to defaults. Used when auth listener
   *   reports `uid == null`.
   */
  private fun onSignedOutInternal() {
    // cancel Firestore listeners
    conversationsJob?.cancel()
    conversationsJob = null
    messagesJob?.cancel()
    messagesJob = null
    dataStarted = false
    isInLocalNewChat = false
    // reset UI
    Log.d(TAG, "onSignedOutInternal(): reset UI state to defaults")
    _uiState.value = HomeUiState() // vide messages, currentConversationId=null, etc.
  }

  /**
   * Enters a **local, unsaved** new chat state:
   * - Clears selection and message list, resets draft and UI flags.
   * - Prevents auto-selection of a remote conversation until the user sends the first message.
   */
  fun startLocalNewChat() {
    isInLocalNewChat = true
    Log.d(TAG, "startLocalNewChat(): clearing current conversation selection")
    _uiState.update {
      it.copy(
          currentConversationId = null,
          messages = emptyList(),
          messageDraft = "",
          isSending = false,
          showDeleteConfirmation = false)
    }
  }

  // ============ UI BASICS (unchanged) ============

  fun toggleDrawer() {
    _uiState.update { it.copy(isDrawerOpen = !it.isDrawerOpen) }
  }

  fun setTopRightOpen(open: Boolean) {
    _uiState.update { it.copy(isTopRightOpen = open) }
  }

  fun updateMessageDraft(text: String) {
    _uiState.update { it.copy(messageDraft = text) }
  }

  /** Select a conversation by id and exit the local placeholder state. */
  fun selectConversation(id: String) {
    Log.d(TAG, "selectConversation(): $id")
    isInLocalNewChat = false
    _uiState.update { it.copy(currentConversationId = id) }
  }

  fun hideDeleteConfirmation() {
    _uiState.update { it.copy(showDeleteConfirmation = false) }
  }

  // ============ SENDING MESSAGE -> Firestore ============

  /**
<<<<<<< HEAD
   * Send flow. Guest: append user + AI messages locally. Signed-in: create convo on first send
   * (with quick title), then persist messages; upgrade title once.
=======
   * Send the current draft:
   * - Guard against concurrent sends and blank drafts.
   * - Append a USER message immediately so the UI feels responsive.
   * - Call the shared [LlmClient] (Firebase/HTTP) on a background coroutine.
   * - Append an AI message (or an error bubble) on completion.
>>>>>>> 0dfa7774
   */
  fun sendMessage() {
    val current = _uiState.value
    // ne pas lancer si déjà en envoi ou si un stream est en cours
    if (current.isSending || current.streamingMessageId != null) return

    val msg = current.messageDraft.trim()
    if (msg.isEmpty()) return

    val now = System.currentTimeMillis()
    val userMsg =
        ChatUIModel(
            id = UUID.randomUUID().toString(), text = msg, timestamp = now, type = ChatType.USER)

    // placeholder AI qui sera rempli en streaming
    val aiMessageId = UUID.randomUUID().toString()
    val placeholder =
        ChatUIModel(
            id = aiMessageId,
            text = "",
            timestamp = System.currentTimeMillis(),
            type = ChatType.AI,
            isThinking = true)

    // UI optimiste : on ajoute user + placeholder, on vide l’input, on marque l’état de streaming
    _uiState.update { st ->
      st.copy(
          messages = st.messages + userMsg + placeholder,
          messageDraft = "",
          isSending = true,
          streamingMessageId = aiMessageId,
          streamingSequence = st.streamingSequence + 1)
    }

    viewModelScope.launch {
      try {
        if (isGuest()) {
          // INVITÉ : rien dans Firestore, uniquement streaming UI
          startStreaming(question = msg, messageId = aiMessageId, conversationId = null)
          return@launch
        }

        // CONNECTÉ : s’assurer d’avoir une conversation et persister le message USER tout de suite
        val cid =
            _uiState.value.currentConversationId
                ?: run {
                  val quickTitle = localTitleFrom(msg)
                  val newId = repo.startNewConversation(quickTitle)
                  _uiState.update { it.copy(currentConversationId = newId) }
                  isInLocalNewChat = false

                  // Upgrade du titre en arrière-plan (UNE fois)
                  launch {
                    try {
                      val good = fetchTitle(msg)
                      if (good.isNotBlank() && good != quickTitle) {
                        repo.updateConversationTitle(newId, good)
                      }
                    } catch (_: Exception) {
                      /* keep provisional */
                    }
                  }
                  newId
                }

        isInLocalNewChat = false
        // persister immédiatement le message USER
        repo.appendMessage(cid, "user", msg)

        // démarrer le streaming; à la fin on persiste le message AI
        startStreaming(question = msg, messageId = aiMessageId, conversationId = cid)
      } catch (_: AuthNotReadyException) {
        // rien : l’auth se (re)stabilisera
        setStreamingError(aiMessageId, AuthNotReadyException())
        clearStreamingState(aiMessageId)
      } catch (t: Throwable) {
        setStreamingError(aiMessageId, t)
        clearStreamingState(aiMessageId)
      }
    }
  }

  private fun startStreaming(question: String, messageId: String, conversationId: String?) {
    activeStreamJob?.cancel()
    userCancelledStream = false

    activeStreamJob =
        viewModelScope.launch {
          try {
<<<<<<< HEAD
            // on appelle la fonction côté IO (pas de vrai streaming réseau ici, on simule les
            // chunks)
            val reply = withContext(Dispatchers.IO) { callAnswerWithRag(question) }

            // animer le texte en “chunks”
=======
            val reply = withContext(Dispatchers.IO) { llmClient.generateReply(question) }
>>>>>>> 0dfa7774
            simulateStreamingFromText(messageId, reply)

            // si connecté → persister le message AI une fois le texte complet connu
            if (conversationId != null) {
              try {
                repo.appendMessage(conversationId, "assistant", reply)
              } catch (e: Exception) {
                // on a déjà montré la réponse côté UI; on loggue seulement
                Log.w(TAG, "Failed to persist assistant message: ${e.message}")
              }
            }
          } catch (ce: CancellationException) {
            if (!userCancelledStream) setStreamingError(messageId, ce)
          } catch (t: Throwable) {
            if (!userCancelledStream) setStreamingError(messageId, t)
          } finally {
            clearStreamingState(messageId)
            activeStreamJob = null
            userCancelledStream = false
          }
        }
  }

  @VisibleForTesting(otherwise = VisibleForTesting.NONE)
  internal suspend fun simulateStreamingForTest(messageId: String, fullText: String) {
    simulateStreamingFromText(messageId, fullText)
    clearStreamingState(messageId)
  }

  private suspend fun appendStreamingChunk(messageId: String, chunk: String) =
      withContext(Dispatchers.Main) {
        _uiState.update { state ->
          val updated =
              state.messages.map { message ->
                if (message.id == messageId) {
                  message.copy(text = message.text + chunk, isThinking = false)
                } else {
                  message
                }
              }
          state.copy(
              messages = updated,
              streamingMessageId = messageId,
              streamingSequence = state.streamingSequence + 1)
        }
      }

  private suspend fun markMessageFinished(messageId: String) =
      withContext(Dispatchers.Main) {
        _uiState.update { state ->
          val updated =
              state.messages.map { message ->
                if (message.id == messageId) message.copy(isThinking = false) else message
              }
          state.copy(messages = updated, streamingSequence = state.streamingSequence + 1)
        }
      }

  private suspend fun setStreamingText(messageId: String, text: String) =
      withContext(Dispatchers.Main) {
        _uiState.update { state ->
          val updated =
              state.messages.map { message ->
                if (message.id == messageId) message.copy(text = text, isThinking = false)
                else message
              }
          state.copy(messages = updated, streamingSequence = state.streamingSequence + 1)
        }
      }

  private suspend fun setStreamingError(messageId: String, error: Throwable) {
    val message = error.message?.takeIf { it.isNotBlank() } ?: "request failed"
    setStreamingText(messageId, "Erreur: $message")
  }

  private suspend fun simulateStreamingFromText(messageId: String, fullText: String) {
    // Use current dispatcher instead of Dispatchers.Default to allow test control
    val pattern = Regex("\\S+\\s*")
    val parts = pattern.findAll(fullText).map { it.value }.toList().ifEmpty { listOf(fullText) }
    for (chunk in parts) {
      // delay() already checks for cancellation, so ensureActive() is not strictly necessary
      appendStreamingChunk(messageId, chunk)
      delay(60)
    }
    markMessageFinished(messageId)
  }

  private suspend fun clearStreamingState(messageId: String) =
      withContext(Dispatchers.Main) {
        _uiState.update { state ->
          if (state.streamingMessageId == messageId) {
            state.copy(streamingMessageId = null, isSending = false)
          } else {
            state.copy(isSending = false)
          }
        }
      }

  /** Toggle the connection state of a given EPFL system. */
  fun toggleSystemConnection(systemId: String) {
    val updated =
        _uiState.value.systems.map { s ->
          if (s.id == systemId) s.copy(isConnected = !s.isConnected) else s
        }
    _uiState.value = _uiState.value.copy(systems = updated)
  }

  /** Generic loading flag (unrelated to message sending). */
  fun setLoading(loading: Boolean) {
    _uiState.value = _uiState.value.copy(isLoading = loading)
  }

  /** Clear the conversation. */
  fun clearChat() {
    userCancelledStream = true
    activeStreamJob?.cancel()
    activeStreamJob = null
    _uiState.update { state ->
      state.copy(
          messages = emptyList(),
          streamingMessageId = null,
          isSending = false,
          streamingSequence = state.streamingSequence + 1)
    }
    userCancelledStream = false
  }

  /** Show the delete confirmation modal. */
  fun showDeleteConfirmation() {
    _uiState.value = _uiState.value.copy(showDeleteConfirmation = true)
  }

  /** Delete current conversation (guest: just clear local; signed-in: remove from Firestore). */
  fun deleteCurrentConversation() {
    if (isGuest()) {
      // guest: simply reset locally
      startLocalNewChat()
      return
    }
    val cid = _uiState.value.currentConversationId ?: return
    Log.d(TAG, "deleteCurrentConversation(): deleting $cid")
    viewModelScope.launch {
      try {
        startLocalNewChat()
        repo.deleteConversation(cid)
      } catch (_: AuthNotReadyException) {} catch (_: Exception) {
        _uiState.update { it.copy(showDeleteConfirmation = false) }
      }
    }
  }
<<<<<<< HEAD

  // ============ BACKEND CHAT ============

  /** Call Cloud Function `answerWithRagFn` and return the reply text. */
  private suspend fun callAnswerWithRag(question: String): String =
      withContext(Dispatchers.IO) {
        val data = hashMapOf("question" to question)
        val result = functions.getHttpsCallable("answerWithRagFn").call(data).await()

        @Suppress("UNCHECKED_CAST")
        val map = result.getData() as? Map<String, Any?> ?: return@withContext "Invalid response"
        (map["reply"] as? String)?.ifBlank { null } ?: "No reply"
      }

  // mapping MessageDTO -> UI
  private fun MessageDTO.toUi(): ChatUIModel =
      ChatUIModel(
          id = UUID.randomUUID().toString(),
          text = this.text,
          timestamp = this.createdAt?.toDate()?.time ?: System.currentTimeMillis(),
          type = if (this.role == "user") ChatType.USER else ChatType.AI)

  /** Make a short provisional title from the first prompt. */
  private fun localTitleFrom(question: String, maxLen: Int = 60, maxWords: Int = 8): String {
    val cleaned = question.replace(Regex("\\s+"), " ").trim()
    val head = cleaned.split(" ").filter { it.isNotBlank() }.take(maxWords).joinToString(" ")
    return (if (head.length <= maxLen) head else head.take(maxLen)).trim()
  }

  /** Ask `generateTitleFn` for a better title; fallback to [localTitleFrom] on errors. */
  private suspend fun fetchTitle(question: String): String {
    return try {
      val res =
          functions.getHttpsCallable("generateTitleFn").call(mapOf("question" to question)).await()
      val t = (res.getData() as? Map<*, *>)?.get("title") as? String
      (t?.takeIf { it.isNotBlank() } ?: localTitleFrom(question)).also {
        Log.d(TAG, "fetchTitle(): generated='$it'")
      }
    } catch (_: Exception) {
      Log.d(TAG, "fetchTitle(): fallback to local extraction")
      localTitleFrom(question)
    }
  }

  override fun onCleared() {
    super.onCleared()
    authListener?.let { auth.removeAuthStateListener(it) }
    authListener = null
    conversationsJob?.cancel()
    conversationsJob = null
    messagesJob?.cancel()
    messagesJob = null
    activeStreamJob?.cancel()
    activeStreamJob = null
  }
=======
>>>>>>> 0dfa7774
}<|MERGE_RESOLUTION|>--- conflicted
+++ resolved
@@ -4,19 +4,17 @@
 import androidx.annotation.VisibleForTesting
 import androidx.lifecycle.ViewModel
 import androidx.lifecycle.viewModelScope
+import com.android.sample.BuildConfig
 import com.android.sample.Chat.ChatType
 import com.android.sample.Chat.ChatUIModel
-<<<<<<< HEAD
 import com.android.sample.conversations.AuthNotReadyException
 import com.android.sample.conversations.ConversationRepository
 import com.android.sample.conversations.MessageDTO
+import com.android.sample.llm.FirebaseFunctionsLlmClient
+import com.android.sample.llm.LlmClient
 import com.google.firebase.auth.FirebaseAuth
 import com.google.firebase.firestore.FirebaseFirestore
 import com.google.firebase.functions.FirebaseFunctions
-=======
-import com.android.sample.llm.FirebaseFunctionsLlmClient
-import com.android.sample.llm.LlmClient
->>>>>>> 0dfa7774
 import java.util.UUID
 import kotlin.getValue
 import kotlinx.coroutines.CancellationException
@@ -32,6 +30,7 @@
 import kotlinx.coroutines.flow.map
 import kotlinx.coroutines.flow.update
 import kotlinx.coroutines.launch
+import kotlinx.coroutines.tasks.await
 import kotlinx.coroutines.withContext
 
 /**
@@ -78,8 +77,8 @@
                       SystemItem(id = "drive", name = "EPFL Drive", isConnected = true),
                   ),
               messages = emptyList()))
+  /** Public, read-only UI state. */
   val uiState: StateFlow<HomeUiState> = _uiState.asStateFlow()
-<<<<<<< HEAD
 
   private val functions: FirebaseFunctions by lazy {
     FirebaseFunctions.getInstance("us-central1").apply {
@@ -88,8 +87,6 @@
       }
     }
   }
-=======
->>>>>>> 0dfa7774
 
   private var activeStreamJob: Job? = null
   @Volatile private var userCancelledStream: Boolean = false
@@ -274,22 +271,16 @@
   // ============ SENDING MESSAGE -> Firestore ============
 
   /**
-<<<<<<< HEAD
    * Send flow. Guest: append user + AI messages locally. Signed-in: create convo on first send
-   * (with quick title), then persist messages; upgrade title once.
-=======
-   * Send the current draft:
+   * (with quick title), then persist messages; upgrade title once. Send the current draft:
    * - Guard against concurrent sends and blank drafts.
    * - Append a USER message immediately so the UI feels responsive.
    * - Call the shared [LlmClient] (Firebase/HTTP) on a background coroutine.
    * - Append an AI message (or an error bubble) on completion.
->>>>>>> 0dfa7774
    */
   fun sendMessage() {
     val current = _uiState.value
-    // ne pas lancer si déjà en envoi ou si un stream est en cours
     if (current.isSending || current.streamingMessageId != null) return
-
     val msg = current.messageDraft.trim()
     if (msg.isEmpty()) return
 
@@ -297,8 +288,6 @@
     val userMsg =
         ChatUIModel(
             id = UUID.randomUUID().toString(), text = msg, timestamp = now, type = ChatType.USER)
-
-    // placeholder AI qui sera rempli en streaming
     val aiMessageId = UUID.randomUUID().toString()
     val placeholder =
         ChatUIModel(
@@ -373,15 +362,7 @@
     activeStreamJob =
         viewModelScope.launch {
           try {
-<<<<<<< HEAD
-            // on appelle la fonction côté IO (pas de vrai streaming réseau ici, on simule les
-            // chunks)
-            val reply = withContext(Dispatchers.IO) { callAnswerWithRag(question) }
-
-            // animer le texte en “chunks”
-=======
             val reply = withContext(Dispatchers.IO) { llmClient.generateReply(question) }
->>>>>>> 0dfa7774
             simulateStreamingFromText(messageId, reply)
 
             // si connecté → persister le message AI une fois le texte complet connu
@@ -532,20 +513,8 @@
       }
     }
   }
-<<<<<<< HEAD
 
   // ============ BACKEND CHAT ============
-
-  /** Call Cloud Function `answerWithRagFn` and return the reply text. */
-  private suspend fun callAnswerWithRag(question: String): String =
-      withContext(Dispatchers.IO) {
-        val data = hashMapOf("question" to question)
-        val result = functions.getHttpsCallable("answerWithRagFn").call(data).await()
-
-        @Suppress("UNCHECKED_CAST")
-        val map = result.getData() as? Map<String, Any?> ?: return@withContext "Invalid response"
-        (map["reply"] as? String)?.ifBlank { null } ?: "No reply"
-      }
 
   // mapping MessageDTO -> UI
   private fun MessageDTO.toUi(): ChatUIModel =
@@ -588,6 +557,4 @@
     activeStreamJob?.cancel()
     activeStreamJob = null
   }
-=======
->>>>>>> 0dfa7774
 }