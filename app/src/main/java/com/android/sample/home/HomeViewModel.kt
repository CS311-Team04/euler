package com.android.sample.home

<<<<<<< HEAD
import android.util.Log
=======
import androidx.annotation.VisibleForTesting
>>>>>>> 7d40154d
import androidx.lifecycle.ViewModel
import androidx.lifecycle.viewModelScope
import com.android.sample.BuildConfig
import com.android.sample.Chat.ChatType
import com.android.sample.Chat.ChatUIModel
import com.android.sample.conversations.AuthNotReadyException
import com.android.sample.conversations.ConversationRepository
import com.android.sample.conversations.MessageDTO
import com.google.firebase.auth.FirebaseAuth
import com.google.firebase.firestore.FirebaseFirestore
import com.google.firebase.functions.FirebaseFunctions
import java.util.UUID
import kotlin.getValue
import kotlinx.coroutines.CancellationException
import kotlinx.coroutines.Dispatchers
import kotlinx.coroutines.Job
import kotlinx.coroutines.delay
import kotlinx.coroutines.ensureActive
import kotlinx.coroutines.flow.MutableStateFlow
import kotlinx.coroutines.flow.StateFlow
import kotlinx.coroutines.flow.asStateFlow
<<<<<<< HEAD
import kotlinx.coroutines.flow.distinctUntilChanged
import kotlinx.coroutines.flow.flatMapLatest
import kotlinx.coroutines.flow.flowOf
import kotlinx.coroutines.flow.map
=======
>>>>>>> 7d40154d
import kotlinx.coroutines.flow.update
import kotlinx.coroutines.launch
import kotlinx.coroutines.tasks.await
import kotlinx.coroutines.withContext

/**
 * HomeViewModel
 *
 * Drives the chat screen.
 * - Keeps all UI state in [uiState] (drawer, draft text, messages, loading).
 * - Two modes: • Signed in → conversations/messages are read & written in Firestore. • Guest →
 *   everything stays local (no Firestore).
 * - Sends user prompts to the Cloud Function `answerWithRagFn` and shows the reply.
 * - Creates a conversation only on the FIRST message; shows a local placeholder before that.
 * - Generates a quick local title, then upgrades it once via `generateTitleFn`.
 *
 * Lifecycle:
 * - Listens to Firebase auth changes. • On sign-out → stop Firestore, clear UI, start a local empty
 *   chat. • On sign-in → attach Firestore, still show a local empty chat until first send.
 */
class HomeViewModel : ViewModel() {

  companion object {
    private const val TAG = "HomeViewModel"
  }

  private val auth: FirebaseAuth = FirebaseAuth.getInstance()
  private val db: FirebaseFirestore = FirebaseFirestore.getInstance()
  private val repo = ConversationRepository(auth, db)
  private var isInLocalNewChat = false
  private var conversationsJob: kotlinx.coroutines.Job? = null
  private var messagesJob: kotlinx.coroutines.Job? = null
  private var lastUid: String? = null

  private val _uiState =
      MutableStateFlow(
          HomeUiState(
              systems =
                  listOf(
                      SystemItem(id = "isa", name = "IS-Academia", isConnected = true),
                      SystemItem(id = "moodle", name = "Moodle", isConnected = true),
                      SystemItem(id = "ed", name = "Ed Discussion", isConnected = true),
                      SystemItem(id = "camipro", name = "Camipro", isConnected = false),
                      SystemItem(id = "mail", name = "EPFL Mail", isConnected = false),
                      SystemItem(id = "drive", name = "EPFL Drive", isConnected = true),
                  ),
              messages = emptyList()))
  val uiState: StateFlow<HomeUiState> = _uiState.asStateFlow()

  private val functions: FirebaseFunctions by lazy {
    FirebaseFunctions.getInstance("us-central1").apply {
      if (BuildConfig.USE_FUNCTIONS_EMULATOR) {
        useEmulator(BuildConfig.FUNCTIONS_HOST, BuildConfig.FUNCTIONS_PORT)
      }
    }
  }

<<<<<<< HEAD
  // ============ INIT ============

  private var dataStarted = false
  private var authListener: FirebaseAuth.AuthStateListener? = null

  init {
    val current = auth.currentUser?.uid
    lastUid = current

    authListener =
        FirebaseAuth.AuthStateListener { a ->
          val uid = a.currentUser?.uid
          if (uid != lastUid) {
            if (uid == null) {
              // SIGN-OUT → guest
              onSignedOutInternal() // reset UI
              startLocalNewChat() // local blank screen
            } else {
              // SIGN-IN
              startLocalNewChat() // local placeholder until the first send
              startData() // attach Firestore
            }
            lastUid = uid
          }
        }
    auth.addAuthStateListener(requireNotNull(authListener))

    if (current != null) {
      // already signed in
      startLocalNewChat()
      startData()
    } else {
      // guest at startup
      onSignedOutInternal()
      startLocalNewChat()
    }
  }

  /**
   * Returns true when the user is **not** authenticated. Guest mode disables Firestore listeners
   * and keeps all messages in memory only.
   */
  private fun isGuest(): Boolean = auth.currentUser == null

  /**
   * Start Firestore listeners (conversations + messages) **only when signed in**. No-op in guest
   * mode or if already attached.
   *
   * Selection logic:
   * - Keeps current selection if still present.
   * - If nothing is selected and we're not in a local placeholder, auto-select the most recent.
   * - If the list is empty, keep `currentConversationId = null`.
   */
  private fun startData() {
    if (dataStarted || isGuest()) return
    dataStarted = true
    Log.d(TAG, "startData(): attaching listeners (isInLocalNewChat=$isInLocalNewChat)")

    // 1) Conversation list
    conversationsJob?.cancel()
    conversationsJob =
        viewModelScope.launch {
          repo.conversationsFlow().collect { list ->
            Log.d(
                TAG,
                "conversationsFlow -> size=${list.size}, current=${_uiState.value.currentConversationId}, isInLocalNewChat=$isInLocalNewChat")
            _uiState.update { it.copy(conversations = list) }

            val currentId = _uiState.value.currentConversationId
            val hasCurrent = currentId != null && list.any { it.id == currentId }

            when {
              hasCurrent -> Log.d(TAG, "Keeping current conversation $currentId")
              currentId == null && list.isNotEmpty() && !isInLocalNewChat -> {
                val next = list.first().id
                Log.d(TAG, "Auto-selecting conversation $next (not in local placeholder mode)")
                isInLocalNewChat = false
                _uiState.update { it.copy(currentConversationId = next) }
              }
              list.isEmpty() -> {
                Log.d(TAG, "No remote conversations available; staying with null selection")
                _uiState.update { it.copy(currentConversationId = null) }
              }
              else -> Log.d(TAG, "Local new chat active; leaving selection as null")
            }
          }
        }

    // 2) Messages for the selected conversation (flatMapLatest strategy)
    messagesJob?.cancel()
    messagesJob =
        viewModelScope.launch {
          uiState
              .map { it.currentConversationId }
              .distinctUntilChanged()
              .flatMapLatest { cid ->
                if (cid == null) kotlinx.coroutines.flow.flowOf(emptyList())
                else repo.messagesFlow(cid)
              }
              .collect { msgs ->
                _uiState.update { st -> st.copy(messages = msgs.map { it.toUi() }) }
              }
        }
  }

  /**
   * Handles **sign-out** transitions:
   * - Cancels Firestore jobs, clears flags, resets [uiState] to defaults. Used when auth listener
   *   reports `uid == null`.
   */
  private fun onSignedOutInternal() {
    // cancel Firestore listeners
    conversationsJob?.cancel()
    conversationsJob = null
    messagesJob?.cancel()
    messagesJob = null
    dataStarted = false
    isInLocalNewChat = false
    // reset UI
    Log.d(TAG, "onSignedOutInternal(): reset UI state to defaults")
    _uiState.value = HomeUiState() // vide messages, currentConversationId=null, etc.
  }

  /**
   * Enters a **local, unsaved** new chat state:
   * - Clears selection and message list, resets draft and UI flags.
   * - Prevents auto-selection of a remote conversation until the user sends the first message.
   */
  fun startLocalNewChat() {
    isInLocalNewChat = true
    Log.d(TAG, "startLocalNewChat(): clearing current conversation selection")
    _uiState.update {
      it.copy(
          currentConversationId = null,
          messages = emptyList(),
          messageDraft = "",
          isSending = false,
          showDeleteConfirmation = false)
    }
  }

  // ============ UI BASICS (unchanged) ============
=======
  private var activeStreamJob: Job? = null
  @Volatile private var userCancelledStream: Boolean = false

  // ---------------------------
  // UI mutations / state helpers
  // ---------------------------
>>>>>>> 7d40154d

  fun toggleDrawer() {
    _uiState.update { it.copy(isDrawerOpen = !it.isDrawerOpen) }
  }

  fun setTopRightOpen(open: Boolean) {
    _uiState.update { it.copy(isTopRightOpen = open) }
  }

  fun updateMessageDraft(text: String) {
    _uiState.update { it.copy(messageDraft = text) }
  }

  fun setLoading(loading: Boolean) {
    _uiState.update { it.copy(isLoading = loading) }
  }

  /** Select a conversation by id and exit the local placeholder state. */
  fun selectConversation(id: String) {
    Log.d(TAG, "selectConversation(): $id")
    isInLocalNewChat = false
    _uiState.update { it.copy(currentConversationId = id) }
  }

  fun showDeleteConfirmation() {
    _uiState.update { it.copy(showDeleteConfirmation = true) }
  }

  fun hideDeleteConfirmation() {
    _uiState.update { it.copy(showDeleteConfirmation = false) }
  }

  // ============ SENDING MESSAGE -> Firestore ============

  /**
   * Send flow. Guest: append user + AI messages locally. Signed-in: create convo on first send
   * (with quick title), then persist messages; upgrade title once.
   */
  fun sendMessage() {
<<<<<<< HEAD
    val draft = _uiState.value.messageDraft.trim()
    if (draft.isEmpty() || _uiState.value.isSending) return
    Log.d(
        TAG,
        "sendMessage(): draft='${draft.take(50)}', current=${_uiState.value.currentConversationId}")

    // Optimistic UI: clear the input and show spinner
    _uiState.update { it.copy(messageDraft = "", isSending = true) }

    viewModelScope.launch {
      try {
        if (isGuest()) {
          // -------- GUEST: fully local, no Firestore ----------
          // append local USER message
          _uiState.update { st ->
            st.copy(
                messages =
                    st.messages +
                        ChatUIModel(
                            id = UUID.randomUUID().toString(),
                            text = draft,
                            timestamp = System.currentTimeMillis(),
                            type = ChatType.USER))
          }
          // call backend function and append local AI message
          val answer = callAnswerWithRag(draft)
          _uiState.update { st ->
            st.copy(
                messages =
                    st.messages +
                        ChatUIModel(
                            id = UUID.randomUUID().toString(),
                            text = answer,
                            timestamp = System.currentTimeMillis(),
                            type = ChatType.AI))
          }
          return@launch
        }

        // -------- SIGNED-IN: Firestore flow ----------
        val cid =
            _uiState.value.currentConversationId
                ?: run {
                  val quickTitle = localTitleFrom(draft)
                  Log.d(
                      TAG,
                      "sendMessage(): creating conversation with provisional title '$quickTitle'")
                  val newId = repo.startNewConversation(quickTitle)
                  _uiState.update { it.copy(currentConversationId = newId) }
                  isInLocalNewChat = false

                  // smart title update in the background (once)
                  launch {
                    try {
                      val good = fetchTitle(draft)
                      if (good.isNotBlank() && good != quickTitle) {
                        Log.d(TAG, "sendMessage(): updating title to '$good' for $newId")
                        repo.updateConversationTitle(newId, good)
                      }
                    } catch (_: Exception) {
                      Log.d(TAG, "sendMessage(): title generation failed, keeping provisional")
                    }
                  }
                  newId
                }
        isInLocalNewChat = false
        Log.d(TAG, "sendMessage(): using conversationId=$cid")

        repo.appendMessage(cid, "user", draft)
        val answer = callAnswerWithRag(draft)
        repo.appendMessage(cid, "assistant", answer)
      } catch (_: AuthNotReadyException) {
        Log.d(TAG, "sendMessage(): auth not ready, deferring")
      } catch (e: Exception) {
        Log.e(TAG, "sendMessage(): failed ${e.message}")
        if (isGuest()) {
          _uiState.update { st ->
            st.copy(
                messages =
                    st.messages +
                        ChatUIModel(
                            id = UUID.randomUUID().toString(),
                            text = "Error: ${e.message ?: "request failed"}",
                            timestamp = System.currentTimeMillis(),
                            type = ChatType.AI))
          }
        } else {
          _uiState.value.currentConversationId?.let { cid ->
            repo.appendMessage(cid, "assistant", "Error: ${e.message ?: "request failed"}")
          }
        }
      } finally {
        _uiState.update { it.copy(isSending = false) }
=======
    val current = _uiState.value
    if (current.isSending || current.streamingMessageId != null) return
    val msg = current.messageDraft.trim()
    if (msg.isEmpty()) return

    val now = System.currentTimeMillis()
    val userMsg =
        ChatUIModel(
            id = UUID.randomUUID().toString(), text = msg, timestamp = now, type = ChatType.USER)
    val aiMessageId = UUID.randomUUID().toString()
    val placeholder =
        ChatUIModel(
            id = aiMessageId,
            text = "",
            timestamp = System.currentTimeMillis(),
            type = ChatType.AI,
            isThinking = true)

    _uiState.value =
        current.copy(
            messages = current.messages + userMsg + placeholder,
            messageDraft = "",
            isSending = true,
            streamingMessageId = aiMessageId,
            streamingSequence = current.streamingSequence + 1)

    startStreaming(question = msg, messageId = aiMessageId)
  }

  private fun startStreaming(question: String, messageId: String) {
    activeStreamJob?.cancel()
    userCancelledStream = false

    activeStreamJob =
        viewModelScope.launch {
          try {
            val reply = withContext(Dispatchers.IO) { callAnswerWithRag(question) }
            simulateStreamingFromText(messageId, reply)
          } catch (ce: CancellationException) {
            if (!userCancelledStream) {
              setStreamingError(messageId, ce)
            }
          } catch (t: Throwable) {
            if (userCancelledStream) return@launch
            setStreamingError(messageId, t)
          } finally {
            clearStreamingState(messageId)
            activeStreamJob = null
            userCancelledStream = false
          }
        }
  }

  @VisibleForTesting(otherwise = VisibleForTesting.NONE)
  internal suspend fun simulateStreamingForTest(messageId: String, fullText: String) {
    simulateStreamingFromText(messageId, fullText)
    clearStreamingState(messageId)
  }

  private suspend fun appendStreamingChunk(messageId: String, chunk: String) =
      withContext(Dispatchers.Main) {
        _uiState.update { state ->
          val updated =
              state.messages.map { message ->
                if (message.id == messageId) {
                  message.copy(text = message.text + chunk, isThinking = false)
                } else {
                  message
                }
              }
          state.copy(
              messages = updated,
              streamingMessageId = messageId,
              streamingSequence = state.streamingSequence + 1)
        }
      }

  private suspend fun markMessageFinished(messageId: String) =
      withContext(Dispatchers.Main) {
        _uiState.update { state ->
          val updated =
              state.messages.map { message ->
                if (message.id == messageId) message.copy(isThinking = false) else message
              }
          state.copy(messages = updated, streamingSequence = state.streamingSequence + 1)
        }
>>>>>>> 7d40154d
      }

  private suspend fun setStreamingText(messageId: String, text: String) =
      withContext(Dispatchers.Main) {
        _uiState.update { state ->
          val updated =
              state.messages.map { message ->
                if (message.id == messageId) message.copy(text = text, isThinking = false)
                else message
              }
          state.copy(messages = updated, streamingSequence = state.streamingSequence + 1)
        }
      }

  private suspend fun setStreamingError(messageId: String, error: Throwable) {
    val message = error.message?.takeIf { it.isNotBlank() } ?: "request failed"
    setStreamingText(messageId, "Erreur: $message")
  }

  private suspend fun simulateStreamingFromText(messageId: String, fullText: String) {
    withContext(Dispatchers.Default) {
      val pattern = Regex("\\S+\\s*")
      val parts = pattern.findAll(fullText).map { it.value }.toList().ifEmpty { listOf(fullText) }
      for (chunk in parts) {
        coroutineContext.ensureActive()
        appendStreamingChunk(messageId, chunk)
        delay(60)
      }
      markMessageFinished(messageId)
    }
  }

  private suspend fun clearStreamingState(messageId: String) =
      withContext(Dispatchers.Main) {
        _uiState.update { state ->
          if (state.streamingMessageId == messageId) {
            state.copy(streamingMessageId = null, isSending = false)
          } else {
            state.copy(isSending = false)
          }
        }
      }

  /** Toggle the connection state of a given EPFL system. */
  fun toggleSystemConnection(systemId: String) {
    val updated =
        _uiState.value.systems.map { s ->
          if (s.id == systemId) s.copy(isConnected = !s.isConnected) else s
        }
    _uiState.value = _uiState.value.copy(systems = updated)
  }

<<<<<<< HEAD
  // ============ DELETING THE CURRENT CONVERSATION ============
=======
  /** Generic loading flag (unrelated to message sending). */
  fun setLoading(loading: Boolean) {
    _uiState.value = _uiState.value.copy(isLoading = loading)
  }

  /** Clear the conversation. */
  fun clearChat() {
    userCancelledStream = true
    activeStreamJob?.cancel()
    activeStreamJob = null
    _uiState.update { state ->
      state.copy(
          messages = emptyList(),
          streamingMessageId = null,
          isSending = false,
          streamingSequence = state.streamingSequence + 1)
    }
    userCancelledStream = false
  }
>>>>>>> 7d40154d

  /** Delete current conversation (guest: just clear local; signed-in: remove from Firestore). */
  fun deleteCurrentConversation() {
    if (isGuest()) {
      // guest: simply reset locally
      startLocalNewChat()
      return
    }
    val cid = _uiState.value.currentConversationId ?: return
    Log.d(TAG, "deleteCurrentConversation(): deleting $cid")
    viewModelScope.launch {
      try {
        startLocalNewChat()
        repo.deleteConversation(cid)
      } catch (_: AuthNotReadyException) {} catch (_: Exception) {
        _uiState.update { it.copy(showDeleteConfirmation = false) }
      }
    }
  }

  // ============ BACKEND CHAT ============

  /** Call Cloud Function `answerWithRagFn` and return the reply text. */
  private suspend fun callAnswerWithRag(question: String): String =
      withContext(Dispatchers.IO) {
        val data = hashMapOf("question" to question)
        val result = functions.getHttpsCallable("answerWithRagFn").call(data).await()
        @Suppress("UNCHECKED_CAST")
        val map = result.getData() as? Map<String, Any?> ?: return@withContext "Invalid response"
        (map["reply"] as? String)?.ifBlank { null } ?: "No reply"
      }

  // mapping MessageDTO -> UI
  private fun MessageDTO.toUi(): ChatUIModel =
      ChatUIModel(
          id = UUID.randomUUID().toString(),
          text = this.text,
          timestamp = this.createdAt?.toDate()?.time ?: System.currentTimeMillis(),
          type = if (this.role == "user") ChatType.USER else ChatType.AI)

  /** Make a short provisional title from the first prompt. */
  private fun localTitleFrom(question: String, maxLen: Int = 60, maxWords: Int = 8): String {
    val cleaned = question.replace(Regex("\\s+"), " ").trim()
    val head = cleaned.split(" ").filter { it.isNotBlank() }.take(maxWords).joinToString(" ")
    return (if (head.length <= maxLen) head else head.take(maxLen)).trim()
  }

  /** Ask `generateTitleFn` for a better title; fallback to [localTitleFrom] on errors. */
  private suspend fun fetchTitle(question: String): String {
    return try {
      val res =
          functions.getHttpsCallable("generateTitleFn").call(mapOf("question" to question)).await()
      val t = (res.getData() as? Map<*, *>)?.get("title") as? String
      (t?.takeIf { it.isNotBlank() } ?: localTitleFrom(question)).also {
        Log.d(TAG, "fetchTitle(): generated='$it'")
      }
    } catch (_: Exception) {
      Log.d(TAG, "fetchTitle(): fallback to local extraction")
      localTitleFrom(question)
    }
  }
}<|MERGE_RESOLUTION|>--- conflicted
+++ resolved
@@ -1,10 +1,7 @@
 package com.android.sample.home
 
-<<<<<<< HEAD
 import android.util.Log
-=======
 import androidx.annotation.VisibleForTesting
->>>>>>> 7d40154d
 import androidx.lifecycle.ViewModel
 import androidx.lifecycle.viewModelScope
 import com.android.sample.BuildConfig
@@ -26,13 +23,10 @@
 import kotlinx.coroutines.flow.MutableStateFlow
 import kotlinx.coroutines.flow.StateFlow
 import kotlinx.coroutines.flow.asStateFlow
-<<<<<<< HEAD
 import kotlinx.coroutines.flow.distinctUntilChanged
 import kotlinx.coroutines.flow.flatMapLatest
 import kotlinx.coroutines.flow.flowOf
 import kotlinx.coroutines.flow.map
-=======
->>>>>>> 7d40154d
 import kotlinx.coroutines.flow.update
 import kotlinx.coroutines.launch
 import kotlinx.coroutines.tasks.await
@@ -90,7 +84,12 @@
     }
   }
 
-<<<<<<< HEAD
+  private var activeStreamJob: Job? = null
+  @Volatile private var userCancelledStream: Boolean = false
+
+  // ---------------------------
+  // UI mutations / state helpers
+  // ---------------------------
   // ============ INIT ============
 
   private var dataStarted = false
@@ -187,10 +186,18 @@
               .map { it.currentConversationId }
               .distinctUntilChanged()
               .flatMapLatest { cid ->
-                if (cid == null) kotlinx.coroutines.flow.flowOf(emptyList())
-                else repo.messagesFlow(cid)
+                if (cid == null) flowOf(emptyList()) else repo.messagesFlow(cid)
               }
               .collect { msgs ->
+                // IMPORTANT: si on est en train de streamer (placeholder + chunks),
+                // on NE REMPLACE PAS la liste par Firestore, sinon on perd le streaming visuel.
+                val streamingId = _uiState.value.streamingMessageId
+                if (streamingId != null) {
+                  // On ignore cette emission Firestore pendant le streaming
+                  return@collect
+                }
+
+                // Pas de streaming en cours → on peut refléter Firestore tel quel
                 _uiState.update { st -> st.copy(messages = msgs.map { it.toUi() }) }
               }
         }
@@ -233,14 +240,6 @@
   }
 
   // ============ UI BASICS (unchanged) ============
-=======
-  private var activeStreamJob: Job? = null
-  @Volatile private var userCancelledStream: Boolean = false
-
-  // ---------------------------
-  // UI mutations / state helpers
-  // ---------------------------
->>>>>>> 7d40154d
 
   fun toggleDrawer() {
     _uiState.update { it.copy(isDrawerOpen = !it.isDrawerOpen) }
@@ -252,10 +251,6 @@
 
   fun updateMessageDraft(text: String) {
     _uiState.update { it.copy(messageDraft = text) }
-  }
-
-  fun setLoading(loading: Boolean) {
-    _uiState.update { it.copy(isLoading = loading) }
   }
 
   /** Select a conversation by id and exit the local placeholder state. */
@@ -265,10 +260,6 @@
     _uiState.update { it.copy(currentConversationId = id) }
   }
 
-  fun showDeleteConfirmation() {
-    _uiState.update { it.copy(showDeleteConfirmation = true) }
-  }
-
   fun hideDeleteConfirmation() {
     _uiState.update { it.copy(showDeleteConfirmation = false) }
   }
@@ -280,103 +271,10 @@
    * (with quick title), then persist messages; upgrade title once.
    */
   fun sendMessage() {
-<<<<<<< HEAD
-    val draft = _uiState.value.messageDraft.trim()
-    if (draft.isEmpty() || _uiState.value.isSending) return
-    Log.d(
-        TAG,
-        "sendMessage(): draft='${draft.take(50)}', current=${_uiState.value.currentConversationId}")
-
-    // Optimistic UI: clear the input and show spinner
-    _uiState.update { it.copy(messageDraft = "", isSending = true) }
-
-    viewModelScope.launch {
-      try {
-        if (isGuest()) {
-          // -------- GUEST: fully local, no Firestore ----------
-          // append local USER message
-          _uiState.update { st ->
-            st.copy(
-                messages =
-                    st.messages +
-                        ChatUIModel(
-                            id = UUID.randomUUID().toString(),
-                            text = draft,
-                            timestamp = System.currentTimeMillis(),
-                            type = ChatType.USER))
-          }
-          // call backend function and append local AI message
-          val answer = callAnswerWithRag(draft)
-          _uiState.update { st ->
-            st.copy(
-                messages =
-                    st.messages +
-                        ChatUIModel(
-                            id = UUID.randomUUID().toString(),
-                            text = answer,
-                            timestamp = System.currentTimeMillis(),
-                            type = ChatType.AI))
-          }
-          return@launch
-        }
-
-        // -------- SIGNED-IN: Firestore flow ----------
-        val cid =
-            _uiState.value.currentConversationId
-                ?: run {
-                  val quickTitle = localTitleFrom(draft)
-                  Log.d(
-                      TAG,
-                      "sendMessage(): creating conversation with provisional title '$quickTitle'")
-                  val newId = repo.startNewConversation(quickTitle)
-                  _uiState.update { it.copy(currentConversationId = newId) }
-                  isInLocalNewChat = false
-
-                  // smart title update in the background (once)
-                  launch {
-                    try {
-                      val good = fetchTitle(draft)
-                      if (good.isNotBlank() && good != quickTitle) {
-                        Log.d(TAG, "sendMessage(): updating title to '$good' for $newId")
-                        repo.updateConversationTitle(newId, good)
-                      }
-                    } catch (_: Exception) {
-                      Log.d(TAG, "sendMessage(): title generation failed, keeping provisional")
-                    }
-                  }
-                  newId
-                }
-        isInLocalNewChat = false
-        Log.d(TAG, "sendMessage(): using conversationId=$cid")
-
-        repo.appendMessage(cid, "user", draft)
-        val answer = callAnswerWithRag(draft)
-        repo.appendMessage(cid, "assistant", answer)
-      } catch (_: AuthNotReadyException) {
-        Log.d(TAG, "sendMessage(): auth not ready, deferring")
-      } catch (e: Exception) {
-        Log.e(TAG, "sendMessage(): failed ${e.message}")
-        if (isGuest()) {
-          _uiState.update { st ->
-            st.copy(
-                messages =
-                    st.messages +
-                        ChatUIModel(
-                            id = UUID.randomUUID().toString(),
-                            text = "Error: ${e.message ?: "request failed"}",
-                            timestamp = System.currentTimeMillis(),
-                            type = ChatType.AI))
-          }
-        } else {
-          _uiState.value.currentConversationId?.let { cid ->
-            repo.appendMessage(cid, "assistant", "Error: ${e.message ?: "request failed"}")
-          }
-        }
-      } finally {
-        _uiState.update { it.copy(isSending = false) }
-=======
     val current = _uiState.value
+    // ne pas lancer si déjà en envoi ou si un stream est en cours
     if (current.isSending || current.streamingMessageId != null) return
+
     val msg = current.messageDraft.trim()
     if (msg.isEmpty()) return
 
@@ -384,6 +282,8 @@
     val userMsg =
         ChatUIModel(
             id = UUID.randomUUID().toString(), text = msg, timestamp = now, type = ChatType.USER)
+
+    // placeholder AI qui sera rempli en streaming
     val aiMessageId = UUID.randomUUID().toString()
     val placeholder =
         ChatUIModel(
@@ -393,33 +293,91 @@
             type = ChatType.AI,
             isThinking = true)
 
-    _uiState.value =
-        current.copy(
-            messages = current.messages + userMsg + placeholder,
-            messageDraft = "",
-            isSending = true,
-            streamingMessageId = aiMessageId,
-            streamingSequence = current.streamingSequence + 1)
-
-    startStreaming(question = msg, messageId = aiMessageId)
-  }
-
-  private fun startStreaming(question: String, messageId: String) {
+    // UI optimiste : on ajoute user + placeholder, on vide l’input, on marque l’état de streaming
+    _uiState.update { st ->
+      st.copy(
+          messages = st.messages + userMsg + placeholder,
+          messageDraft = "",
+          isSending = true,
+          streamingMessageId = aiMessageId,
+          streamingSequence = st.streamingSequence + 1)
+    }
+
+    viewModelScope.launch {
+      try {
+        if (isGuest()) {
+          // INVITÉ : rien dans Firestore, uniquement streaming UI
+          startStreaming(question = msg, messageId = aiMessageId, conversationId = null)
+          return@launch
+        }
+
+        // CONNECTÉ : s’assurer d’avoir une conversation et persister le message USER tout de suite
+        val cid =
+            _uiState.value.currentConversationId
+                ?: run {
+                  val quickTitle = localTitleFrom(msg)
+                  val newId = repo.startNewConversation(quickTitle)
+                  _uiState.update { it.copy(currentConversationId = newId) }
+                  isInLocalNewChat = false
+
+                  // Upgrade du titre en arrière-plan (UNE fois)
+                  launch {
+                    try {
+                      val good = fetchTitle(msg)
+                      if (good.isNotBlank() && good != quickTitle) {
+                        repo.updateConversationTitle(newId, good)
+                      }
+                    } catch (_: Exception) {
+                      /* keep provisional */
+                    }
+                  }
+                  newId
+                }
+
+        isInLocalNewChat = false
+        // persister immédiatement le message USER
+        repo.appendMessage(cid, "user", msg)
+
+        // démarrer le streaming; à la fin on persiste le message AI
+        startStreaming(question = msg, messageId = aiMessageId, conversationId = cid)
+      } catch (_: AuthNotReadyException) {
+        // rien : l’auth se (re)stabilisera
+        setStreamingError(aiMessageId, AuthNotReadyException())
+        clearStreamingState(aiMessageId)
+      } catch (t: Throwable) {
+        setStreamingError(aiMessageId, t)
+        clearStreamingState(aiMessageId)
+      }
+    }
+  }
+
+  private fun startStreaming(question: String, messageId: String, conversationId: String?) {
     activeStreamJob?.cancel()
     userCancelledStream = false
 
     activeStreamJob =
         viewModelScope.launch {
           try {
+            // on appelle la fonction côté IO (pas de vrai streaming réseau ici, on simule les
+            // chunks)
             val reply = withContext(Dispatchers.IO) { callAnswerWithRag(question) }
+
+            // animer le texte en “chunks”
             simulateStreamingFromText(messageId, reply)
+
+            // si connecté → persister le message AI une fois le texte complet connu
+            if (conversationId != null) {
+              try {
+                repo.appendMessage(conversationId, "assistant", reply)
+              } catch (e: Exception) {
+                // on a déjà montré la réponse côté UI; on loggue seulement
+                Log.w(TAG, "Failed to persist assistant message: ${e.message}")
+              }
+            }
           } catch (ce: CancellationException) {
-            if (!userCancelledStream) {
-              setStreamingError(messageId, ce)
-            }
+            if (!userCancelledStream) setStreamingError(messageId, ce)
           } catch (t: Throwable) {
-            if (userCancelledStream) return@launch
-            setStreamingError(messageId, t)
+            if (!userCancelledStream) setStreamingError(messageId, t)
           } finally {
             clearStreamingState(messageId)
             activeStreamJob = null
@@ -461,7 +419,6 @@
               }
           state.copy(messages = updated, streamingSequence = state.streamingSequence + 1)
         }
->>>>>>> 7d40154d
       }
 
   private suspend fun setStreamingText(messageId: String, text: String) =
@@ -514,9 +471,6 @@
     _uiState.value = _uiState.value.copy(systems = updated)
   }
 
-<<<<<<< HEAD
-  // ============ DELETING THE CURRENT CONVERSATION ============
-=======
   /** Generic loading flag (unrelated to message sending). */
   fun setLoading(loading: Boolean) {
     _uiState.value = _uiState.value.copy(isLoading = loading)
@@ -536,7 +490,11 @@
     }
     userCancelledStream = false
   }
->>>>>>> 7d40154d
+
+  /** Show the delete confirmation modal. */
+  fun showDeleteConfirmation() {
+    _uiState.value = _uiState.value.copy(showDeleteConfirmation = true)
+  }
 
   /** Delete current conversation (guest: just clear local; signed-in: remove from Firestore). */
   fun deleteCurrentConversation() {
@@ -564,6 +522,7 @@
       withContext(Dispatchers.IO) {
         val data = hashMapOf("question" to question)
         val result = functions.getHttpsCallable("answerWithRagFn").call(data).await()
+
         @Suppress("UNCHECKED_CAST")
         val map = result.getData() as? Map<String, Any?> ?: return@withContext "Invalid response"
         (map["reply"] as? String)?.ifBlank { null } ?: "No reply"
@@ -598,4 +557,16 @@
       localTitleFrom(question)
     }
   }
+
+  override fun onCleared() {
+    super.onCleared()
+    authListener?.let { auth.removeAuthStateListener(it) }
+    authListener = null
+    conversationsJob?.cancel()
+    conversationsJob = null
+    messagesJob?.cancel()
+    messagesJob = null
+    activeStreamJob?.cancel()
+    activeStreamJob = null
+  }
 }