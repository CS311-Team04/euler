package com.android.sample.home

import androidx.compose.foundation.Image
import androidx.compose.foundation.background
import androidx.compose.foundation.clickable
import androidx.compose.foundation.layout.Arrangement
import androidx.compose.foundation.layout.Box
import androidx.compose.foundation.layout.Column
import androidx.compose.foundation.layout.Row
import androidx.compose.foundation.layout.Spacer
import androidx.compose.foundation.layout.fillMaxHeight
import androidx.compose.foundation.layout.fillMaxWidth
import androidx.compose.foundation.layout.height
import androidx.compose.foundation.layout.offset
import androidx.compose.foundation.layout.padding
import androidx.compose.foundation.layout.size
import androidx.compose.foundation.layout.width
import androidx.compose.foundation.shape.CircleShape
import androidx.compose.foundation.shape.RoundedCornerShape
import androidx.compose.material.icons.Icons
import androidx.compose.material.icons.filled.Add
import androidx.compose.material.icons.filled.KeyboardArrowRight
import androidx.compose.material.icons.filled.Link
import androidx.compose.material.icons.filled.Person
import androidx.compose.material.icons.filled.Settings
import androidx.compose.material.icons.outlined.ChatBubbleOutline
import androidx.compose.material3.Icon
import androidx.compose.material3.MaterialTheme
import androidx.compose.material3.Surface
import androidx.compose.material3.Text
import androidx.compose.runtime.Composable
import androidx.compose.ui.Alignment
import androidx.compose.ui.Modifier
import androidx.compose.ui.draw.alpha
import androidx.compose.ui.draw.clip
import androidx.compose.ui.graphics.Color
import androidx.compose.ui.layout.ContentScale
import androidx.compose.ui.platform.testTag
import androidx.compose.ui.res.painterResource
import androidx.compose.ui.text.font.FontWeight
import androidx.compose.ui.tooling.preview.Preview
import androidx.compose.ui.unit.dp
import androidx.compose.ui.unit.sp
import com.android.sample.R
<<<<<<< HEAD
import java.util.Locale
=======
import com.android.sample.settings.Localization
>>>>>>> ce8601c9

object DrawerTags {
  const val Root = "drawer_root"
  const val NewChatRow = "drawer_newchat_row"
  const val ConnectorsRow = "drawer_connectors_row"
  const val RecentsSection = "drawer_recents"
  const val ViewAllRow = "drawer_view_all"
  const val UserSettings = "drawer_user_settings"
}

@Composable
fun DrawerContentPreviewable() {
  DrawerContent()
}

@Composable
fun DrawerContent(
    ui: HomeUiState = HomeUiState(),
    onToggleSystem: (String) -> Unit = {},
    onSignOut: () -> Unit = {},
    onSettingsClick: () -> Unit = {},
    onProfileClick: () -> Unit = {},
    onProfileDisabledClick: () -> Unit = {},
    onClose: () -> Unit = {},
    onNewChat: () -> Unit = {},
    onPickConversation: (String) -> Unit = {}
) {
  Column(
      modifier =
          Modifier.fillMaxHeight()
              .width(300.dp)
              .background(Color(0xFF121212))
              .padding(horizontal = 20.dp, vertical = 16.dp)
              .testTag(DrawerTags.Root)) {
        // Logo header
        Row(modifier = Modifier.fillMaxWidth(), verticalAlignment = Alignment.CenterVertically) {
          Image(
              painter = painterResource(id = R.drawable.euler_logo),
              contentDescription = Localization.t("euler_logo"),
              modifier = Modifier.height(30.dp).offset(x = 1.dp, y = 5.dp),
              contentScale = ContentScale.Fit)
        }

        Spacer(modifier = Modifier.height(35.dp))

        // New chat
        Surface(
            color = Color.Transparent,
            modifier =
                Modifier.fillMaxWidth()
                    .clip(RoundedCornerShape(12.dp))
                    .clickable { onNewChat() }
                    .padding(vertical = 12.dp)
                    .testTag(DrawerTags.NewChatRow)) {
              Row(verticalAlignment = Alignment.CenterVertically) {
                Box(
                    modifier = Modifier.size(28.dp).clip(CircleShape).background(Color(0xFFE53935)),
                    contentAlignment = Alignment.Center) {
                      Icon(
                          Icons.Filled.Add,
                          contentDescription = Localization.t("new_chat"),
                          tint = Color.White)
                    }
                Spacer(Modifier.width(12.dp))
                Text(
                    Localization.t("new_chat"),
                    color = Color(0xFFFF6E6E),
                    fontSize = 16.sp,
                    fontWeight = FontWeight.Normal)
              }
            }

        Spacer(modifier = Modifier.height(12.dp))

        // Connectors row
        Surface(
            color = Color.Transparent,
            modifier =
                Modifier.fillMaxWidth()
                    .clip(RoundedCornerShape(12.dp))
                    .clickable { onSettingsClick() }
                    .padding(vertical = 12.dp)
                    .testTag(DrawerTags.ConnectorsRow)) {
              Row(verticalAlignment = Alignment.CenterVertically) {
                Icon(
                    Icons.Filled.Link,
                    contentDescription = Localization.t("connectors"),
                    tint = Color(0xFFB0B0B0))
                Spacer(Modifier.width(12.dp))
                Text(
                    Localization.t("connectors"),
                    color = Color.White,
                    fontSize = 16.sp,
                    fontWeight = FontWeight.Normal)
                Spacer(Modifier.weight(1f))
                Icon(
                    Icons.Filled.KeyboardArrowRight,
                    contentDescription = null,
                    tint = Color(0xFFB0B0B0))
              }
            }

        Spacer(modifier = Modifier.height(24.dp))
        Text(
            Localization.t("recents"),
            color = Color(0xFF8A8A8A),
            fontSize = 12.sp,
            modifier = Modifier.testTag(DrawerTags.RecentsSection))
        Spacer(modifier = Modifier.height(14.dp))

        if (ui.conversations.isEmpty()) {
          Text("No conversations yet", color = Color.Gray, fontSize = 13.sp)
        } else {
          Column(verticalArrangement = Arrangement.spacedBy(12.dp)) {
            ui.conversations.take(12).forEach { conv ->
              RecentRow(
                  title = conv.title.ifBlank { "Untitled" },
                  selected = conv.id == ui.currentConversationId,
                  onClick = { onPickConversation(conv.id) })
            }

            Surface(
                color = Color.Transparent,
                modifier =
                    Modifier.fillMaxWidth()
                        .clip(RoundedCornerShape(8.dp))
                        .clickable { /* navigate to “All chats” screen later */}
                        .padding(vertical = 4.dp)
                        .testTag(DrawerTags.ViewAllRow)) {
                  Row(verticalAlignment = Alignment.CenterVertically) {
                    Text(
                        "View all chats",
                        color = Color.White,
                        fontSize = 16.sp,
                        fontWeight = FontWeight.Normal)
                    Spacer(Modifier.weight(1f))
                    Icon(
                        Icons.Filled.KeyboardArrowRight,
                        contentDescription = null,
                        tint = Color(0xFFB0B0B0))
                  }
                }
          }
        }

        Spacer(modifier = Modifier.weight(1f))

        Surface(color = Color(0x22FFFFFF), modifier = Modifier.fillMaxWidth().height(1.dp)) {}
        Spacer(Modifier.height(12.dp))
<<<<<<< HEAD
        val displayName = formatUserName(ui.userName)
        Row(
            verticalAlignment = Alignment.CenterVertically,
            modifier = Modifier.fillMaxWidth().alpha(if (ui.isGuest) 0.4f else 1f)) {
              Box(
                  modifier =
                      Modifier.size(36.dp)
                          .clip(CircleShape)
                          .background(Color(0xFF2A2A2A))
                          .clickable {
                            if (ui.isGuest) {
                              onProfileDisabledClick()
                            } else {
                              onProfileClick()
                            }
                          },
                  contentAlignment = Alignment.Center) {
                    Icon(Icons.Filled.Person, contentDescription = null, tint = Color.White)
                  }
              Spacer(Modifier.width(12.dp))
              Text(
                  displayName,
                  color = Color.White,
                  fontSize = 16.sp,
                  fontWeight = FontWeight.Normal,
                  modifier =
                      Modifier.weight(1f).clickable {
                        if (ui.isGuest) {
                          onProfileDisabledClick()
                        } else {
                          onProfileClick()
                        }
                      })
              Icon(
                  Icons.Filled.Settings,
                  contentDescription = "Settings",
                  tint = Color.White,
                  modifier =
                      Modifier.size(20.dp)
                          .clickable { onSettingsClick() }
                          .testTag(DrawerTags.UserSettings))
            }
=======
        Row(verticalAlignment = Alignment.CenterVertically, modifier = Modifier.fillMaxWidth()) {
          Box(
              modifier = Modifier.size(36.dp).clip(CircleShape).background(Color(0xFF2A2A2A)),
              contentAlignment = Alignment.Center) {
                Icon(Icons.Filled.Person, contentDescription = null, tint = Color.White)
              }
          Spacer(Modifier.width(12.dp))
          Text(
              ui.userName.lowercase(),
              color = Color.White,
              fontSize = 16.sp,
              fontWeight = FontWeight.Normal)
          Spacer(Modifier.weight(1f))
          Icon(
              Icons.Filled.Settings,
              contentDescription = Localization.t("settings"),
              tint = Color.White,
              modifier =
                  Modifier.size(20.dp)
                      .clickable { onSettingsClick() }
                      .testTag(DrawerTags.UserSettings))
        }
>>>>>>> ce8601c9
        Spacer(Modifier.height(12.dp))
        Column(
            horizontalAlignment = Alignment.CenterHorizontally,
            modifier = Modifier.fillMaxWidth()) {
              Text(Localization.t("powered_by"), color = Color.Gray, fontSize = 12.sp)
            }
      }
}

private fun formatUserName(raw: String): String {
  val trimmed = raw.trim()
  if (trimmed.isEmpty()) return "Student"
  return trimmed.split("\\s+".toRegex()).joinToString(" ") { word ->
    word.replaceFirstChar { ch ->
      if (ch.isLowerCase()) ch.titlecase(Locale.getDefault()) else ch.toString()
    }
  }
}

@Composable
private fun RecentRow(title: String, selected: Boolean = false, onClick: () -> Unit = {}) {
  val bg = if (selected) Color(0x22FFFFFF) else Color.Transparent
  Surface(
      color = bg,
      shape = RoundedCornerShape(8.dp),
      modifier =
          Modifier.fillMaxWidth()
              .clip(RoundedCornerShape(8.dp))
              .clickable { onClick() }
              .padding(vertical = 6.dp, horizontal = 2.dp)) {
        Row(verticalAlignment = Alignment.CenterVertically) {
          Box(
              modifier =
                  Modifier.size(24.dp).clip(RoundedCornerShape(6.dp)).background(Color(0xFF2A2A2A)),
              contentAlignment = Alignment.Center) {
                Icon(
                    imageVector = Icons.Outlined.ChatBubbleOutline,
                    contentDescription = null,
                    tint = Color(0xFF8A8A8A),
                    modifier = Modifier.size(15.dp))
              }
          Spacer(Modifier.width(12.dp))
          Text(
              text = title,
              color = Color.White,
              fontSize = 13.sp,
              maxLines = 1,
              overflow = androidx.compose.ui.text.style.TextOverflow.Ellipsis)
        }
      }
}

@Preview(showBackground = true, backgroundColor = 0xFF121212)
@Composable
fun DrawerContentPreview() {
  MaterialTheme { DrawerContent() }
}<|MERGE_RESOLUTION|>--- conflicted
+++ resolved
@@ -42,11 +42,8 @@
 import androidx.compose.ui.unit.dp
 import androidx.compose.ui.unit.sp
 import com.android.sample.R
-<<<<<<< HEAD
 import java.util.Locale
-=======
 import com.android.sample.settings.Localization
->>>>>>> ce8601c9
 
 object DrawerTags {
   const val Root = "drawer_root"
@@ -196,7 +193,6 @@
 
         Surface(color = Color(0x22FFFFFF), modifier = Modifier.fillMaxWidth().height(1.dp)) {}
         Spacer(Modifier.height(12.dp))
-<<<<<<< HEAD
         val displayName = formatUserName(ui.userName)
         Row(
             verticalAlignment = Alignment.CenterVertically,
@@ -239,30 +235,6 @@
                           .clickable { onSettingsClick() }
                           .testTag(DrawerTags.UserSettings))
             }
-=======
-        Row(verticalAlignment = Alignment.CenterVertically, modifier = Modifier.fillMaxWidth()) {
-          Box(
-              modifier = Modifier.size(36.dp).clip(CircleShape).background(Color(0xFF2A2A2A)),
-              contentAlignment = Alignment.Center) {
-                Icon(Icons.Filled.Person, contentDescription = null, tint = Color.White)
-              }
-          Spacer(Modifier.width(12.dp))
-          Text(
-              ui.userName.lowercase(),
-              color = Color.White,
-              fontSize = 16.sp,
-              fontWeight = FontWeight.Normal)
-          Spacer(Modifier.weight(1f))
-          Icon(
-              Icons.Filled.Settings,
-              contentDescription = Localization.t("settings"),
-              tint = Color.White,
-              modifier =
-                  Modifier.size(20.dp)
-                      .clickable { onSettingsClick() }
-                      .testTag(DrawerTags.UserSettings))
-        }
->>>>>>> ce8601c9
         Spacer(Modifier.height(12.dp))
         Column(
             horizontalAlignment = Alignment.CenterHorizontally,
