package com.android.sample.home

import androidx.compose.foundation.ExperimentalFoundationApi
import androidx.compose.foundation.Image
import androidx.compose.foundation.background
import androidx.compose.foundation.clickable
import androidx.compose.foundation.combinedClickable
import androidx.compose.foundation.layout.Arrangement
import androidx.compose.foundation.layout.Box
import androidx.compose.foundation.layout.Column
import androidx.compose.foundation.layout.Row
import androidx.compose.foundation.layout.Spacer
import androidx.compose.foundation.layout.fillMaxHeight
import androidx.compose.foundation.layout.fillMaxWidth
import androidx.compose.foundation.layout.height
import androidx.compose.foundation.layout.offset
import androidx.compose.foundation.layout.padding
import androidx.compose.foundation.layout.size
import androidx.compose.foundation.layout.width
import androidx.compose.foundation.rememberScrollState
import androidx.compose.foundation.shape.CircleShape
import androidx.compose.foundation.shape.RoundedCornerShape
import androidx.compose.foundation.verticalScroll
import androidx.compose.material.icons.Icons
import androidx.compose.material.icons.automirrored.filled.KeyboardArrowRight
import androidx.compose.material.icons.filled.Add
import androidx.compose.material.icons.filled.Check
import androidx.compose.material.icons.filled.Delete
import androidx.compose.material.icons.filled.Link
import androidx.compose.material.icons.filled.Person
import androidx.compose.material.icons.filled.Settings
import androidx.compose.material.icons.outlined.ChatBubbleOutline
import androidx.compose.material3.Icon
import androidx.compose.material3.MaterialTheme
import androidx.compose.material3.Surface
import androidx.compose.material3.Text
import androidx.compose.runtime.Composable
import androidx.compose.runtime.LaunchedEffect
import androidx.compose.runtime.getValue
import androidx.compose.runtime.mutableStateOf
import androidx.compose.runtime.remember
import androidx.compose.runtime.setValue
import androidx.compose.ui.Alignment
import androidx.compose.ui.Modifier
import androidx.compose.ui.draw.alpha
import androidx.compose.ui.draw.clip
import androidx.compose.ui.graphics.Color
import androidx.compose.ui.layout.ContentScale
import androidx.compose.ui.platform.testTag
import androidx.compose.ui.res.painterResource
import androidx.compose.ui.text.font.FontWeight
import androidx.compose.ui.tooling.preview.Preview
import androidx.compose.ui.unit.dp
import androidx.compose.ui.unit.sp
import com.android.sample.R
import com.android.sample.settings.Localization
import com.android.sample.ui.theme.EulerDrawerAvatarBackground
import com.android.sample.ui.theme.EulerDrawerDivider
import com.android.sample.ui.theme.EulerDrawerEmptyText
import com.android.sample.ui.theme.EulerDrawerMutedIcon
import com.android.sample.ui.theme.EulerDrawerSectionLabel
import com.android.sample.ui.theme.EulerNewChatCircleRed
import com.android.sample.ui.theme.EulerNewChatTextRed
import java.util.Locale

/** Test tags used to find drawer elements in UI tests. */
object DrawerTags {
  const val Root = "drawer_root"
  const val NewChatRow = "drawer_newchat_row"
  const val ConnectorsRow = "drawer_connectors_row"
  const val RecentsSection = "drawer_recents"
  const val ViewAllRow = "drawer_view_all"
  const val UserSettings = "drawer_user_settings"
  const val DeleteButton = "drawer_delete_button"
  const val CancelButton = "drawer_cancel_button"
  const val ConversationRow = "drawer_conversation_row"
}

/**
 * Max number of conversations shown by default in "RECENTS" mode. If the user has more than this,
 * the "View all chats" row is displayed.
 */
private const val RECENT_CONVERSATIONS_LIMIT = 4

@Composable
fun DrawerContentPreviewable() {
  DrawerContent()
}

/**
 * Main drawer content used on the Home screen.
 *
 * Structure:
 * - Header: Euler logo
 * - Primary actions: "New chat", "Connectors"
 * - Body: conversations section (RECENTS / ALL CHATS, scrollable)
 * - Footer: user/profile area and Settings
 *
 * @param ui Current home UI state (user name, guest flag, conversations, drawer open/close, …).
 * @param onToggleSystem Unused for now, reserved for future system toggles.
 * @param onSignOut Unused for now, reserved for a future sign-out action from the drawer.
 * @param onSettingsClick Called when either the Connectors row or the Settings icon is tapped.
 * @param onProfileClick Called when the profile avatar/name is tapped in non-guest mode.
 * @param onProfileDisabledClick Called when the profile row is tapped while in guest mode.
 * @param onClose Unused for now, reserved for a “close drawer” action if needed later.
 * @param onNewChat Called when the "New chat" row is pressed.
 * @param onPickConversation Called when a conversation entry is selected.
 * @param onDeleteConversations Called when conversations should be deleted (with their IDs).
 * @param testLongPressConversationId For testing only: directly trigger long press on this
 *   conversation ID.
 */
@Composable
fun DrawerContent(
    ui: HomeUiState = HomeUiState(),
    onToggleSystem: (String) -> Unit = {},
    onSignOut: () -> Unit = {},
    onSettingsClick: () -> Unit = {},
    onProfileClick: () -> Unit = {},
    onProfileDisabledClick: () -> Unit = {},
    onClose: () -> Unit = {},
    onNewChat: () -> Unit = {},
    onPickConversation: (String) -> Unit = {},
    onDeleteConversations: (List<String>) -> Unit = {},
    testLongPressConversationId: String? = null
) {
  val colorScheme = MaterialTheme.colorScheme
  val drawerBackground = colorScheme.surface
  val textPrimary = colorScheme.onSurface
  val textSecondary = colorScheme.onSurfaceVariant
  val accent = colorScheme.primary
  val dividerColor = colorScheme.outline.copy(alpha = 0.2f)
  // Controls RECENTS vs ALL CHATS; reset every time the drawer is reopened
  var showAllChats by remember(ui.isDrawerOpen) { mutableStateOf(false) }

  // Selection mode state
  var selectedConversationIds by remember { mutableStateOf<Set<String>>(emptySet()) }
  var isSelectionMode by remember { mutableStateOf(false) }

  // Test helper: directly trigger long press for testing (must run before drawer close check)
  LaunchedEffect(testLongPressConversationId) {
    testLongPressConversationId?.let { id ->
      isSelectionMode = true
      selectedConversationIds = setOf(id)
    }
  }

  // Reset selection when drawer closes (but not if test helper is active)
  LaunchedEffect(ui.isDrawerOpen, testLongPressConversationId) {
    if (!ui.isDrawerOpen && testLongPressConversationId == null) {
      selectedConversationIds = emptySet()
      isSelectionMode = false
    }
  }

  Column(
      modifier =
          Modifier.fillMaxHeight()
              .width(300.dp)
              .background(drawerBackground)
              .padding(horizontal = 20.dp, vertical = 16.dp)
              .testTag(DrawerTags.Root)) {
        DrawerHeader()

        Spacer(modifier = Modifier.height(35.dp))

        DrawerNewChatRow(onNewChat = onNewChat)

        Spacer(modifier = Modifier.height(12.dp))

        DrawerConnectorsRow(onSettingsClick = onSettingsClick)

        Spacer(modifier = Modifier.height(24.dp))

        DrawerConversationsSection(
            ui = ui,
            showAllChats = showAllChats,
            onShowAllChats = { showAllChats = true },
            onPickConversation = onPickConversation,
            isSelectionMode = isSelectionMode,
            selectedConversationIds = selectedConversationIds,
            onToggleSelection = { id ->
              selectedConversationIds =
                  if (selectedConversationIds.contains(id)) {
                    val newSet = selectedConversationIds - id
                    if (newSet.isEmpty()) {
                      isSelectionMode = false
                    }
                    newSet
                  } else {
                    selectedConversationIds + id
                  }
            },
            onLongPressConversation = { id ->
              isSelectionMode = true
              selectedConversationIds = setOf(id)
            },
            modifier = Modifier.weight(1f),
        )

        // Selection mode actions
        if (isSelectionMode) {
          Spacer(modifier = Modifier.height(12.dp))
          DrawerSelectionActions(
              selectedCount = selectedConversationIds.size,
              onDelete = {
                onDeleteConversations(selectedConversationIds.toList())
                selectedConversationIds = emptySet()
                isSelectionMode = false
              },
              onCancel = {
                selectedConversationIds = emptySet()
                isSelectionMode = false
              })
        }

        DrawerFooter(
            isGuest = ui.isGuest,
            displayName = formatUserName(ui.userName),
            onProfileClick = onProfileClick,
            onProfileDisabledClick = onProfileDisabledClick,
            onSettingsClick = onSettingsClick,
        )
      }
}

/** Top header of the drawer containing only the Euler logo. */
@Composable
private fun DrawerHeader() {
  Row(modifier = Modifier.fillMaxWidth(), verticalAlignment = Alignment.CenterVertically) {
    Image(
        painter = painterResource(id = R.drawable.euler_logo),
        contentDescription = Localization.t("euler_logo"),
        modifier = Modifier.height(30.dp).offset(x = 1.dp, y = 5.dp),
        contentScale = ContentScale.Fit)
  }
}

/**
 * “New chat” primary action row.
 *
 * Visually appears as a red circular plus icon followed by the label. Tapping the whole row invokes
 * [onNewChat].
 */
@Composable
private fun DrawerNewChatRow(onNewChat: () -> Unit) {
  Surface(
      color = Color.Transparent,
      modifier =
          Modifier.fillMaxWidth()
              .clip(RoundedCornerShape(12.dp))
              .clickable { onNewChat() }
              .padding(vertical = 12.dp)
              .testTag(DrawerTags.NewChatRow)) {
        Row(verticalAlignment = Alignment.CenterVertically) {
          Box(
              modifier = Modifier.size(28.dp).clip(CircleShape).background(EulerNewChatCircleRed),
              contentAlignment = Alignment.Center) {
                Icon(
                    Icons.Filled.Add,
                    contentDescription = Localization.t("new_chat"),
                    tint = Color.White)
              }
          Spacer(Modifier.width(12.dp))
          Text(
              Localization.t("new_chat"),
              color = EulerNewChatTextRed,
              fontSize = 16.sp,
              fontWeight = FontWeight.Normal)
        }
      }
}

/**
 * “Connectors” row, currently wired to the Settings screen.
 *
 * Tapping the row invokes [onSettingsClick]. A dedicated tag is exposed so tests can distinguish
 * this entry from the bottom Settings icon.
 */
@Composable
private fun DrawerConnectorsRow(onSettingsClick: () -> Unit) {
  val colorScheme = MaterialTheme.colorScheme
  val primaryTextColor = colorScheme.onSurface
  val mutedIconColor = colorScheme.onSurfaceVariant

  Surface(
      color = Color.Transparent,
      modifier =
          Modifier.fillMaxWidth()
              .clip(RoundedCornerShape(12.dp))
              .clickable { onSettingsClick() }
              .padding(vertical = 12.dp)
              .testTag(DrawerTags.ConnectorsRow)) {
        Row(verticalAlignment = Alignment.CenterVertically) {
          Icon(
              Icons.Filled.Link,
              contentDescription = Localization.t("connectors"),
              tint = mutedIconColor)
          Spacer(Modifier.width(12.dp))
          Text(
              Localization.t("connectors"),
              color = primaryTextColor,
              fontSize = 16.sp,
              fontWeight = FontWeight.Normal)
          Spacer(Modifier.weight(1f))
          Icon(
              imageVector = Icons.AutoMirrored.Filled.KeyboardArrowRight,
              contentDescription = null,
              tint = mutedIconColor)
        }
      }
}

/**
 * Scrollable conversations section that sits between header and footer.
 *
 * This composable is responsible only for wiring:
 * - a vertical scroll container, and
 * - the choice between the empty state and the populated list.
 *
 * The actual UI for both states is delegated to [DrawerConversationsEmptyState] and
 * [DrawerConversationsList] to keep the control flow simple and testable.
 *
 * @param ui Current [HomeUiState] providing the conversations list.
 * @param showAllChats Whether ALL CHATS mode is currently active.
 * @param onShowAllChats Called when the user taps the "View all chats" row.
 * @param onPickConversation Called when a conversation row is tapped.
 * @param isSelectionMode Whether selection mode is active.
 * @param selectedConversationIds Set of selected conversation IDs.
 * @param onToggleSelection Called when a conversation's selection should be toggled.
 * @param onLongPressConversation Called when a conversation is long-pressed.
 * @param modifier Modifier applied to the root column (e.g. weight + padding).
 */
@Composable
private fun DrawerConversationsSection(
    ui: HomeUiState,
    showAllChats: Boolean,
    onShowAllChats: () -> Unit,
    onPickConversation: (String) -> Unit,
    isSelectionMode: Boolean,
    selectedConversationIds: Set<String>,
    onToggleSelection: (String) -> Unit,
    onLongPressConversation: (String) -> Unit,
    modifier: Modifier = Modifier,
) {
  val scrollState = rememberScrollState()

  Column(modifier = modifier.verticalScroll(scrollState)) {
    if (ui.conversations.isEmpty()) {
      DrawerConversationsEmptyState()
    } else {
      DrawerConversationsList(
          ui = ui,
          showAllChats = showAllChats,
          onShowAllChats = onShowAllChats,
          onPickConversation = onPickConversation,
          selectionState =
              DrawerSelectionState(
                  isSelectionMode = isSelectionMode,
                  selectedConversationIds = selectedConversationIds,
                  onToggleSelection = onToggleSelection,
                  onLongPressConversation = onLongPressConversation),
      )
    }
  }
}

/**
 * Empty state shown when the user has no stored conversations yet.
 *
 * Renders the "RECENTS" section label followed by a short placeholder message. This keeps the
 * layout consistent with the populated state while clearly communicating that there is nothing to
 * list.
 */
@Composable
private fun DrawerConversationsEmptyState() {
  Text(
      text = Localization.t("recents"),
      color = EulerDrawerSectionLabel,
      fontSize = 12.sp,
      modifier = Modifier.testTag(DrawerTags.RecentsSection))
  Spacer(modifier = Modifier.height(14.dp))
  Text(Localization.t("no_conversations_yet"), color = EulerDrawerEmptyText, fontSize = 13.sp)
}

/**
 * State data class for selection mode parameters. Groups related selection parameters to reduce
 * function parameter count.
 */
private data class DrawerSelectionState(
    val isSelectionMode: Boolean,
    val selectedConversationIds: Set<String>,
    val onToggleSelection: (String) -> Unit,
    val onLongPressConversation: (String) -> Unit
)

/**
 * Populated conversations list for the drawer.
 *
 * Behavior:
 * - Computes whether we should show only the last [RECENT_CONVERSATIONS_LIMIT] items ("RECENTS"
 *   mode) or the full list ("ALL CHATS" mode).
 * - Shows the appropriate section title based on that mode.
 * - Renders each conversation as a [RecentRow].
 * - If there are more than [RECENT_CONVERSATIONS_LIMIT] conversations and we are still in "RECENTS"
 *   mode, appends a [ViewAllChatsRow] at the bottom.
 *
 * @param ui Current [HomeUiState] providing the ordered conversations.
 * @param showAllChats True when the user has expanded to "ALL CHATS".
 * @param onShowAllChats Called when the user taps the "View all chats" row.
 * @param onPickConversation Invoked when a conversation row is selected.
 * @param selectionState State and callbacks for selection mode.
 */
@Composable
private fun DrawerConversationsList(
    ui: HomeUiState,
    showAllChats: Boolean,
    onShowAllChats: () -> Unit,
    onPickConversation: (String) -> Unit,
    selectionState: DrawerSelectionState,
) {
  val displayedConversations = computeDisplayedConversations(ui.conversations, showAllChats)
  val sectionTitleKey =
      if (showAllChats || ui.conversations.size <= RECENT_CONVERSATIONS_LIMIT) "all_chats"
      else "recents"

  DrawerConversationsSectionHeader(sectionTitleKey)
  DrawerConversationsItems(
      conversations = displayedConversations,
      currentConversationId = ui.currentConversationId,
      selectionState = selectionState,
      onPickConversation = onPickConversation)

  if (ui.conversations.size > RECENT_CONVERSATIONS_LIMIT && !showAllChats) {
    ViewAllChatsRow(onShowAllChats = onShowAllChats)
  }
}

/** Computes which conversations should be displayed based on the current mode. */
private fun computeDisplayedConversations(
    conversations: List<com.android.sample.conversations.Conversation>,
    showAllChats: Boolean
): List<com.android.sample.conversations.Conversation> =
    if (showAllChats || conversations.size <= RECENT_CONVERSATIONS_LIMIT) {
      conversations
    } else {
      conversations.take(RECENT_CONVERSATIONS_LIMIT)
    }

/** Renders the section header (title) for the conversations list. */
@Composable
private fun DrawerConversationsSectionHeader(sectionTitleKey: String) {
  Text(
      text = Localization.t(sectionTitleKey),
      color = EulerDrawerSectionLabel,
      fontSize = 12.sp,
      modifier = Modifier.testTag(DrawerTags.RecentsSection))
  Spacer(modifier = Modifier.height(14.dp))
}

/** Renders the list of conversation items. */
@Composable
private fun DrawerConversationsItems(
    conversations: List<com.android.sample.conversations.Conversation>,
    currentConversationId: String?,
    selectionState: DrawerSelectionState,
    onPickConversation: (String) -> Unit,
) {
  Column(verticalArrangement = Arrangement.spacedBy(12.dp)) {
    conversations.forEach { conv ->
      DrawerConversationItem(
          conversation = conv,
          currentConversationId = currentConversationId,
          selectionState = selectionState,
          onPickConversation = onPickConversation)
    }
  }
}

/** Renders a single conversation item row. */
@Composable
private fun DrawerConversationItem(
    conversation: com.android.sample.conversations.Conversation,
    currentConversationId: String?,
    selectionState: DrawerSelectionState,
    onPickConversation: (String) -> Unit,
) {
  val isSelected =
      computeIsSelected(
          conversationId = conversation.id,
          currentConversationId = currentConversationId,
          isSelectionMode = selectionState.isSelectionMode,
          selectedConversationIds = selectionState.selectedConversationIds)

  val isItemSelected = selectionState.selectedConversationIds.contains(conversation.id)
  val title = conversation.title.ifBlank { Localization.t("untitled_conversation") }

  RecentRow(
      title = title,
      selected = isSelected,
      isSelectionMode = selectionState.isSelectionMode,
      isItemSelected = isItemSelected,
      onClick = {
        if (selectionState.isSelectionMode) {
          selectionState.onToggleSelection(conversation.id)
        } else {
          onPickConversation(conversation.id)
        }
      },
      onLongClick = { selectionState.onLongPressConversation(conversation.id) })
}

/** Computes whether a conversation should be visually marked as selected. */
private fun computeIsSelected(
    conversationId: String,
    currentConversationId: String?,
    isSelectionMode: Boolean,
    selectedConversationIds: Set<String>
): Boolean {
  return if (isSelectionMode) {
    selectedConversationIds.contains(conversationId)
  } else {
    conversationId == currentConversationId
  }
}

/**
 * Row displayed at the end of the RECENTS list when there are more conversations than
 * [RECENT_CONVERSATIONS_LIMIT].
 *
 * Shows a "View all chats" label with a chevron icon. Tapping the row promotes the drawer into "ALL
 * CHATS" mode by invoking [onShowAllChats].
 *
 * @param onShowAllChats Callback used to switch from RECENTS to ALL CHATS mode.
 */
@Composable
private fun ViewAllChatsRow(onShowAllChats: () -> Unit) {
  val primaryTextColor = MaterialTheme.colorScheme.onSurface

  Surface(
      color = Color.Transparent,
      modifier =
          Modifier.fillMaxWidth()
              .clip(RoundedCornerShape(8.dp))
              .clickable { onShowAllChats() }
              .padding(vertical = 4.dp)
              .testTag(DrawerTags.ViewAllRow)) {
        Row(verticalAlignment = Alignment.CenterVertically) {
          Text(
              Localization.t("view_all_chats"),
              color = primaryTextColor,
              fontSize = 16.sp,
              fontWeight = FontWeight.Normal)
          Spacer(Modifier.weight(1f))
          Icon(
              imageVector = Icons.AutoMirrored.Filled.KeyboardArrowRight,
              contentDescription = null,
              tint = EulerDrawerMutedIcon)
        }
      }
}

/**
 * Drawer footer showing the current user and a Settings entry.
 * - The Settings icon always calls [onSettingsClick].
 */
@Composable
private fun DrawerFooter(
    isGuest: Boolean,
    displayName: String,
    onProfileClick: () -> Unit,
    onProfileDisabledClick: () -> Unit,
    onSettingsClick: () -> Unit
) {
  val colorScheme = MaterialTheme.colorScheme
  val primaryTextColor = colorScheme.onSurface

  Surface(color = EulerDrawerDivider, modifier = Modifier.fillMaxWidth().height(1.dp)) {}
  Spacer(Modifier.height(12.dp))

  val alpha = if (isGuest) 0.4f else 1f
  val onProfile = {
    if (isGuest) {
      onProfileDisabledClick()
    } else {
      onProfileClick()
    }
  }

  Row(
      verticalAlignment = Alignment.CenterVertically,
      modifier = Modifier.fillMaxWidth().alpha(alpha)) {
        Box(
            modifier =
                Modifier.size(36.dp)
                    .clip(CircleShape)
                    .background(EulerDrawerAvatarBackground)
                    .clickable { onProfile() },
            contentAlignment = Alignment.Center) {
              Icon(Icons.Filled.Person, contentDescription = null, tint = Color.White)
            }
        Spacer(Modifier.width(12.dp))
        Text(
            displayName,
            color = primaryTextColor,
            fontSize = 16.sp,
            fontWeight = FontWeight.Normal,
            modifier = Modifier.weight(1f).clickable { onProfile() })
        Icon(
            Icons.Filled.Settings,
            contentDescription = Localization.t("settings"),
            tint = primaryTextColor,
            modifier =
                Modifier.size(20.dp)
                    .clickable { onSettingsClick() }
                    .testTag(DrawerTags.UserSettings))
      }

  Spacer(Modifier.height(12.dp))
  Column(horizontalAlignment = Alignment.CenterHorizontally, modifier = Modifier.fillMaxWidth()) {
    Text(Localization.t("powered_by"), color = Color.Gray, fontSize = 12.sp)
  }
}

/**
 * Formats the raw username into a display-friendly value.
 * - Falls back to "Student" when the name is blank.
 * - Normalizes whitespace and capitalizes each word.
 */
private fun formatUserName(raw: String): String {
  val trimmed = raw.trim()
  if (trimmed.isEmpty()) return Localization.t("default_user_name")
  return trimmed.split("\\s+".toRegex()).joinToString(" ") { word ->
    word.replaceFirstChar { ch ->
      if (ch.isLowerCase()) ch.titlecase(Locale.getDefault()) else ch.toString()
    }
  }
}

/**
 * Single conversation row in the drawer.
 *
 * @param title Conversation title (already fallback-handled upstream).
 * @param selected Whether this row represents the currently selected conversation (in normal mode).
 * @param isSelectionMode Whether selection mode is active.
 * @param isItemSelected Whether this item is selected in selection mode.
 * @param onClick Invoked when the row is tapped.
 * @param onLongClick Invoked when the row is long-pressed.
 */
@OptIn(ExperimentalFoundationApi::class)
@Composable
<<<<<<< HEAD
private fun RecentRow(
    title: String,
    selected: Boolean = false,
    isSelectionMode: Boolean = false,
    isItemSelected: Boolean = false,
    onClick: () -> Unit = {},
    onLongClick: () -> Unit = {}
) {
  val bg =
      when {
        isSelectionMode && isItemSelected -> EulerRecentRowSelectedBg
        !isSelectionMode && selected -> EulerRecentRowSelectedBg
        else -> Color.Transparent
      }
=======
private fun RecentRow(title: String, selected: Boolean = false, onClick: () -> Unit = {}) {
  val colorScheme = MaterialTheme.colorScheme
  val bg = if (selected) colorScheme.onSurface.copy(alpha = 0.08f) else Color.Transparent
  val iconBackground = colorScheme.surfaceVariant
  val iconTint = colorScheme.onSurfaceVariant
  val textColor = colorScheme.onSurface
>>>>>>> 827317aa
  Surface(
      color = bg,
      shape = RoundedCornerShape(8.dp),
      modifier =
          Modifier.fillMaxWidth()
              .clip(RoundedCornerShape(8.dp))
              .combinedClickable(onClick = onClick, onLongClick = onLongClick)
              .padding(vertical = 6.dp, horizontal = 2.dp)
              .testTag(DrawerTags.ConversationRow)) {
        Row(verticalAlignment = Alignment.CenterVertically) {
          Box(
              modifier =
                  Modifier.size(24.dp).clip(RoundedCornerShape(6.dp)).background(iconBackground),
              contentAlignment = Alignment.Center) {
<<<<<<< HEAD
                if (isSelectionMode && isItemSelected) {
                  Icon(
                      imageVector = Icons.Filled.Check,
                      contentDescription = null,
                      tint = Color.White,
                      modifier = Modifier.size(15.dp))
                } else {
                  Icon(
                      imageVector = Icons.Outlined.ChatBubbleOutline,
                      contentDescription = null,
                      tint = EulerDrawerSectionLabel,
                      modifier = Modifier.size(15.dp))
                }
=======
                Icon(
                    imageVector = Icons.Outlined.ChatBubbleOutline,
                    contentDescription = null,
                    tint = iconTint,
                    modifier = Modifier.size(15.dp))
>>>>>>> 827317aa
              }
          Spacer(Modifier.width(12.dp))
          Text(
              text = title,
              color = textColor,
              fontSize = 13.sp,
              maxLines = 1,
              overflow = androidx.compose.ui.text.style.TextOverflow.Ellipsis)
        }
      }
}

/** Selection mode actions bar showing delete and cancel buttons. */
@Composable
private fun DrawerSelectionActions(selectedCount: Int, onDelete: () -> Unit, onCancel: () -> Unit) {
  Row(
      modifier = Modifier.fillMaxWidth(),
      horizontalArrangement = Arrangement.spacedBy(12.dp),
      verticalAlignment = Alignment.CenterVertically) {
        Surface(
            color = EulerNewChatCircleRed,
            shape = RoundedCornerShape(8.dp),
            modifier =
                Modifier.weight(1f)
                    .clickable { onDelete() }
                    .padding(vertical = 12.dp)
                    .testTag(DrawerTags.DeleteButton)) {
              Row(
                  modifier = Modifier.fillMaxWidth().padding(horizontal = 16.dp),
                  horizontalArrangement = Arrangement.Center,
                  verticalAlignment = Alignment.CenterVertically) {
                    Icon(
                        imageVector = Icons.Filled.Delete,
                        contentDescription = null,
                        tint = Color.White,
                        modifier = Modifier.size(18.dp))
                    Spacer(Modifier.width(8.dp))
                    Text(
                        text = "Delete ($selectedCount)",
                        color = Color.White,
                        fontSize = 14.sp,
                        fontWeight = FontWeight.Medium)
                  }
            }

        Surface(
            color = Color.Transparent,
            shape = RoundedCornerShape(8.dp),
            modifier =
                Modifier.weight(1f)
                    .clickable { onCancel() }
                    .padding(vertical = 12.dp)
                    .testTag(DrawerTags.CancelButton)) {
              Row(
                  modifier = Modifier.fillMaxWidth().padding(horizontal = 16.dp),
                  horizontalArrangement = Arrangement.Center,
                  verticalAlignment = Alignment.CenterVertically) {
                    Text(
                        text = "Cancel",
                        color = Color.White,
                        fontSize = 14.sp,
                        fontWeight = FontWeight.Medium)
                  }
            }
      }
}

/** Preview for the drawer in isolation with default state. */
@Preview(showBackground = true, backgroundColor = 0xFF121212)
@Composable
fun DrawerContentPreview() {
  MaterialTheme { DrawerContent() }
}<|MERGE_RESOLUTION|>--- conflicted
+++ resolved
@@ -648,7 +648,6 @@
  */
 @OptIn(ExperimentalFoundationApi::class)
 @Composable
-<<<<<<< HEAD
 private fun RecentRow(
     title: String,
     selected: Boolean = false,
@@ -657,20 +656,16 @@
     onClick: () -> Unit = {},
     onLongClick: () -> Unit = {}
 ) {
-  val bg =
-      when {
-        isSelectionMode && isItemSelected -> EulerRecentRowSelectedBg
-        !isSelectionMode && selected -> EulerRecentRowSelectedBg
+    val colorScheme = MaterialTheme.colorScheme
+    val bg = when {
+        isSelectionMode && isItemSelected -> colorScheme.onSurface.copy(alpha = 0.08f)
+        !isSelectionMode && selected -> colorScheme.onSurface.copy(alpha = 0.08f)
         else -> Color.Transparent
-      }
-=======
-private fun RecentRow(title: String, selected: Boolean = false, onClick: () -> Unit = {}) {
-  val colorScheme = MaterialTheme.colorScheme
-  val bg = if (selected) colorScheme.onSurface.copy(alpha = 0.08f) else Color.Transparent
-  val iconBackground = colorScheme.surfaceVariant
-  val iconTint = colorScheme.onSurfaceVariant
-  val textColor = colorScheme.onSurface
->>>>>>> 827317aa
+    }
+
+    val iconBackground = colorScheme.surfaceVariant
+    val iconTint = colorScheme.onSurfaceVariant
+    val textColor = colorScheme.onSurface
   Surface(
       color = bg,
       shape = RoundedCornerShape(8.dp),
@@ -685,27 +680,22 @@
               modifier =
                   Modifier.size(24.dp).clip(RoundedCornerShape(6.dp)).background(iconBackground),
               contentAlignment = Alignment.Center) {
-<<<<<<< HEAD
-                if (isSelectionMode && isItemSelected) {
-                  Icon(
-                      imageVector = Icons.Filled.Check,
-                      contentDescription = null,
-                      tint = Color.White,
-                      modifier = Modifier.size(15.dp))
+if (isSelectionMode && isItemSelected) {
+                    Icon(
+                        imageVector = Icons.Filled.Check,
+                        contentDescription = null,
+                        // J'utilise iconTint (défini dans 'main') au lieu de Color.White
+                        // pour que l'icône soit visible sur le fond clair.
+                        tint = iconTint, 
+                        modifier = Modifier.size(15.dp))
                 } else {
-                  Icon(
-                      imageVector = Icons.Outlined.ChatBubbleOutline,
-                      contentDescription = null,
-                      tint = EulerDrawerSectionLabel,
-                      modifier = Modifier.size(15.dp))
+                    Icon(
+                        imageVector = Icons.Outlined.ChatBubbleOutline,
+                        contentDescription = null,
+                        // Utilisation de la couleur du thème 'main'
+                        tint = iconTint, 
+                        modifier = Modifier.size(15.dp))
                 }
-=======
-                Icon(
-                    imageVector = Icons.Outlined.ChatBubbleOutline,
-                    contentDescription = null,
-                    tint = iconTint,
-                    modifier = Modifier.size(15.dp))
->>>>>>> 827317aa
               }
           Spacer(Modifier.width(12.dp))
           Text(
