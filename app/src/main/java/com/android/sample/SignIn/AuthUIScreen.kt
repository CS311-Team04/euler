package com.android.sample.authentification

import androidx.compose.animation.AnimatedVisibility
import androidx.compose.animation.core.FastOutSlowInEasing
import androidx.compose.animation.core.animateFloatAsState
import androidx.compose.animation.core.tween
import androidx.compose.animation.fadeIn
import androidx.compose.animation.slideInVertically
import androidx.compose.foundation.Image
import androidx.compose.foundation.background
import androidx.compose.foundation.clickable
import androidx.compose.foundation.interaction.MutableInteractionSource
import androidx.compose.foundation.interaction.collectIsPressedAsState
import androidx.compose.foundation.layout.Arrangement
import androidx.compose.foundation.layout.Box
import androidx.compose.foundation.layout.Column
import androidx.compose.foundation.layout.Row
import androidx.compose.foundation.layout.Spacer
import androidx.compose.foundation.layout.fillMaxSize
import androidx.compose.foundation.layout.fillMaxWidth
import androidx.compose.foundation.layout.height
import androidx.compose.foundation.layout.offset
import androidx.compose.foundation.layout.padding
import androidx.compose.foundation.layout.size
import androidx.compose.foundation.layout.width
import androidx.compose.foundation.shape.RoundedCornerShape
import androidx.compose.material.icons.Icons
import androidx.compose.material.icons.outlined.ArrowForward
import androidx.compose.material3.CircularProgressIndicator
import androidx.compose.material3.Icon
import androidx.compose.material3.MaterialTheme
import androidx.compose.material3.Surface
import androidx.compose.material3.Text
import androidx.compose.material3.TextButton
import androidx.compose.runtime.Composable
import androidx.compose.runtime.getValue
import androidx.compose.runtime.remember
import androidx.compose.ui.Alignment
import androidx.compose.ui.Modifier
import androidx.compose.ui.draw.clip
import androidx.compose.ui.draw.scale
import androidx.compose.ui.graphics.Color
import androidx.compose.ui.layout.ContentScale
import androidx.compose.ui.platform.LocalConfiguration
import androidx.compose.ui.platform.testTag
import androidx.compose.ui.res.painterResource
import androidx.compose.ui.text.SpanStyle
import androidx.compose.ui.text.buildAnnotatedString
import androidx.compose.ui.text.font.FontFamily
import androidx.compose.ui.text.font.FontWeight
import androidx.compose.ui.text.style.TextAlign
import androidx.compose.ui.text.style.TextDecoration
import androidx.compose.ui.text.withStyle
import androidx.compose.ui.unit.dp
import androidx.compose.ui.unit.sp
import com.android.sample.R

/** Tags de test */
object AuthTags {
  const val Root = "auth_root"
  const val Card = "auth_card"
  const val LogosRow = "auth_logos_row"
  const val LogoEpfl = "auth_logo_epfl"
  const val LogoPoint = "auth_logo_point"
  const val LogoEuler = "auth_logo_euler"
  const val Title = "auth_title"
  const val Subtitle = "auth_subtitle"
  const val OrSeparator = "auth_or_separator"
  const val BtnMicrosoft = "auth_btn_ms"
  const val BtnSwitchEdu = "auth_btn_switch"
  const val MsProgress = "auth_ms_progress"
  const val SwitchProgress = "auth_switch_progress"
  const val TermsText = "auth_terms_text"
  const val ByEpflText = "auth_by_epfl_text"
}

@Composable
fun AuthUIScreen(
    state: AuthUiState,
    onMicrosoftLogin: () -> Unit,
    onSwitchEduLogin: () -> Unit,
    modifier: Modifier = Modifier
) {
  Box(modifier = modifier.fillMaxSize().background(Color(0xFF000000)).testTag(AuthTags.Root)) {
    AnimatedVisibility(
        visible = true,
        enter =
            fadeIn(animationSpec = tween(800)) +
                slideInVertically(
                    initialOffsetY = { it / 8 },
                    animationSpec = tween(800, easing = FastOutSlowInEasing))) {
          Box(
              modifier =
                  Modifier.fillMaxSize().padding(horizontal = 24.dp).testTag(AuthTags.Card)) {

<<<<<<< HEAD
                // Central content pinned to true center
=======
                // Spacer to move title down
                Spacer(modifier = Modifier.weight(0.55f))

                // Title only
                Text(
                    text = "Ask anything, do everything",
                    style =
                        MaterialTheme.typography.headlineLarge.copy(
                            fontFamily = FontFamily.Serif,
                            fontWeight = FontWeight.Normal,
                            fontSize = 32.sp,
                            color = Color.White),
                    textAlign = TextAlign.Center,
                    modifier = Modifier.fillMaxWidth().testTag(AuthTags.Title))

                // Large spacer to push buttons section 40% down
                Spacer(modifier = Modifier.weight(0.75f))

                // Main content: Subtitle, buttons, and footer
>>>>>>> d5653778
                Column(
                    modifier = Modifier.align(Alignment.Center).fillMaxWidth(),
                    horizontalAlignment = Alignment.CenterHorizontally) {
                      // Title split on two lines
                      val screenHeight = LocalConfiguration.current.screenHeightDp.dp
                      val titleUpOffset = (25).dp
                      Text(
                          text = "Ask anything,\ndo everything",
                          style =
                              MaterialTheme.typography.headlineLarge.copy(
                                  fontFamily = FontFamily.Serif,
                                  fontWeight = FontWeight.Normal,
                                  fontSize = 40.sp,
                                  lineHeight = 44.sp,
                                  color = Color.White),
                          textAlign = TextAlign.Center,
                          modifier =
                              Modifier.fillMaxWidth()
                                  .offset(y = -titleUpOffset)
                                  .testTag(AuthTags.Title))

                      Spacer(modifier = Modifier.height(12.dp))

                      // Subtitle
                      Text(
                          text = "Welcome to EULER",
                          style =
                              MaterialTheme.typography.bodyLarge.copy(
                                  fontFamily = FontFamily.SansSerif,
                                  fontWeight = FontWeight.Normal,
                                  fontSize = 16.sp,
                                  color = Color(0xFF9CA3AF)),
                          textAlign = TextAlign.Center,
                          modifier = Modifier.fillMaxWidth().testTag(AuthTags.Subtitle))

                      Spacer(modifier = Modifier.height(40.dp))

                      // Buttons section
                      val isMicrosoftLoading =
                          state is AuthUiState.Loading && state.provider == AuthProvider.MICROSOFT
                      val isGuestLoading =
                          state is AuthUiState.Loading && state.provider == AuthProvider.SWITCH_EDU

                      // Microsoft Entra ID button
                      MicrosoftEntraButton(
                          enabled = !isMicrosoftLoading,
                          isLoading = isMicrosoftLoading,
                          onClick = onMicrosoftLogin,
                          modifier = Modifier.testTag(AuthTags.BtnMicrosoft))

                      Spacer(modifier = Modifier.height(16.dp))

                      // OR separator
                      OrSeparator()

                      Spacer(modifier = Modifier.height(16.dp))

                      // Guest button
                      GuestButton(
                          enabled = !isGuestLoading,
                          isLoading = isGuestLoading,
                          onClick = onSwitchEduLogin,
                          modifier = Modifier.testTag(AuthTags.BtnSwitchEdu))

                      // Space below buttons; show terms just below the guest button
                      Spacer(modifier = Modifier.height(12.dp))
                      PrivacyPolicyText(modifier = Modifier.testTag(AuthTags.TermsText))
                    }

                // Footer pinned to bottom-center: BY EPFL only
                Column(
                    modifier = Modifier.align(Alignment.BottomCenter).padding(bottom = 12.dp),
                    horizontalAlignment = Alignment.CenterHorizontally) {
                      Text(
                          text = "BY EPFL",
                          style =
                              MaterialTheme.typography.bodySmall.copy(
                                  fontSize = 12.sp, color = Color(0xFF9CA3AF)),
                          modifier = Modifier.testTag(AuthTags.ByEpflText))
                    }
              }
        }
  }
}

@Composable
private fun LogosRow() {
  Row(
      modifier = Modifier.fillMaxWidth().testTag(AuthTags.LogosRow),
      verticalAlignment = Alignment.CenterVertically,
      horizontalArrangement = Arrangement.Start) {
        Image(
            painter = painterResource(id = R.drawable.epfl_logo),
            contentDescription = "EPFL Logo",
            modifier = Modifier.size(48.dp).testTag(AuthTags.LogoEpfl).offset(y = 2.dp),
            contentScale = ContentScale.Fit)

        Spacer(modifier = Modifier.width(12.dp))
        Box(
            modifier =
                Modifier.width(1.dp)
                    .height(14.dp)
                    .background(Color(0xFF9CA3AF))
                    .testTag(AuthTags.LogoPoint))
        Spacer(modifier = Modifier.width(12.dp))

        Image(
            painter = painterResource(id = R.drawable.euler_logo),
            contentDescription = "Euler Logo",
<<<<<<< HEAD
            modifier = Modifier.size(32.dp).testTag(AuthTags.LogoEuler),
=======
            modifier =
                Modifier.size(40.dp).testTag(AuthTags.LogoEuler).offset(x = 12.dp, y = -3.dp),
>>>>>>> d5653778
            contentScale = ContentScale.Fit)
      }
}

@Composable
private fun MicrosoftEntraButton(
    enabled: Boolean,
    isLoading: Boolean,
    onClick: () -> Unit,
    modifier: Modifier = Modifier
) {
  val interaction = remember { MutableInteractionSource() }
  val pressed by interaction.collectIsPressedAsState()
  val scale by
      animateFloatAsState(
          targetValue = if (pressed) 0.98f else 1.0f, animationSpec = tween(120), label = "scale")

  Surface(
      color = Color.White,
      shape = RoundedCornerShape(12.dp),
      modifier = modifier.fillMaxWidth().scale(scale).clip(RoundedCornerShape(12.dp))) {
        TextButton(
            onClick = onClick,
            enabled = enabled,
            interactionSource = interaction,
            modifier = Modifier.fillMaxWidth()) {
              Row(
                  modifier = Modifier.fillMaxWidth().padding(horizontal = 16.dp, vertical = 10.dp),
                  verticalAlignment = Alignment.CenterVertically,
                  horizontalArrangement = Arrangement.Center) {
                    // Microsoft logo
                    Image(
                        painter = painterResource(id = R.drawable.microsoft_logo),
                        contentDescription = "Microsoft Logo",
                        modifier = Modifier.size(24.dp))

                    Spacer(modifier = Modifier.width(8.dp))

                    Text(
                        text = "Continue with Microsoft Entra ID",
                        color = Color.Black,
                        style =
                            MaterialTheme.typography.bodyLarge.copy(
                                fontFamily = FontFamily.SansSerif,
                                fontSize = 16.sp,
                                fontWeight = FontWeight.Bold))

                    if (isLoading) {
                      Spacer(modifier = Modifier.width(12.dp))
                      CircularProgressIndicator(
                          modifier = Modifier.size(18.dp).testTag(AuthTags.MsProgress),
                          color = Color.Black,
                          strokeWidth = 2.dp)
                    }
                  }
            }
      }
}

@Composable
private fun OrSeparator() {
  Row(
      modifier = Modifier.fillMaxWidth().testTag(AuthTags.OrSeparator),
      verticalAlignment = Alignment.CenterVertically,
      horizontalArrangement = Arrangement.Center) {
        // Left line
        Box(modifier = Modifier.width(48.dp).height(1.dp).background(Color(0xFF9CA3AF)))
        Spacer(modifier = Modifier.width(16.dp))
        // OR text
        Text(
            text = "OR",
            style =
                MaterialTheme.typography.bodyMedium.copy(
                    fontSize = 14.sp, color = Color(0xFF9CA3AF), fontFamily = FontFamily.SansSerif))
        Spacer(modifier = Modifier.width(16.dp))
        // Right line
        Box(modifier = Modifier.width(48.dp).height(1.dp).background(Color(0xFF9CA3AF)))
      }
}

@Composable
private fun GuestButton(
    enabled: Boolean,
    isLoading: Boolean,
    onClick: () -> Unit,
    modifier: Modifier = Modifier
) {
  val interaction = remember { MutableInteractionSource() }
  val pressed by interaction.collectIsPressedAsState()
  val scale by
      animateFloatAsState(
          targetValue = if (pressed) 0.98f else 1.0f, animationSpec = tween(120), label = "scale2")

  val epflRed = Color(0xFFFF0000)

  Surface(
      color = epflRed,
      shape = RoundedCornerShape(12.dp),
      modifier = modifier.fillMaxWidth().scale(scale).clip(RoundedCornerShape(12.dp))) {
        TextButton(
            onClick = onClick,
            enabled = enabled,
            interactionSource = interaction,
            modifier = Modifier.fillMaxWidth()) {
              Row(
                  modifier = Modifier.fillMaxWidth().padding(horizontal = 16.dp, vertical = 10.dp),
                  verticalAlignment = Alignment.CenterVertically,
                  horizontalArrangement = Arrangement.Center) {
                    Text(
                        text = "Continue as a guest",
                        color = Color.White,
                        style =
                            MaterialTheme.typography.bodyLarge.copy(
                                fontFamily = FontFamily.SansSerif,
                                fontSize = 16.sp,
                                fontWeight = FontWeight.Bold))

                    if (isLoading) {
                      Spacer(modifier = Modifier.width(12.dp))
                      CircularProgressIndicator(
                          modifier = Modifier.size(18.dp).testTag(AuthTags.SwitchProgress),
                          color = Color.White,
                          strokeWidth = 2.dp)
                    } else {
                      Spacer(modifier = Modifier.width(8.dp))
                      Icon(
                          imageVector = Icons.Outlined.ArrowForward,
                          contentDescription = "Continue",
                          tint = Color.White,
                          modifier = Modifier.size(20.dp))
                    }
                  }
            }
      }
}

@Composable
private fun PrivacyPolicyText(modifier: Modifier = Modifier) {
  val annotatedText = buildAnnotatedString {
    withStyle(
        style =
            SpanStyle(
                color = Color(0xFF9CA3AF), fontFamily = FontFamily.SansSerif, fontSize = 11.sp)) {
          append("By continuing, you acknowledge EPFL's ")
        }
    pushStringAnnotation(
        tag = "privacy_policy",
        annotation =
            "https://www.epfl.ch/about/overview/regulations-and-guidelines/epfl-privacy-policy/")
    withStyle(
        style =
            SpanStyle(
                color = Color(0xFF9CA3AF),
                fontFamily = FontFamily.SansSerif,
                fontSize = 11.sp,
                textDecoration = TextDecoration.Underline)) {
          append("Privacy Policy")
        }
    pop()
  }

  Text(
      text = annotatedText,
      modifier = modifier.clickable { /* Handle privacy policy click */},
      style = MaterialTheme.typography.bodySmall)
}<|MERGE_RESOLUTION|>--- conflicted
+++ resolved
@@ -93,29 +93,7 @@
               modifier =
                   Modifier.fillMaxSize().padding(horizontal = 24.dp).testTag(AuthTags.Card)) {
 
-<<<<<<< HEAD
                 // Central content pinned to true center
-=======
-                // Spacer to move title down
-                Spacer(modifier = Modifier.weight(0.55f))
-
-                // Title only
-                Text(
-                    text = "Ask anything, do everything",
-                    style =
-                        MaterialTheme.typography.headlineLarge.copy(
-                            fontFamily = FontFamily.Serif,
-                            fontWeight = FontWeight.Normal,
-                            fontSize = 32.sp,
-                            color = Color.White),
-                    textAlign = TextAlign.Center,
-                    modifier = Modifier.fillMaxWidth().testTag(AuthTags.Title))
-
-                // Large spacer to push buttons section 40% down
-                Spacer(modifier = Modifier.weight(0.75f))
-
-                // Main content: Subtitle, buttons, and footer
->>>>>>> d5653778
                 Column(
                     modifier = Modifier.align(Alignment.Center).fillMaxWidth(),
                     horizontalAlignment = Alignment.CenterHorizontally) {
@@ -225,12 +203,7 @@
         Image(
             painter = painterResource(id = R.drawable.euler_logo),
             contentDescription = "Euler Logo",
-<<<<<<< HEAD
             modifier = Modifier.size(32.dp).testTag(AuthTags.LogoEuler),
-=======
-            modifier =
-                Modifier.size(40.dp).testTag(AuthTags.LogoEuler).offset(x = 12.dp, y = -3.dp),
->>>>>>> d5653778
             contentScale = ContentScale.Fit)
       }
 }
@@ -263,7 +236,22 @@
                   horizontalArrangement = Arrangement.Center) {
                     // Microsoft logo
                     Image(
-                        painter = painterResource(id = R.drawable.microsoft_logo),
+                        painter = painterResource(id = 
+                            
+                            
+                            
+                            
+                            
+                            
+                            
+                            
+                            
+                            
+                            
+                            
+                            
+                            
+                            .microsoft_logo),
                         contentDescription = "Microsoft Logo",
                         modifier = Modifier.size(24.dp))
 
