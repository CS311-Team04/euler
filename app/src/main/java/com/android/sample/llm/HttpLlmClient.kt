package com.android.sample.llm

import com.android.sample.BuildConfig
import com.google.gson.Gson
import com.google.gson.JsonElement
import com.google.gson.JsonObject
import com.google.gson.JsonParseException
import java.net.InetAddress
import java.net.UnknownHostException
import java.util.Locale
import kotlinx.coroutines.Dispatchers
import kotlinx.coroutines.withContext
import okhttp3.HttpUrl.Companion.toHttpUrlOrNull
import okhttp3.MediaType.Companion.toMediaType
import okhttp3.OkHttpClient
import okhttp3.Request
import okhttp3.RequestBody.Companion.toRequestBody

/**
 * LLM client backed by a plain HTTP endpoint (e.g. Cloud Functions HTTPS trigger).
 *
 * Configuration is driven by `BuildConfig` so it can point to the emulator in debug builds. The
 * backend is expected to accept a JSON payload `{"question": "<prompt>"}` and respond with
 * `{"reply": "<text>"}`. Any deviation throws an [IllegalStateException] that the caller can
 * surface to the UI.
 */
class HttpLlmClient(
    private val endpoint: String = BuildConfig.LLM_HTTP_ENDPOINT,
    private val apiKey: String = BuildConfig.LLM_HTTP_API_KEY,
    private val client: OkHttpClient = OkHttpClient(),
    private val gson: Gson = Gson(),
) : LlmClient {

  private val jsonMediaType = CONTENT_TYPE_JSON.toMediaType()

  /** Performs a blocking HTTP call on [Dispatchers.IO] and returns the non-empty `reply` field. */
  override suspend fun generateReply(prompt: String): BotReply =
      generateReply(prompt = prompt, summary = null, transcript = null, profileContext = null)

  /**
   * Advanced API with context support. Includes summary, transcript, and profile context in the
   * HTTP payload.
   */
  override suspend fun generateReply(
      prompt: String,
      summary: String?,
      transcript: String?,
      profileContext: String?
  ): BotReply =
      withContext(Dispatchers.IO) {
        if (endpoint.isBlank()) {
          throw IllegalStateException("LLM HTTP endpoint not configured")
        }
        validateEndpoint(endpoint)

        val payloadMap = mutableMapOf<String, Any?>(JSON_KEY_QUESTION to prompt)
        summary?.let { payloadMap[JSON_KEY_SUMMARY] = it }
        transcript?.let { payloadMap[JSON_KEY_TRANSCRIPT] = it }
        profileContext?.let { payloadMap[JSON_KEY_PROFILE_CONTEXT] = it }

        val payloadString = gson.toJson(payloadMap)
        val payload = payloadString.toRequestBody(jsonMediaType)

        val builder =
            Request.Builder()
                .url(endpoint)
                .post(payload)
                .addHeader(HEADER_CONTENT_TYPE, CONTENT_TYPE_JSON)

        if (apiKey.isNotBlank()) {
          // adapt header if your backend expects a different header (e.g. "x-api-key")
          builder.addHeader(HEADER_AUTHORIZATION, "$AUTH_SCHEME_BEARER $apiKey")
        }

        val request = builder.build()

        client.newCall(request).execute().use { response ->
          if (!response.isSuccessful) {
            throw IllegalStateException("LLM HTTP error ${response.code}: ${response.message}")
          }
          val body =
              response.body?.string() ?: throw IllegalStateException("Empty LLM HTTP response")
          return@withContext parseBotReply(body, gson)
        }
      }

  private fun validateEndpoint(endpoint: String) {
    val url =
        endpoint.toHttpUrlOrNull()
            ?: throw IllegalStateException("Invalid LLM HTTP endpoint URL: $endpoint")
    if (url.isHttps) return
    if (url.scheme.equals("http", ignoreCase = true) && isAllowedLocalHost(url.host)) return
    // In debug builds, allow HTTP for private IP ranges (common in CI/test environments)
    if (BuildConfig.DEBUG && isPrivateIpAddress(url.host)) {
      return
    }
    throw IllegalStateException("LLM HTTP endpoint must use HTTPS (was $endpoint)")
  }

  private fun isPrivateIpAddress(host: String?): Boolean {
    if (host.isNullOrBlank()) return false
    return try {
      val address = InetAddress.getByName(host)
      address.isAnyLocalAddress ||
          address.isLoopbackAddress ||
          address.isLinkLocalAddress ||
          address.isSiteLocalAddress
    } catch (_: UnknownHostException) {
      false
    }
  }

  /**
   * Checks if the given host is an allowed localhost/loopback address. This function validates
   * hosts without hardcoding IP addresses to comply with SonarQube rules.
   *
   * @param host The hostname or IP address to validate
   * @return true if the host is a valid localhost/loopback address, false otherwise
   */
  private fun isAllowedLocalHost(host: String?): Boolean {
    if (host.isNullOrBlank()) return false
    // Normalize hostname to lowercase for case-insensitive comparison
    val normalized = host.lowercase(Locale.US)
    // Check common localhost identifier (no hardcoded IP addresses)
    // The subsequent InetAddress check handles loopback detection dynamically
    if (normalized == LOCALHOST) return true
    return try {
      // Resolve the hostname to an InetAddress for dynamic detection
      val address = InetAddress.getByName(host)
      // Accept only loopback addresses (127.0.0.0/8) in production builds.
      // Private IP ranges (10.0.0.0/8, 172.16.0.0/12, 192.168.0.0/16) are only
      // allowed in DEBUG builds via isPrivateIpAddress() check at lines 76-79.
      // This dynamically detects loopback without hardcoding IP addresses.
      address.isLoopbackAddress
    } catch (_: UnknownHostException) {
      // If hostname resolution fails, it's not a valid localhost address
      false
    }
  }
}

internal fun parseBotReply(body: String, gson: Gson): BotReply {
  if (body.isBlank()) {
    throw IllegalStateException("Empty LLM HTTP response")
  }
  val json: JsonObject =
      try {
        gson.fromJson(body, JsonObject::class.java)
      } catch (error: JsonParseException) {
        throw IllegalStateException("Invalid LLM HTTP response", error)
      } ?: throw IllegalStateException("Invalid LLM HTTP response")

  val replyText =
      json.getTrimmedString(JSON_KEY_REPLY) ?: throw IllegalStateException("Empty LLM reply")
  val url = json.getTrimmedString(JSON_KEY_PRIMARY_URL)
  val sourceType =
      com.android.sample.llm.SourceType.fromString(json.getTrimmedString(JSON_KEY_SOURCE_TYPE))
  val edIntentDetected = json.getBoolean(JSON_KEY_ED_INTENT_DETECTED)
  val edIntentType = json.getTrimmedString(JSON_KEY_ED_INTENT)
  val edFormattedQuestion = json.getTrimmedString(JSON_KEY_ED_FORMATTED_QUESTION)
  val edFormattedTitle = json.getTrimmedString(JSON_KEY_ED_FORMATTED_TITLE)
  val edIntent =
      com.android.sample.llm.EdIntent(
          detected = edIntentDetected,
          intent = edIntentType,
          formattedQuestion = edFormattedQuestion,
          formattedTitle = edFormattedTitle)

  val edFetchIntent =
      com.android.sample.llm.EdFetchIntent(
<<<<<<< HEAD
          detected = json.getBoolean(JSON_KEY_ED_FETCH_INTENT_DETECTED),
          query = json.getTrimmedString(JSON_KEY_ED_FETCH_QUERY),
=======
          detected = json.optBoolean(JSON_KEY_ED_FETCH_INTENT_DETECTED, false),
          query = json.optString(JSON_KEY_ED_FETCH_QUERY, null),
>>>>>>> cf1a2075
      )

  return BotReply(replyText, url, sourceType, edIntent, edFetchIntent)
}

private fun JsonObject.getTrimmedString(key: String): String? {
  val element: JsonElement = get(key) ?: return null
  if (element.isJsonNull || !element.isJsonPrimitive) return null
  val primitive = element.asJsonPrimitive
  if (!primitive.isString) return null
  val value = primitive.asString.trim()
  return value.takeIf { it.isNotEmpty() }
}

private fun JsonObject.getBoolean(key: String): Boolean {
  val element: JsonElement = get(key) ?: return false
  if (element.isJsonNull || !element.isJsonPrimitive) return false
  val primitive = element.asJsonPrimitive
  return if (primitive.isBoolean) primitive.asBoolean else false
}

private fun JsonObject.optBoolean(key: String, defaultValue: Boolean): Boolean {
  val element: JsonElement = get(key) ?: return defaultValue
  if (element.isJsonNull || !element.isJsonPrimitive) return defaultValue
  val primitive = element.asJsonPrimitive
  return if (primitive.isBoolean) primitive.asBoolean else defaultValue
}

private fun JsonObject.optString(key: String, defaultValue: String?): String? {
  val element: JsonElement = get(key) ?: return defaultValue
  if (element.isJsonNull || !element.isJsonPrimitive) return defaultValue
  val primitive = element.asJsonPrimitive
  if (!primitive.isString) return defaultValue
  val value = primitive.asString.trim()
  return value.takeIf { it.isNotEmpty() } ?: defaultValue
}

private const val HEADER_CONTENT_TYPE = "Content-Type"
private const val HEADER_AUTHORIZATION = "Authorization"
private const val AUTH_SCHEME_BEARER = "Bearer"
private const val CONTENT_TYPE_JSON = "application/json; charset=utf-8"
private const val JSON_KEY_QUESTION = "question"
private const val JSON_KEY_SUMMARY = "summary"
private const val JSON_KEY_TRANSCRIPT = "recentTranscript"
private const val JSON_KEY_PROFILE_CONTEXT = "profileContext"
private const val JSON_KEY_REPLY = "reply"
private const val JSON_KEY_PRIMARY_URL = "primary_url"
private const val JSON_KEY_SOURCE_TYPE = "source_type"
private const val JSON_KEY_ED_INTENT_DETECTED = "ed_intent_detected"
private const val JSON_KEY_ED_INTENT = "ed_intent"
private const val JSON_KEY_ED_FORMATTED_QUESTION = "ed_formatted_question"
private const val JSON_KEY_ED_FORMATTED_TITLE = "ed_formatted_title"
private const val JSON_KEY_ED_FETCH_INTENT_DETECTED = "ed_fetch_intent_detected"
private const val JSON_KEY_ED_FETCH_QUERY = "ed_fetch_query"
// Standard localhost identifier - safe loopback address (RFC 5735)
private const val LOCALHOST = "localhost"<|MERGE_RESOLUTION|>--- conflicted
+++ resolved
@@ -168,13 +168,8 @@
 
   val edFetchIntent =
       com.android.sample.llm.EdFetchIntent(
-<<<<<<< HEAD
-          detected = json.getBoolean(JSON_KEY_ED_FETCH_INTENT_DETECTED),
-          query = json.getTrimmedString(JSON_KEY_ED_FETCH_QUERY),
-=======
           detected = json.optBoolean(JSON_KEY_ED_FETCH_INTENT_DETECTED, false),
-          query = json.optString(JSON_KEY_ED_FETCH_QUERY, null),
->>>>>>> cf1a2075
+          query = json.optString(JSON_KEY_ED_FETCH_QUERY, null)?.takeIf { it.isNotBlank() },
       )
 
   return BotReply(replyText, url, sourceType, edIntent, edFetchIntent)
