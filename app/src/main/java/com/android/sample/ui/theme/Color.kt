--- conflicted
+++ resolved
@@ -10,7 +10,6 @@
 val PurpleGrey40 = Color(0xFF625b71)
 val Pink40 = Color(0xFF7D5260)
 
-<<<<<<< HEAD
 // Euler brand colors
 val EulerRed = Color(0xFFEB5757)
 val DarkBackground = Color(0xFF0F0F0F)
@@ -26,7 +25,6 @@
 val LightOnBackground = Color(0xFF1A1A1A)
 val LightOnSurfaceVariant = Color(0xFF5C5C5C)
 val LightOutline = Color(0xFFE0E0E0)
-=======
 // Drawer colors
 val EulerDrawerBackground = Color(0xFF121212)
 val EulerNewChatCircleRed = Color(0xFFE53935)
@@ -52,5 +50,4 @@
 val EulerAudioButtonTint: Color = Color.White
 val EulerAudioButtonTintSemiTransparent: Color = Color.White.copy(alpha = 0.75f)
 val EulerAudioButtonLoadingColor: Color = Color.LightGray
-val EulerThinkingCursorColor: Color = Color.White
->>>>>>> bd80a05d
+val EulerThinkingCursorColor: Color = Color.White