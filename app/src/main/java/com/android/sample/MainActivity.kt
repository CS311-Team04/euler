package com.android.sample

import android.os.Bundle
import androidx.activity.ComponentActivity
import androidx.activity.compose.setContent
import com.android.sample.navigation.AppNav
import com.android.sample.ui.theme.SampleAppTheme

class MainActivity : ComponentActivity() {
<<<<<<< HEAD
    override fun onCreate(savedInstanceState: Bundle?) {
        super.onCreate(savedInstanceState)
        setContent {
            SampleAppTheme {
                // A surface container using the 'background' color from the theme
                Surface(
                    modifier =
                        Modifier.fillMaxSize().semantics { testTag = C.Tag.main_screen_container },
                    color = MaterialTheme.colorScheme.background
                ) {
                    Greeting("Android")
                }
            }
        }
    }
}

@Composable
fun Greeting(name: String, modifier: Modifier = Modifier) {
    Text(text = "Hello $name!", modifier = modifier.semantics { testTag = C.Tag.greeting })
}

@Preview(showBackground = true)
@Composable
fun GreetingPreview() {
    SampleAppTheme { Greeting("Android") }
=======
  override fun onCreate(savedInstanceState: Bundle?) {
    super.onCreate(savedInstanceState)
    setContent { SampleAppTheme { AppNav(startOnSignedIn = true) } }
  }
>>>>>>> c29f51d8
}<|MERGE_RESOLUTION|>--- conflicted
+++ resolved
@@ -7,37 +7,8 @@
 import com.android.sample.ui.theme.SampleAppTheme
 
 class MainActivity : ComponentActivity() {
-<<<<<<< HEAD
-    override fun onCreate(savedInstanceState: Bundle?) {
-        super.onCreate(savedInstanceState)
-        setContent {
-            SampleAppTheme {
-                // A surface container using the 'background' color from the theme
-                Surface(
-                    modifier =
-                        Modifier.fillMaxSize().semantics { testTag = C.Tag.main_screen_container },
-                    color = MaterialTheme.colorScheme.background
-                ) {
-                    Greeting("Android")
-                }
-            }
-        }
-    }
-}
-
-@Composable
-fun Greeting(name: String, modifier: Modifier = Modifier) {
-    Text(text = "Hello $name!", modifier = modifier.semantics { testTag = C.Tag.greeting })
-}
-
-@Preview(showBackground = true)
-@Composable
-fun GreetingPreview() {
-    SampleAppTheme { Greeting("Android") }
-=======
   override fun onCreate(savedInstanceState: Bundle?) {
     super.onCreate(savedInstanceState)
     setContent { SampleAppTheme { AppNav(startOnSignedIn = true) } }
   }
->>>>>>> c29f51d8
 }