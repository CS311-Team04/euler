--- conflicted
+++ resolved
@@ -32,18 +32,9 @@
     speechHelper
     ttsHelper
     setContent {
-<<<<<<< HEAD
       val appearanceMode by AppSettings.appearanceState
       SampleAppTheme(appearanceMode = appearanceMode) {
-        AppNav(startOnSignedIn = false, activity = this@MainActivity, speechHelper = speechHelper)
-=======
-      SampleAppTheme {
-        AppNav(
-            startOnSignedIn = false,
-            activity = this@MainActivity,
-            speechHelper = speechHelper,
-            ttsHelper = ttsHelper)
->>>>>>> 497b7ad5
+        AppNav(startOnSignedIn = false, activity = this@MainActivity, speechHelper = speechHelper, ttsHelper = ttsHelper))
       }
     }
   }
