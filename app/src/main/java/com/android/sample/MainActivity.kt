package com.android.sample

import android.os.Bundle
import androidx.activity.ComponentActivity
import androidx.activity.compose.setContent
<<<<<<< HEAD
import androidx.compose.material3.MaterialTheme
import androidx.compose.material3.Surface
import androidx.compose.ui.Modifier
import androidx.compose.foundation.layout.fillMaxSize
import com.android.sample.home.HomeScreen
import com.android.sample.ui.theme.SampleAppTheme

class MainActivity : ComponentActivity() {
    override fun onCreate(savedInstanceState: Bundle?) {
        super.onCreate(savedInstanceState)
        setContent {
            SampleAppTheme {
                Surface(
                    modifier = Modifier.fillMaxSize(),
                    color = MaterialTheme.colorScheme.background
                ) {
                    HomeScreen() // ← show your chatbot UI
                }
            }
        }
    }
=======
import com.android.sample.navigation.AppNav
import com.android.sample.ui.theme.SampleAppTheme

class MainActivity : ComponentActivity() {
  override fun onCreate(savedInstanceState: Bundle?) {
    super.onCreate(savedInstanceState)
    setContent { SampleAppTheme { AppNav(startOnSignedIn = false) } }
  }
>>>>>>> bbdadde5
}<|MERGE_RESOLUTION|>--- conflicted
+++ resolved
@@ -3,29 +3,6 @@
 import android.os.Bundle
 import androidx.activity.ComponentActivity
 import androidx.activity.compose.setContent
-<<<<<<< HEAD
-import androidx.compose.material3.MaterialTheme
-import androidx.compose.material3.Surface
-import androidx.compose.ui.Modifier
-import androidx.compose.foundation.layout.fillMaxSize
-import com.android.sample.home.HomeScreen
-import com.android.sample.ui.theme.SampleAppTheme
-
-class MainActivity : ComponentActivity() {
-    override fun onCreate(savedInstanceState: Bundle?) {
-        super.onCreate(savedInstanceState)
-        setContent {
-            SampleAppTheme {
-                Surface(
-                    modifier = Modifier.fillMaxSize(),
-                    color = MaterialTheme.colorScheme.background
-                ) {
-                    HomeScreen() // ← show your chatbot UI
-                }
-            }
-        }
-    }
-=======
 import com.android.sample.navigation.AppNav
 import com.android.sample.ui.theme.SampleAppTheme
 
@@ -34,5 +11,4 @@
     super.onCreate(savedInstanceState)
     setContent { SampleAppTheme { AppNav(startOnSignedIn = false) } }
   }
->>>>>>> bbdadde5
 }