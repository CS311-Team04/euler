package com.android.sample.navigation

import android.annotation.SuppressLint
import android.app.Activity
import androidx.annotation.VisibleForTesting
import androidx.compose.foundation.layout.fillMaxSize
import androidx.compose.runtime.Composable
import androidx.compose.runtime.DisposableEffect
import androidx.compose.runtime.LaunchedEffect
import androidx.compose.runtime.collectAsState
import androidx.compose.runtime.getValue
import androidx.compose.runtime.remember
import androidx.compose.ui.Modifier
import androidx.compose.ui.platform.LocalContext
import androidx.lifecycle.ViewModelProvider
import androidx.lifecycle.viewmodel.compose.viewModel
import androidx.navigation.NavHostController
import androidx.navigation.NavOptionsBuilder
import androidx.navigation.compose.NavHost
import androidx.navigation.compose.composable
import androidx.navigation.compose.currentBackStackEntryAsState
import androidx.navigation.compose.rememberNavController
import androidx.navigation.navigation
import com.android.sample.VoiceChat.Backend.VoiceChatViewModel
import com.android.sample.VoiceChat.UI.VoiceScreen
import com.android.sample.auth.MicrosoftAuth
import com.android.sample.authentification.AuthUIScreen
import com.android.sample.authentification.AuthUiState
import com.android.sample.conversations.ConversationRepository
import com.android.sample.home.HomeScreen
import com.android.sample.home.HomeViewModel
import com.android.sample.network.AndroidNetworkConnectivityMonitor
import com.android.sample.onboarding.OnboardingAcademicScreen
import com.android.sample.onboarding.OnboardingPersonalInfoScreen
import com.android.sample.onboarding.OnboardingRoleScreen
import com.android.sample.profile.UserProfileRepository
import com.android.sample.settings.ProfileScreen
import com.android.sample.settings.SettingsPage
import com.android.sample.settings.connectors.ConnectorsScreen
import com.android.sample.settings.connectors.EdConnectScreen
import com.android.sample.sign_in.AuthViewModel
import com.android.sample.speech.SpeechPlayback
import com.android.sample.speech.SpeechToTextHelper
import com.android.sample.splash.OpeningScreen
import com.google.firebase.auth.FirebaseAuth
import com.google.firebase.firestore.FirebaseFirestore

object Routes {
  const val Opening = "opening"
  const val SignIn = "signin"
  const val OnboardingPersonalInfo = "onboarding_personal_info"
  const val OnboardingRole = "onboarding_role"
  const val OnboardingAcademic = "onboarding_academic"
  const val Home = "home"
  const val HomeWithDrawer = "home_with_drawer"
  const val Settings = "settings"
  const val Profile = "profile"
  const val Connectors = "connectors"
  const val EdConnect = "ed_connect"
  const val VoiceChat = "voice_chat"
  const val EpflCampus = "epfl_campus"
}

@VisibleForTesting internal var appNavControllerObserver: ((NavHostController) -> Unit)? = null

@VisibleForTesting internal var authViewModelFactory: (() -> AuthViewModel)? = null

internal typealias NavigateAction = (String, NavOptionsBuilder.() -> Unit) -> Unit

internal sealed class AuthCommand {
  object StartMicrosoftSignIn : AuthCommand()

  object NavigateHome : AuthCommand()

  object None : AuthCommand()
}

@VisibleForTesting
internal fun resolveAuthCommand(authState: AuthUiState, currentDestination: String?): AuthCommand {
  return when {
    shouldTriggerMicrosoftAuth(authState) -> AuthCommand.StartMicrosoftSignIn
    shouldNavigateToHomeFromSignIn(authState, currentDestination) -> AuthCommand.NavigateHome
    else -> AuthCommand.None
  }
}

@VisibleForTesting
internal fun executeAuthCommand(
    command: AuthCommand,
    startMicrosoftSignIn: () -> Unit,
    navigateHome: () -> Unit
) {
  when (command) {
    AuthCommand.StartMicrosoftSignIn -> startMicrosoftSignIn()
    AuthCommand.NavigateHome -> navigateHome()
    AuthCommand.None -> {}
  }
}

@VisibleForTesting
internal fun buildAuthenticationErrorMessage(authState: AuthUiState, fallback: String): String {
  return if (authState is AuthUiState.Error) getErrorMessage(authState, fallback) else fallback
}

@VisibleForTesting
internal fun navigateOpeningToSignIn(navigate: NavigateAction) {
  navigate(Routes.SignIn) {
    popUpTo(Routes.Opening) { inclusive = true }
    launchSingleTop = true
  }
}

@VisibleForTesting
internal fun navigateOpeningToHome(navigate: NavigateAction) {
  navigate(Routes.Home) {
    popUpTo(Routes.Opening) { inclusive = true }
    launchSingleTop = true
  }
}

@VisibleForTesting
internal fun navigateHomeFromSignIn(navigate: NavigateAction) {
  navigate(Routes.Home) {
    popUpTo(Routes.SignIn) { inclusive = true }
    launchSingleTop = true
    restoreState = true
  }
}

@VisibleForTesting
internal fun navigateHomeToSignIn(navigate: NavigateAction) {
  navigate(Routes.SignIn) {
    popUpTo(Routes.Home) { inclusive = true }
    launchSingleTop = true
  }
}

@VisibleForTesting
internal fun navigateSettingsBack(navigate: NavigateAction) {
  navigate(Routes.HomeWithDrawer) { popUpTo(Routes.Home) { inclusive = false } }
}

@VisibleForTesting
internal fun navigateSignOut(navigate: NavigateAction, startDestinationRoute: String?) {
  val startRoute = startDestinationRoute ?: Routes.Opening
  navigate(Routes.SignIn) {
    popUpTo(startRoute) { inclusive = true }
    launchSingleTop = true
    restoreState = false
  }
}

@VisibleForTesting
internal fun navigateToSettings(navigate: NavigateAction) {
  navigate(Routes.Settings) {}
}

@VisibleForTesting
internal fun navigateToProfile(navigate: NavigateAction) {
  navigate(Routes.Profile) {}
}

@VisibleForTesting
internal fun navigateToVoiceChat(navigate: NavigateAction) {
  navigate(Routes.VoiceChat) {}
}

@VisibleForTesting
internal fun navigateToConnectors(navigate: NavigateAction) {
  navigate(Routes.Connectors) {}
}

@VisibleForTesting
internal fun handleProfileClick(
    isGuest: Boolean,
    showGuestWarning: () -> Unit,
    navigateToProfile: () -> Unit
) {
  if (isGuest) {
    showGuestWarning()
  } else {
    navigateToProfile()
  }
}

/**
 * Routes the signed-in user to either onboarding or home based on their profile status. Assumes the
 * user is authenticated (caller guarantees this).
 * - If profile is null or incomplete (no fullName), navigates to onboarding.
 * - Otherwise, navigates to home.
 */
private suspend fun navigateToOnboardingOrHome(nav: NavHostController) {
  val profileRepository = UserProfileRepository()
  val profile = profileRepository.loadProfile()

  if (profile == null || profile.fullName.isBlank()) {
    // User needs onboarding - navigate to onboarding screen
    nav.navigate(Routes.OnboardingPersonalInfo) {
      popUpTo(Routes.SignIn) { inclusive = true }
      launchSingleTop = true
    }
  } else {
    // User has profile - navigate to home
    nav.navigate(Routes.Home) {
      popUpTo(Routes.SignIn) { inclusive = true }
      launchSingleTop = true
      restoreState = true
    }
  }
}

/**
 * Creates a ConversationRepository or returns null if in guest mode. This function handles
 * exceptions gracefully to allow guest mode operation.
 */
@VisibleForTesting
internal fun createConversationRepositoryOrNull(): ConversationRepository? {
  return try {
    ConversationRepository(FirebaseAuth.getInstance(), FirebaseFirestore.getInstance())
  } catch (e: Exception) {
    null // Guest mode - no repository
  }
}

/**
 * Creates a lambda that reads the current conversation ID from HomeViewModel's UI state. The lambda
 * reads the state each time it's called, ensuring it always returns the current value.
 */
@VisibleForTesting
internal fun createGetCurrentConversationIdLambda(homeViewModel: HomeViewModel): () -> String? {
  return { homeViewModel.uiState.value.currentConversationId }
}

/**
 * Creates a callback that selects a newly created conversation in HomeViewModel. This callback is
 * invoked when a new conversation is created during voice chat.
 */
@VisibleForTesting
internal fun createOnConversationCreatedCallback(homeViewModel: HomeViewModel): (String) -> Unit {
  return { conversationId ->
    // Select the newly created conversation in HomeViewModel
    homeViewModel.selectConversation(conversationId)
  }
}

/**
 * Factory function to create a VoiceChatViewModel with conversation management. This function is
 * testable and can be used in both the composable and unit tests.
 *
 * @param homeViewModel The HomeViewModel instance to read current conversation state
 * @param createConversationRepositoryOrNull Lambda to create or retrieve ConversationRepository
 * @param createGetCurrentConversationIdLambda Lambda factory to create getCurrentConversationId
 *   lambda
 * @param createOnConversationCreatedCallback Lambda factory to create onConversationCreated
 *   callback
 * @return A configured VoiceChatViewModel instance
 */
@VisibleForTesting
internal fun createVoiceChatViewModel(
    homeViewModel: HomeViewModel,
    createConversationRepositoryOrNull: () -> ConversationRepository?,
    createGetCurrentConversationIdLambda: (HomeViewModel) -> () -> String?,
    createOnConversationCreatedCallback: (HomeViewModel) -> (String) -> Unit
): VoiceChatViewModel {
  val conversationRepo = createConversationRepositoryOrNull()
  return VoiceChatViewModel(
      conversationRepository = conversationRepo,
      getCurrentConversationId = createGetCurrentConversationIdLambda(homeViewModel),
      onConversationCreated = createOnConversationCreatedCallback(homeViewModel))
}

/**
 * Helper function that creates VoiceChatViewModel using the exact same pattern as in the
 * composable. This function is testable and ensures code coverage of the composable logic. The
 * composable calls this function to ensure the exact same code paths are executed.
 */
@VisibleForTesting
internal fun createVoiceChatViewModelForComposable(
    homeViewModel: HomeViewModel
): VoiceChatViewModel {
  // This reproduces EXACTLY the code from lines 610-618 of the composable
  return createVoiceChatViewModel(
      homeViewModel = homeViewModel,
      createConversationRepositoryOrNull = { createConversationRepositoryOrNull() },
      createGetCurrentConversationIdLambda = { createGetCurrentConversationIdLambda(it) },
      createOnConversationCreatedCallback = { createOnConversationCreatedCallback(it) })
}

/**
 * Composable content for the VoiceChat screen. This function is extracted to be testable and
 * ensures code coverage of the VoiceChat composable content.
 *
 * @param homeViewModel The HomeViewModel instance
 * @param speechHelper The SpeechToTextHelper for voice input
 * @param onClose Callback when the voice screen should be closed
 */
@VisibleForTesting
@Composable
internal fun VoiceChatContent(
    homeViewModel: HomeViewModel,
    speechHelper: SpeechToTextHelper,
    onClose: () -> Unit
) {
  val voiceChatViewModel =
      remember(homeViewModel) { createVoiceChatViewModelForComposable(homeViewModel) }

  VoiceScreen(
      onClose = onClose,
      modifier = Modifier.fillMaxSize(),
      speechHelper = speechHelper,
      voiceChatViewModel = voiceChatViewModel)
}

/**
 * Complete VoiceChat composable content that includes getting the HomeViewModel from the parent
 * entry. This function encapsulates the entire VoiceChat composable logic for testability.
 *
 * @param nav The NavHostController
 * @param speechHelper The SpeechToTextHelper for voice input
 */
@VisibleForTesting
@Composable
internal fun VoiceChatComposableContent(nav: NavHostController, speechHelper: SpeechToTextHelper) {
  @Suppress("UnrememberedGetBackStackEntry") val parentEntry = nav.getBackStackEntry("home_root")
  val homeViewModel: HomeViewModel = viewModel(parentEntry)

  VoiceChatContent(
      homeViewModel = homeViewModel, speechHelper = speechHelper, onClose = { nav.popBackStack() })
}

@SuppressLint("UnrememberedGetBackStackEntry")
@Composable
fun AppNav(
    startOnSignedIn: Boolean = false,
    activity: Activity,
    speechHelper: SpeechToTextHelper,
    ttsHelper: SpeechPlayback
) {
  val context = LocalContext.current
  val networkMonitor = remember { AndroidNetworkConnectivityMonitor(context) }

  // Cleanup network monitor when composable is disposed
  DisposableEffect(networkMonitor) { onDispose { networkMonitor.unregister() } }

  val nav =
      rememberNavController().also { controller -> appNavControllerObserver?.invoke(controller) }
  val authViewModel =
      remember(networkMonitor) {
        authViewModelFactory?.invoke() ?: AuthViewModel(networkMonitor = networkMonitor)
      }
  val authState by authViewModel.state.collectAsState()

  // Get current back stack entry
  val navBackStackEntry by nav.currentBackStackEntryAsState()
  val currentDestination = navBackStackEntry?.destination?.route

  // Check for onboarding after sign-in
  LaunchedEffect(authState, currentDestination) {
    when {
      authState is AuthUiState.SignedIn && currentDestination == Routes.SignIn -> {
        navigateToOnboardingOrHome(nav)
      }
      authState is AuthUiState.Guest && currentDestination == Routes.SignIn -> {
        // Navigate directly to Home for guest users (skip onboarding)
        nav.navigate(Routes.Home) {
          popUpTo(Routes.SignIn) { inclusive = true }
          launchSingleTop = true
          restoreState = true
        }
      }
    }
  }

  // Handle Microsoft authentication when loading
  LaunchedEffect(authState) {
    val currentState = authState
    val command = resolveAuthCommand(currentState, currentDestination)
    executeAuthCommand(
        command,
        startMicrosoftSignIn = {
          MicrosoftAuth.signIn(
              activity = activity,
              onSuccess = { authViewModel.onAuthenticationSuccess() },
              onError = { exception ->
                val errorMessage =
                    buildAuthenticationErrorMessage(
                        currentState, exception.message ?: "Authentication failed")
                authViewModel.onAuthenticationError(errorMessage)
              })
        },
        navigateHome = {
          // Navigation will be handled by the onboarding check LaunchedEffect above
          // This is kept for backward compatibility but the actual navigation
          // happens in the navigateToOnboardingOrHome function
        })
  }

  NavHost(
      navController = nav,
      startDestination = if (startOnSignedIn) Routes.Home else Routes.Opening) {
        // Opening Screen (new flow)
        composable(Routes.Opening) {
          OpeningScreen(
              authState = authState,
              onNavigateToSignIn = {
                navigateOpeningToSignIn { route, builder -> nav.navigate(route) { builder(this) } }
              },
              onNavigateToHome = {
                navigateOpeningToHome { route, builder -> nav.navigate(route) { builder(this) } }
              })
        }

        // SignIn Screen
        composable(Routes.SignIn) {
          val isOffline by authViewModel.isOffline.collectAsState()
          AuthUIScreen(
              state = authState,
              onMicrosoftLogin = { authViewModel.onMicrosoftLoginClick() },
              onSwitchEduLogin = { authViewModel.onSwitchEduLoginClick() },
              isOffline = isOffline)
        }

        // Onboarding Personal Info Screen (Step 1)
        composable(Routes.OnboardingPersonalInfo) {
          OnboardingPersonalInfoScreen(
              onContinue = {
                // Navigate to step 2 (OnboardingRole)
                nav.navigate(Routes.OnboardingRole) {
                  popUpTo(Routes.OnboardingPersonalInfo) { inclusive = false }
                  launchSingleTop = true
                }
              })
        }

        // Onboarding Role Screen (Step 2)
        composable(Routes.OnboardingRole) {
          OnboardingRoleScreen(
              onContinue = {
                // Navigate to step 3 (OnboardingAcademic)
                nav.navigate(Routes.OnboardingAcademic) {
                  popUpTo(Routes.OnboardingRole) { inclusive = false }
                  launchSingleTop = true
                }
              })
        }

        // Onboarding Academic Screen (Step 3)
        composable(Routes.OnboardingAcademic) {
          OnboardingAcademicScreen(
              onContinue = {
                // Navigate to home after onboarding is complete
                // Clear entire back stack so Home becomes the new root
                nav.navigate(Routes.Home) {
                  popUpTo(Routes.SignIn) { inclusive = true }
                  launchSingleTop = true
                }
              })
        }
        navigation(startDestination = Routes.Home, route = "home_root") {
          // Home Screen
          composable(Routes.Home) {
            val parentEntry = nav.getBackStackEntry("home_root")
            val homeViewModel: HomeViewModel =
                viewModel(
                    parentEntry,
                    factory =
                        object : ViewModelProvider.Factory {
                          @Suppress("UNCHECKED_CAST")
                          override fun <T : androidx.lifecycle.ViewModel> create(
                              modelClass: Class<T>
                          ): T {
                            return HomeViewModel(networkMonitor = networkMonitor) as T
                          }
                        })
            val homeUiState by homeViewModel.uiState.collectAsState()

            // LaunchedEffect for guest mode synchronization
            LaunchedEffect(authState) {
              when (authState) {
                is AuthUiState.Guest -> homeViewModel.setGuestMode(true)
                is AuthUiState.SignedIn -> {
                  homeViewModel.setGuestMode(false)
                  homeViewModel.refreshProfile()
                }
                else -> {}
              }
            }
            HomeScreen(
                viewModel = homeViewModel,
                onAction1Click = { /* ... */},
                onAction2Click = { /* ... */},
                onSendMessage = { /* ... */},
                speechHelper = speechHelper,
                ttsHelper = ttsHelper,
                onSignOut = {
                  android.util.Log.d("NavGraph", "Sign out button clicked")
                  homeViewModel.clearProfile()
                  authViewModel.signOut()
                  android.util.Log.d("NavGraph", "Navigating to SignIn")
                  // Navigate to SignIn and clear entire back stack
                  val startRoute = nav.graph.startDestinationRoute ?: Routes.Opening
                  nav.navigate(Routes.SignIn) {
                    popUpTo(startRoute) { inclusive = true }
                    launchSingleTop = true
                    restoreState = false
                  }
                },
                onSettingsClick = { nav.navigate(Routes.Settings) },
                onConnectorsClick = {
                  navigateToConnectors { route, builder -> nav.navigate(route) { builder(this) } }
                },
                onProfileClick = {
                  if (homeUiState.isGuest) {
                    homeViewModel.showGuestProfileWarning()
                  } else {
                    nav.navigate(Routes.Profile)
                  }
                },
                onVoiceChatClick = { nav.navigate(Routes.VoiceChat) })
          }

          // Home With Drawer
          composable(Routes.HomeWithDrawer) {
            val parentEntry = nav.getBackStackEntry("home_root")
            val homeViewModel: HomeViewModel =
                viewModel(
                    parentEntry,
                    factory =
                        object : ViewModelProvider.Factory {
                          @Suppress("UNCHECKED_CAST")
                          override fun <T : androidx.lifecycle.ViewModel> create(
                              modelClass: Class<T>
                          ): T {
                            return HomeViewModel(networkMonitor = networkMonitor) as T
                          }
                        })
            val homeUiState by homeViewModel.uiState.collectAsState()

            HomeScreen(
                viewModel = homeViewModel,
                onAction1Click = { /* ... */},
                onAction2Click = { /* ... */},
                onSendMessage = { /* ... */},
                speechHelper = speechHelper,
                ttsHelper = ttsHelper,
                onSignOut = {
                  android.util.Log.d("NavGraph", "Sign out button clicked (HomeWithDrawer)")
                  homeViewModel.clearProfile()
                  authViewModel.signOut()
                  android.util.Log.d("NavGraph", "Navigating to SignIn (HomeWithDrawer)")
                  // Navigate to SignIn and clear entire back stack
                  navigateSignOut(
                      navigate = { route, builder -> nav.navigate(route) { builder(this) } },
                      startDestinationRoute = nav.graph.startDestinationRoute)
                },
                onSettingsClick = {
                  navigateToSettings { route, builder -> nav.navigate(route) { builder(this) } }
                },
                onConnectorsClick = {
                  navigateToConnectors { route, builder -> nav.navigate(route) { builder(this) } }
                },
                onProfileClick = {
                  handleProfileClick(
                      isGuest = homeUiState.isGuest,
                      showGuestWarning = { homeViewModel.showGuestProfileWarning() },
                      navigateToProfile = {
                        navigateToProfile { route, builder ->
                          nav.navigate(route) { builder(this) }
                        }
                      })
                },
                onVoiceChatClick = {
                  navigateToVoiceChat { route, builder -> nav.navigate(route) { builder(this) } }
                },
                openDrawerOnStart = true)
          }

          // Settings
          composable(Routes.Settings) {
            val parentEntry = nav.getBackStackEntry("home_root")
            val homeViewModel: HomeViewModel =
                viewModel(
                    parentEntry,
                    factory =
                        object : ViewModelProvider.Factory {
                          @Suppress("UNCHECKED_CAST")
                          override fun <T : androidx.lifecycle.ViewModel> create(
                              modelClass: Class<T>
                          ): T {
                            return HomeViewModel(networkMonitor = networkMonitor) as T
                          }
                        })
            val homeUiState by homeViewModel.uiState.collectAsState()

            SettingsPage(
                onBackClick = {
                  nav.navigate(Routes.HomeWithDrawer) { popUpTo(Routes.Home) { inclusive = false } }
                },
                onSignOut = {
                  android.util.Log.d("NavGraph", "Sign out button clicked (Settings)")
                  homeViewModel.clearProfile()
                  authViewModel.signOut()
                  android.util.Log.d("NavGraph", "Navigating to SignIn (Settings)")
                  // Navigate to SignIn and clear entire back stack
                  val startRoute = nav.graph.startDestinationRoute ?: Routes.Opening
                  nav.navigate(Routes.SignIn) {
                    popUpTo(startRoute) { inclusive = true }
                    launchSingleTop = true
                    restoreState = false
                  }
                },
                onProfileClick = {
                  if (homeUiState.isGuest) {
                    homeViewModel.showGuestProfileWarning()
                  } else {
                    nav.navigate(Routes.Profile)
                  }
                },
                onProfileDisabledClick = { homeViewModel.showGuestProfileWarning() },
                isProfileEnabled = !homeUiState.isGuest,
                showProfileWarning = homeUiState.showGuestProfileWarning,
                onDismissProfileWarning = { homeViewModel.hideGuestProfileWarning() },
                onConnectorsClick = { nav.navigate(Routes.Connectors) })
          }

          composable(Routes.Profile) {
            val parentEntry = nav.getBackStackEntry("home_root")
            val homeViewModel: HomeViewModel =
                viewModel(
                    parentEntry,
                    factory =
                        object : ViewModelProvider.Factory {
                          @Suppress("UNCHECKED_CAST")
                          override fun <T : androidx.lifecycle.ViewModel> create(
                              modelClass: Class<T>
                          ): T {
                            return HomeViewModel(networkMonitor = networkMonitor) as T
                          }
                        })
            val homeUiState by homeViewModel.uiState.collectAsState()

            if (homeUiState.isGuest) {
              LaunchedEffect(Unit) {
                homeViewModel.showGuestProfileWarning()
                nav.popBackStack()
              }
            } else {
              // Use ProfileScreen which manages its own ViewModel and loads profile from Firestore
              ProfileScreen(onBackClick = { nav.popBackStack() })
            }
          }
          // Connectors Screen
          composable(Routes.Connectors) {
            ConnectorsScreen(
                onBackClick = { nav.popBackStack() },
                onConnectorClick = { connectorId ->
<<<<<<< HEAD
                  if (connectorId == "ed") {
                    nav.navigate(Routes.EdConnect)
                  } else {
                    android.util.Log.d("NavGraph", "Connector clicked: $connectorId")
=======
                  when (connectorId) {
                    "epfl_campus" -> nav.navigate(Routes.EpflCampus)
                    else -> android.util.Log.d("NavGraph", "Connector clicked: $connectorId")
>>>>>>> d7905337
                  }
                })
          }

          // ED Connect Screen
          composable(Routes.EdConnect) { EdConnectScreen(onBackClick = { nav.popBackStack() }) }

          // Voice Chat Screen
          // EPFL Campus Connector Screen
          composable(Routes.EpflCampus) {
            com.android.sample.epfl.EpflCampusConnectorScreen(onBackClick = { nav.popBackStack() })
          }
          // Uses VoiceChatComposableContent which is tested in NavGraphTest
          composable(Routes.VoiceChat) { VoiceChatComposableContent(nav, speechHelper) }
        }
      }
}<|MERGE_RESOLUTION|>--- conflicted
+++ resolved
@@ -654,18 +654,13 @@
             ConnectorsScreen(
                 onBackClick = { nav.popBackStack() },
                 onConnectorClick = { connectorId ->
-<<<<<<< HEAD
-                  if (connectorId == "ed") {
-                    nav.navigate(Routes.EdConnect)
-                  } else {
-                    android.util.Log.d("NavGraph", "Connector clicked: $connectorId")
-=======
-                  when (connectorId) {
-                    "epfl_campus" -> nav.navigate(Routes.EpflCampus)
-                    else -> android.util.Log.d("NavGraph", "Connector clicked: $connectorId")
->>>>>>> d7905337
-                  }
-                })
+                    when (connectorId) {
+                        "ed" -> nav.navigate(Routes.EdConnect)
+                        "epfl_campus" -> nav.navigate(Routes.EpflCampus)
+                        else -> android.util.Log.d("NavGraph", "Connector clicked: $connectorId")
+                    }
+                }
+            )
           }
 
           // ED Connect Screen
