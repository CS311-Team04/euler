--- conflicted
+++ resolved
@@ -660,22 +660,12 @@
           }
 
           // Voice Chat Screen
-<<<<<<< HEAD
-          composable(Routes.VoiceChat) {
-            VoiceScreen(
-                onClose = { nav.popBackStack() },
-                modifier = Modifier.fillMaxSize(),
-                speechHelper = speechHelper)
-          }
-
           // EPFL Campus Connector Screen
           composable(Routes.EpflCampus) {
             com.android.sample.epfl.EpflCampusConnectorScreen(onBackClick = { nav.popBackStack() })
           }
-=======
           // Uses VoiceChatComposableContent which is tested in NavGraphTest
           composable(Routes.VoiceChat) { VoiceChatComposableContent(nav, speechHelper) }
->>>>>>> e109ddbf
         }
       }
 }