--- conflicted
+++ resolved
@@ -8,12 +8,9 @@
 import androidx.compose.runtime.collectAsState
 import androidx.compose.runtime.getValue
 import androidx.compose.runtime.remember
-<<<<<<< HEAD
 import androidx.compose.runtime.setValue
 import androidx.lifecycle.viewmodel.compose.viewModel
-=======
 import androidx.compose.ui.Modifier
->>>>>>> 7d40154d
 import androidx.navigation.compose.NavHost
 import androidx.navigation.compose.composable
 import androidx.navigation.compose.currentBackStackEntryAsState
@@ -36,11 +33,8 @@
   const val Home = "home"
   const val HomeWithDrawer = "home_with_drawer"
   const val Settings = "settings"
-<<<<<<< HEAD
   const val Profile = "profile"
-=======
   const val VoiceChat = "voice_chat"
->>>>>>> 7d40154d
 }
 
 @Composable
@@ -140,7 +134,6 @@
                 }
               },
               onSettingsClick = { nav.navigate(Routes.Settings) },
-<<<<<<< HEAD
               onProfileClick = {
                 if (homeUiState.isGuest) {
                   homeViewModel.showGuestProfileWarning()
@@ -148,9 +141,7 @@
                   nav.navigate(Routes.Profile)
                 }
               })
-=======
               onVoiceChatClick = { nav.navigate(Routes.VoiceChat) })
->>>>>>> 7d40154d
         }
 
         // Home With Drawer
@@ -172,7 +163,6 @@
                 }
               },
               onSettingsClick = { nav.navigate(Routes.Settings) },
-<<<<<<< HEAD
               onProfileClick = {
                 if (homeUiState.isGuest) {
                   homeViewModel.showGuestProfileWarning()
@@ -180,9 +170,7 @@
                   nav.navigate(Routes.Profile)
                 }
               },
-=======
               onVoiceChatClick = { nav.navigate(Routes.VoiceChat) },
->>>>>>> 7d40154d
               openDrawerOnStart = true)
         }
 
