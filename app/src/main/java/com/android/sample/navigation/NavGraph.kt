package com.android.sample.navigation

import android.annotation.SuppressLint
import android.app.Activity
import androidx.annotation.VisibleForTesting
import androidx.compose.foundation.layout.fillMaxSize
import androidx.compose.runtime.Composable
import androidx.compose.runtime.LaunchedEffect
import androidx.compose.runtime.collectAsState
import androidx.compose.runtime.getValue
import androidx.compose.runtime.remember
import androidx.compose.runtime.setValue
import androidx.compose.ui.Modifier
import androidx.lifecycle.viewmodel.compose.viewModel
<<<<<<< HEAD
=======
import androidx.navigation.NavHostController
import androidx.navigation.NavOptionsBuilder
>>>>>>> 5e3f4ba0
import androidx.navigation.compose.NavHost
import androidx.navigation.compose.composable
import androidx.navigation.compose.currentBackStackEntryAsState
import androidx.navigation.compose.rememberNavController
import androidx.navigation.navigation
import com.android.sample.VoiceChat.UI.VoiceScreen
import com.android.sample.auth.MicrosoftAuth
import com.android.sample.authentification.AuthUIScreen
import com.android.sample.authentification.AuthUiState
import com.android.sample.home.HomeScreen
import com.android.sample.home.HomeViewModel
<<<<<<< HEAD
import com.android.sample.settings.ProfilePage
=======
>>>>>>> 5e3f4ba0
import com.android.sample.settings.SettingsPage
import com.android.sample.sign_in.AuthViewModel
import com.android.sample.speech.SpeechToTextHelper
import com.android.sample.splash.OpeningScreen

object Routes {
  const val Opening = "opening"
  const val SignIn = "signin"
  const val Home = "home"
  const val HomeWithDrawer = "home_with_drawer"
  const val Settings = "settings"
  const val Profile = "profile"
  const val VoiceChat = "voice_chat"
}

@VisibleForTesting internal var appNavControllerObserver: ((NavHostController) -> Unit)? = null

@VisibleForTesting internal var authViewModelFactory: (() -> AuthViewModel)? = null

internal typealias NavigateAction = (String, NavOptionsBuilder.() -> Unit) -> Unit

@SuppressLint("UnrememberedGetBackStackEntry")
@Composable
fun AppNav(startOnSignedIn: Boolean = false, activity: Activity, speechHelper: SpeechToTextHelper) {
<<<<<<< HEAD
  val nav = rememberNavController()
  val authViewModel = remember { AuthViewModel() }
  val homeViewModel: HomeViewModel = viewModel()
=======
  val nav =
      rememberNavController().also { controller -> appNavControllerObserver?.invoke(controller) }
  val authViewModel = remember { authViewModelFactory?.invoke() ?: AuthViewModel() }
>>>>>>> 5e3f4ba0
  val authState by authViewModel.state.collectAsState()
  val homeUiState by homeViewModel.uiState.collectAsState()

  // Get current back stack entry
  val navBackStackEntry by nav.currentBackStackEntryAsState()
  val currentDestination = navBackStackEntry?.destination?.route

  // Handle Microsoft authentication when loading
  LaunchedEffect(authState) {
    val currentState = authState
    val command = resolveAuthCommand(currentState, currentDestination)
    executeAuthCommand(
        command,
        startMicrosoftSignIn = {
          MicrosoftAuth.signIn(
              activity = activity,
              onSuccess = { authViewModel.onAuthenticationSuccess() },
              onError = { exception ->
                val errorMessage =
                    buildAuthenticationErrorMessage(
                        currentState, exception.message ?: "Authentication failed")
                authViewModel.onAuthenticationError(errorMessage)
              })
        },
        navigateHome = {
          navigateHomeFromSignIn { route, builder -> nav.navigate(route) { builder(this) } }
        })
  }

  LaunchedEffect(authState) {
    when (authState) {
      is AuthUiState.Guest -> homeViewModel.setGuestMode(true)
      is AuthUiState.SignedIn -> {
        homeViewModel.setGuestMode(false)
        homeViewModel.refreshProfile()
      }
      else -> {}
    }
  }

  NavHost(
      navController = nav,
      startDestination = if (startOnSignedIn) Routes.Home else Routes.Opening) {
        // Opening Screen (new flow)
        composable(Routes.Opening) {
          OpeningScreen(
              authState = authState,
              onNavigateToSignIn = {
                navigateOpeningToSignIn { route, builder -> nav.navigate(route) { builder(this) } }
              },
              onNavigateToHome = {
                navigateOpeningToHome { route, builder -> nav.navigate(route) { builder(this) } }
              })
        }

        // SignIn Screen
        composable(Routes.SignIn) {
          AuthUIScreen(
              state = authState,
              onMicrosoftLogin = { authViewModel.onMicrosoftLoginClick() },
              onSwitchEduLogin = { authViewModel.onSwitchEduLoginClick() })
        }
        navigation(startDestination = Routes.Home, route = "home_root") {
          composable(Routes.Home) {
            val parentEntry = remember { nav.getBackStackEntry("home_root") }
            val vm: HomeViewModel = viewModel(parentEntry)
            HomeScreen(
                viewModel = vm,
                onAction1Click = { /* ... */},
                onAction2Click = { /* ... */},
                onSendMessage = { /* ... */},
                speechHelper = speechHelper,
                onSignOut = {
                  authViewModel.signOut()
                  navigateHomeToSignIn { route, builder -> nav.navigate(route) { builder(this) } }
                },
                onSettingsClick = { nav.navigate(Routes.Settings) },
                onVoiceChatClick = { nav.navigate(Routes.VoiceChat) },
                forceNewChatOnFirstOpen = false)
          }

<<<<<<< HEAD
        // Home Screen
        composable(Routes.Home) {
          HomeScreen(
              viewModel = homeViewModel,
              onAction1Click = { /* ... */},
              onAction2Click = { /* ... */},
              onSendMessage = { /* ... */},
              speechHelper = speechHelper,
              onSignOut = {
                android.util.Log.d("NavGraph", "Sign out button clicked")
                homeViewModel.clearProfile()
                authViewModel.signOut()
                android.util.Log.d("NavGraph", "Navigating to SignIn")
                nav.navigate(Routes.SignIn) {
                  popUpTo(Routes.Home) { inclusive = true }
                  launchSingleTop = true
                }
              },
              onSettingsClick = { nav.navigate(Routes.Settings) },
              onProfileClick = {
                if (homeUiState.isGuest) {
                  homeViewModel.showGuestProfileWarning()
                } else {
                  nav.navigate(Routes.Profile)
                }
              },
              onVoiceChatClick = { nav.navigate(Routes.VoiceChat) })
        }

        // Home With Drawer
        composable(Routes.HomeWithDrawer) {
          HomeScreen(
              viewModel = homeViewModel,
              onAction1Click = { /* ... */},
              onAction2Click = { /* ... */},
              onSendMessage = { /* ... */},
              speechHelper = speechHelper,
              onSignOut = {
                android.util.Log.d("NavGraph", "Sign out button clicked (HomeWithDrawer)")
                homeViewModel.clearProfile()
                authViewModel.signOut()
                android.util.Log.d("NavGraph", "Navigating to SignIn (HomeWithDrawer)")
                nav.navigate(Routes.SignIn) {
                  popUpTo(Routes.Home) { inclusive = true }
                  launchSingleTop = true
                }
              },
              onSettingsClick = { nav.navigate(Routes.Settings) },
              onProfileClick = {
                if (homeUiState.isGuest) {
                  homeViewModel.showGuestProfileWarning()
                } else {
                  nav.navigate(Routes.Profile)
                }
              },
              onVoiceChatClick = { nav.navigate(Routes.VoiceChat) },
              openDrawerOnStart = true)
        }

        // Settings
        composable(Routes.Settings) {
          SettingsPage(
              onBackClick = {
                nav.navigate(Routes.HomeWithDrawer) { popUpTo(Routes.Home) { inclusive = false } }
              },
              onSignOut = {
                android.util.Log.d("NavGraph", "Sign out button clicked (Settings)")
                homeViewModel.clearProfile()
                authViewModel.signOut()
                android.util.Log.d("NavGraph", "Navigating to SignIn (Settings)")
                nav.navigate(Routes.SignIn) {
                  popUpTo(Routes.Home) { inclusive = true }
                  launchSingleTop = true
                }
              },
              onProfileClick = {
                if (homeUiState.isGuest) {
                  homeViewModel.showGuestProfileWarning()
                } else {
                  nav.navigate(Routes.Profile)
                }
              },
              onProfileDisabledClick = { homeViewModel.showGuestProfileWarning() },
              isProfileEnabled = !homeUiState.isGuest,
              showProfileWarning = homeUiState.showGuestProfileWarning,
              onDismissProfileWarning = { homeViewModel.hideGuestProfileWarning() },
              onConnectorsClick = { nav.navigate(Routes.Settings) })
        }

        composable(Routes.Profile) {
          if (homeUiState.isGuest) {
            LaunchedEffect(Unit) {
              homeViewModel.showGuestProfileWarning()
              nav.popBackStack()
            }
          } else {
            LaunchedEffect(Unit) { homeViewModel.refreshProfile() }
            ProfilePage(
                onBackClick = { nav.popBackStack() },
                onSaveProfile = { profile -> homeViewModel.saveProfile(profile) },
                initialProfile = homeUiState.profile)
=======
          composable(Routes.HomeWithDrawer) {
            val parentEntry = remember { nav.getBackStackEntry("home_root") }
            val vm: HomeViewModel = viewModel(parentEntry)
            HomeScreen(
                viewModel = vm,
                onAction1Click = { /* ... */},
                onAction2Click = { /* ... */},
                onSendMessage = { /* ... */},
                speechHelper = speechHelper,
                onSignOut = {
                  authViewModel.signOut()
                  navigateHomeToSignIn { route, builder -> nav.navigate(route) { builder(this) } }
                },
                onSettingsClick = { nav.navigate(Routes.Settings) },
                onVoiceChatClick = { nav.navigate(Routes.VoiceChat) },
                openDrawerOnStart = true)
          }

          // Settings
          composable(Routes.Settings) {
            SettingsPage(
                onBackClick = {
                  navigateSettingsBack { route, builder -> nav.navigate(route) { builder(this) } }
                },
                onSignOut = {
                  authViewModel.signOut()
                  navigateHomeToSignIn { route, builder -> nav.navigate(route) { builder(this) } }
                })
>>>>>>> 5e3f4ba0
          }
        }
        // Voice Chat Screen
        composable(Routes.VoiceChat) {
          VoiceScreen(
              onClose = { nav.popBackStack() },
              modifier = Modifier.fillMaxSize(),
              speechHelper = speechHelper)
        }
      }
}

internal sealed class AuthCommand {
  object StartMicrosoftSignIn : AuthCommand()

  object NavigateHome : AuthCommand()

  object None : AuthCommand()
}

@VisibleForTesting
internal fun resolveAuthCommand(authState: AuthUiState, currentDestination: String?): AuthCommand {
  return when {
    shouldTriggerMicrosoftAuth(authState) -> AuthCommand.StartMicrosoftSignIn
    shouldNavigateToHomeFromSignIn(authState, currentDestination) -> AuthCommand.NavigateHome
    else -> AuthCommand.None
  }
}

@VisibleForTesting
internal fun executeAuthCommand(
    command: AuthCommand,
    startMicrosoftSignIn: () -> Unit,
    navigateHome: () -> Unit
) {
  when (command) {
    AuthCommand.StartMicrosoftSignIn -> startMicrosoftSignIn()
    AuthCommand.NavigateHome -> navigateHome()
    AuthCommand.None -> {}
  }
}

@VisibleForTesting
internal fun buildAuthenticationErrorMessage(authState: AuthUiState, fallback: String): String {
  return if (authState is AuthUiState.Error) getErrorMessage(authState, fallback) else fallback
}

@VisibleForTesting
internal fun navigateOpeningToSignIn(navigate: NavigateAction) {
  navigate(Routes.SignIn) {
    popUpTo(Routes.Opening) { inclusive = true }
    launchSingleTop = true
  }
}

@VisibleForTesting
internal fun navigateOpeningToHome(navigate: NavigateAction) {
  navigate(Routes.Home) {
    popUpTo(Routes.Opening) { inclusive = true }
    launchSingleTop = true
  }
}

@VisibleForTesting
internal fun navigateHomeFromSignIn(navigate: NavigateAction) {
  navigate(Routes.Home) {
    popUpTo(Routes.SignIn) { inclusive = true }
    launchSingleTop = true
    restoreState = true
  }
}

@VisibleForTesting
internal fun navigateHomeToSignIn(navigate: NavigateAction) {
  navigate(Routes.SignIn) {
    popUpTo(Routes.Home) { inclusive = true }
    launchSingleTop = true
  }
}

@VisibleForTesting
internal fun navigateSettingsBack(navigate: NavigateAction) {
  navigate(Routes.HomeWithDrawer) { popUpTo(Routes.Home) { inclusive = false } }
}<|MERGE_RESOLUTION|>--- conflicted
+++ resolved
@@ -12,11 +12,8 @@
 import androidx.compose.runtime.setValue
 import androidx.compose.ui.Modifier
 import androidx.lifecycle.viewmodel.compose.viewModel
-<<<<<<< HEAD
-=======
 import androidx.navigation.NavHostController
 import androidx.navigation.NavOptionsBuilder
->>>>>>> 5e3f4ba0
 import androidx.navigation.compose.NavHost
 import androidx.navigation.compose.composable
 import androidx.navigation.compose.currentBackStackEntryAsState
@@ -28,10 +25,7 @@
 import com.android.sample.authentification.AuthUiState
 import com.android.sample.home.HomeScreen
 import com.android.sample.home.HomeViewModel
-<<<<<<< HEAD
 import com.android.sample.settings.ProfilePage
-=======
->>>>>>> 5e3f4ba0
 import com.android.sample.settings.SettingsPage
 import com.android.sample.sign_in.AuthViewModel
 import com.android.sample.speech.SpeechToTextHelper
@@ -56,15 +50,11 @@
 @SuppressLint("UnrememberedGetBackStackEntry")
 @Composable
 fun AppNav(startOnSignedIn: Boolean = false, activity: Activity, speechHelper: SpeechToTextHelper) {
-<<<<<<< HEAD
-  val nav = rememberNavController()
-  val authViewModel = remember { AuthViewModel() }
-  val homeViewModel: HomeViewModel = viewModel()
-=======
+  val parentEntry = remember { nav.getBackStackEntry("home_root") 
+  val homeViewModel: HomeViewModel = viewModel(parentEntry)
   val nav =
       rememberNavController().also { controller -> appNavControllerObserver?.invoke(controller) }
   val authViewModel = remember { authViewModelFactory?.invoke() ?: AuthViewModel() }
->>>>>>> 5e3f4ba0
   val authState by authViewModel.state.collectAsState()
   val homeUiState by homeViewModel.uiState.collectAsState()
 
@@ -146,7 +136,6 @@
                 forceNewChatOnFirstOpen = false)
           }
 
-<<<<<<< HEAD
         // Home Screen
         composable(Routes.Home) {
           HomeScreen(
@@ -248,36 +237,6 @@
                 onBackClick = { nav.popBackStack() },
                 onSaveProfile = { profile -> homeViewModel.saveProfile(profile) },
                 initialProfile = homeUiState.profile)
-=======
-          composable(Routes.HomeWithDrawer) {
-            val parentEntry = remember { nav.getBackStackEntry("home_root") }
-            val vm: HomeViewModel = viewModel(parentEntry)
-            HomeScreen(
-                viewModel = vm,
-                onAction1Click = { /* ... */},
-                onAction2Click = { /* ... */},
-                onSendMessage = { /* ... */},
-                speechHelper = speechHelper,
-                onSignOut = {
-                  authViewModel.signOut()
-                  navigateHomeToSignIn { route, builder -> nav.navigate(route) { builder(this) } }
-                },
-                onSettingsClick = { nav.navigate(Routes.Settings) },
-                onVoiceChatClick = { nav.navigate(Routes.VoiceChat) },
-                openDrawerOnStart = true)
-          }
-
-          // Settings
-          composable(Routes.Settings) {
-            SettingsPage(
-                onBackClick = {
-                  navigateSettingsBack { route, builder -> nav.navigate(route) { builder(this) } }
-                },
-                onSignOut = {
-                  authViewModel.signOut()
-                  navigateHomeToSignIn { route, builder -> nav.navigate(route) { builder(this) } }
-                })
->>>>>>> 5e3f4ba0
           }
         }
         // Voice Chat Screen
