--- conflicted
+++ resolved
@@ -12,11 +12,8 @@
 import androidx.compose.runtime.setValue
 import androidx.compose.ui.Modifier
 import androidx.lifecycle.viewmodel.compose.viewModel
-<<<<<<< HEAD
-=======
 import androidx.navigation.NavHostController
 import androidx.navigation.NavOptionsBuilder
->>>>>>> 7cb54880
 import androidx.navigation.compose.NavHost
 import androidx.navigation.compose.composable
 import androidx.navigation.compose.currentBackStackEntryAsState
@@ -28,10 +25,7 @@
 import com.android.sample.authentification.AuthUiState
 import com.android.sample.home.HomeScreen
 import com.android.sample.home.HomeViewModel
-<<<<<<< HEAD
 import com.android.sample.settings.ProfilePage
-=======
->>>>>>> 7cb54880
 import com.android.sample.settings.SettingsPage
 import com.android.sample.sign_in.AuthViewModel
 import com.android.sample.speech.SpeechToTextHelper
@@ -56,15 +50,9 @@
 @SuppressLint("UnrememberedGetBackStackEntry")
 @Composable
 fun AppNav(startOnSignedIn: Boolean = false, activity: Activity, speechHelper: SpeechToTextHelper) {
-<<<<<<< HEAD
-  val nav = rememberNavController()
-  val authViewModel = remember { AuthViewModel() }
-  val homeViewModel: HomeViewModel = viewModel()
-=======
   val nav =
       rememberNavController().also { controller -> appNavControllerObserver?.invoke(controller) }
   val authViewModel = remember { authViewModelFactory?.invoke() ?: AuthViewModel() }
->>>>>>> 7cb54880
   val authState by authViewModel.state.collectAsState()
   val homeUiState by homeViewModel.uiState.collectAsState()
 
@@ -146,138 +134,94 @@
                 forceNewChatOnFirstOpen = false)
           }
 
-<<<<<<< HEAD
-        // Home Screen
-        composable(Routes.Home) {
-          HomeScreen(
-              viewModel = homeViewModel,
-              onAction1Click = { /* ... */},
-              onAction2Click = { /* ... */},
-              onSendMessage = { /* ... */},
-              speechHelper = speechHelper,
-              onSignOut = {
-                android.util.Log.d("NavGraph", "Sign out button clicked")
-                homeViewModel.clearProfile()
-                authViewModel.signOut()
-                android.util.Log.d("NavGraph", "Navigating to SignIn")
-                nav.navigate(Routes.SignIn) {
-                  popUpTo(Routes.Home) { inclusive = true }
-                  launchSingleTop = true
-                }
-              },
-              onSettingsClick = { nav.navigate(Routes.Settings) },
-              onProfileClick = {
-                if (homeUiState.isGuest) {
-                  homeViewModel.showGuestProfileWarning()
-                } else {
-                  nav.navigate(Routes.Profile)
-                }
-              },
-              onVoiceChatClick = { nav.navigate(Routes.VoiceChat) })
-        }
-
-        // Home With Drawer
-        composable(Routes.HomeWithDrawer) {
-          HomeScreen(
-              viewModel = homeViewModel,
-              onAction1Click = { /* ... */},
-              onAction2Click = { /* ... */},
-              onSendMessage = { /* ... */},
-              speechHelper = speechHelper,
-              onSignOut = {
-                android.util.Log.d("NavGraph", "Sign out button clicked (HomeWithDrawer)")
-                homeViewModel.clearProfile()
-                authViewModel.signOut()
-                android.util.Log.d("NavGraph", "Navigating to SignIn (HomeWithDrawer)")
-                nav.navigate(Routes.SignIn) {
-                  popUpTo(Routes.Home) { inclusive = true }
-                  launchSingleTop = true
-                }
-              },
-              onSettingsClick = { nav.navigate(Routes.Settings) },
-              onProfileClick = {
-                if (homeUiState.isGuest) {
-                  homeViewModel.showGuestProfileWarning()
-                } else {
-                  nav.navigate(Routes.Profile)
-                }
-              },
-              onVoiceChatClick = { nav.navigate(Routes.VoiceChat) },
-              openDrawerOnStart = true)
-        }
-
-        // Settings
-        composable(Routes.Settings) {
-          SettingsPage(
-              onBackClick = {
-                nav.navigate(Routes.HomeWithDrawer) { popUpTo(Routes.Home) { inclusive = false } }
-              },
-              onSignOut = {
-                android.util.Log.d("NavGraph", "Sign out button clicked (Settings)")
-                homeViewModel.clearProfile()
-                authViewModel.signOut()
-                android.util.Log.d("NavGraph", "Navigating to SignIn (Settings)")
-                nav.navigate(Routes.SignIn) {
-                  popUpTo(Routes.Home) { inclusive = true }
-                  launchSingleTop = true
-                }
-              },
-              onProfileClick = {
-                if (homeUiState.isGuest) {
-                  homeViewModel.showGuestProfileWarning()
-                } else {
-                  nav.navigate(Routes.Profile)
-                }
-              },
-              onProfileDisabledClick = { homeViewModel.showGuestProfileWarning() },
-              isProfileEnabled = !homeUiState.isGuest,
-              showProfileWarning = homeUiState.showGuestProfileWarning,
-              onDismissProfileWarning = { homeViewModel.hideGuestProfileWarning() },
-              onConnectorsClick = { nav.navigate(Routes.Settings) })
-        }
-
-        composable(Routes.Profile) {
-          if (homeUiState.isGuest) {
-            LaunchedEffect(Unit) {
-              homeViewModel.showGuestProfileWarning()
-              nav.popBackStack()
-            }
-          } else {
-            LaunchedEffect(Unit) { homeViewModel.refreshProfile() }
-            ProfilePage(
-                onBackClick = { nav.popBackStack() },
-                onSaveProfile = { profile -> homeViewModel.saveProfile(profile) },
-                initialProfile = homeUiState.profile)
-=======
-          composable(Routes.HomeWithDrawer) {
-            val parentEntry = remember { nav.getBackStackEntry("home_root") }
-            val vm: HomeViewModel = viewModel(parentEntry)
-            HomeScreen(
-                viewModel = vm,
-                onAction1Click = { /* ... */},
-                onAction2Click = { /* ... */},
-                onSendMessage = { /* ... */},
-                speechHelper = speechHelper,
-                onSignOut = {
-                  authViewModel.signOut()
-                  navigateHomeToSignIn { route, builder -> nav.navigate(route) { builder(this) } }
-                },
-                onSettingsClick = { nav.navigate(Routes.Settings) },
-                onVoiceChatClick = { nav.navigate(Routes.VoiceChat) },
-                openDrawerOnStart = true)
-          }
-
-          // Settings
-          composable(Routes.Settings) {
-            SettingsPage(
-                onBackClick = {
-                  navigateSettingsBack { route, builder -> nav.navigate(route) { builder(this) } }
-                },
-                onSignOut = {
-                  authViewModel.signOut()
-                  navigateHomeToSignIn { route, builder -> nav.navigate(route) { builder(this) } }
-                })
->>>>>>> 7cb54880
+// HOME
+composable(Routes.Home) {
+    HomeScreen(
+        viewModel = homeViewModel,
+        onAction1Click = { /* ... */},
+        onAction2Click = { /* ... */},
+        onSendMessage = { /* ... */},
+        speechHelper = speechHelper,
+        onSignOut = {
+            homeViewModel.clearProfile()
+            authViewModel.signOut()
+            navigateHomeToSignIn { route, builder -> nav.navigate(route) { builder(this) } }
+        },
+        onSettingsClick = { nav.navigate(Routes.Settings) },
+        onProfileClick = {
+            if (homeUiState.isGuest) homeViewModel.showGuestProfileWarning()
+            else nav.navigate(Routes.Profile)
+        },
+        onVoiceChatClick = { nav.navigate(Routes.VoiceChat) }
+    )
+}
+
+// HOME WITH DRAWER (refactored by main)
+composable(Routes.HomeWithDrawer) {
+    val parentEntry = remember { nav.getBackStackEntry("home_root") }
+    val vm: HomeViewModel = viewModel(parentEntry)
+
+    HomeScreen(
+        viewModel = vm,
+        onAction1Click = { /* ... */},
+        onAction2Click = { /* ... */},
+        onSendMessage = { /* ... */},
+        speechHelper = speechHelper,
+        onSignOut = {
+            vm.clearProfile()
+            authViewModel.signOut()
+            navigateHomeToSignIn { route, builder -> nav.navigate(route) { builder(this) } }
+        },
+        onSettingsClick = { nav.navigate(Routes.Settings) },
+        onProfileClick = {
+            if (vm.uiState.value.isGuest) vm.showGuestProfileWarning()
+            else nav.navigate(Routes.Profile)
+        },
+        onVoiceChatClick = { nav.navigate(Routes.VoiceChat) },
+        openDrawerOnStart = true
+    )
+}
+
+// SETTINGS
+composable(Routes.Settings) {
+    SettingsPage(
+        onBackClick = {
+            navigateSettingsBack { route, builder -> nav.navigate(route) { builder(this) } }
+        },
+        onSignOut = {
+            homeViewModel.clearProfile()
+            authViewModel.signOut()
+            navigateHomeToSignIn { route, builder -> nav.navigate(route) { builder(this) } }
+        },
+        onProfileClick = {
+            if (homeUiState.isGuest) homeViewModel.showGuestProfileWarning()
+            else nav.navigate(Routes.Profile)
+        },
+        onProfileDisabledClick = { homeViewModel.showGuestProfileWarning() },
+        isProfileEnabled = !homeUiState.isGuest,
+        showProfileWarning = homeUiState.showGuestProfileWarning,
+        onDismissProfileWarning = { homeViewModel.hideGuestProfileWarning() },
+        onConnectorsClick = { nav.navigate(Routes.Settings) }
+    )
+}
+
+// PROFILE
+composable(Routes.Profile) {
+    if (homeUiState.isGuest) {
+        LaunchedEffect(Unit) {
+            homeViewModel.showGuestProfileWarning()
+            nav.popBackStack()
+        }
+    } else {
+        LaunchedEffect(Unit) { homeViewModel.refreshProfile() }
+        ProfilePage(
+            onBackClick = { nav.popBackStack() },
+            onSaveProfile = { profile -> homeViewModel.saveProfile(profile) },
+            initialProfile = homeUiState.profile
+        )
+    }
+}
+
           }
         }
         // Voice Chat Screen
