--- conflicted
+++ resolved
@@ -34,16 +34,7 @@
 }
 
 @Composable
-<<<<<<< HEAD
-fun AppNav(
-    startOnSignedIn: Boolean = false,
-    activity: android.app.Activity,
-    speechHelper: SpeechToTextHelper,
-    textToSpeechHelper: SpeechPlayback
-) {
-=======
-fun AppNav(startOnSignedIn: Boolean = false, activity: Activity, speechHelper: SpeechToTextHelper) {
->>>>>>> 8b87d0da
+fun AppNav(startOnSignedIn: Boolean = false, activity: Activity, speechHelper: SpeechToTextHelper, textToSpeechHelper: SpeechPlayback ) {
   val nav = rememberNavController()
   val authViewModel = remember { AuthViewModel() }
   val authState by authViewModel.state.collectAsState()
