package com.android.sample.settings.connectors

import android.util.Log
import androidx.lifecycle.ViewModel
import androidx.lifecycle.viewModelScope
import com.android.sample.epfl.EpflScheduleRepository
import com.android.sample.epfl.ScheduleStatus
import com.android.sample.settings.Localization
import com.google.firebase.functions.FirebaseFunctions
import kotlinx.coroutines.flow.MutableStateFlow
import kotlinx.coroutines.flow.StateFlow
import kotlinx.coroutines.flow.asStateFlow
import kotlinx.coroutines.flow.update
import kotlinx.coroutines.launch
import kotlinx.coroutines.tasks.await
<<<<<<< HEAD
=======

private const val MOODLE_CONNECTOR_ID = "moodle"
>>>>>>> d7905337

/** Mock data for connectors. In the future, this will come from a repository. */
private val mockConnectors =
    listOf(
        Connector(
            id = MOODLE_CONNECTOR_ID,
            name = "Moodle",
            description = "courses",
            isConnected = false),
        Connector(id = "ed", name = "Ed", description = "Q&A platform", isConnected = false),
        Connector(
            id = "epfl_campus",
            name = "EPFL Campus",
            description = "EPFL services",
            isConnected = false),
        Connector(
            id = "is_academia",
            name = "IS Academia",
            description = "Pers. services",
            isConnected = false))

/**
 * ViewModel for ConnectorsScreen.
 *
 * Manages:
 * - List of connectors
 * - Connection state for each connector
 * - Pending connector for disconnect confirmation
 */
class ConnectorsViewModel(
    private val functions: FirebaseFunctions = FirebaseFunctions.getInstance("europe-west6"),
    private val edRemoteDataSource: EdConnectorRemoteDataSource =
        EdConnectorRemoteDataSource(functions),
<<<<<<< HEAD
=======
    private val epflScheduleRepository: EpflScheduleRepository = EpflScheduleRepository(),
>>>>>>> d7905337
    private val moodleRemoteDataSource: MoodleConnectorRemoteDataSource =
        MoodleConnectorRemoteDataSource(functions),
) : ViewModel() {
  private val _uiState =
      MutableStateFlow(
          ConnectorsUiState(
              connectors = mockConnectors, isLoadingEd = true, isLoadingMoodle = true))
  val uiState: StateFlow<ConnectorsUiState> = _uiState.asStateFlow()

  init {
    refreshEdStatus()
<<<<<<< HEAD
=======
    refreshEpflCampusStatus()
>>>>>>> d7905337
    refreshMoodleStatus()
  }

  /** Connects a connector (no confirmation needed). */
  fun connectConnector(connectorId: String) {
    if (connectorId == "ed") {
      // For ED, open the connection dialog (token)
      _uiState.update { it.copy(isEdConnectDialogOpen = true, edConnectError = null) }
      return
    }

<<<<<<< HEAD
    if (connectorId == "moodle") {
      // For Moodle, simulate a redirect delay before showing the login dialog
      simulateMoodleRedirect()
=======
    if (connectorId == MOODLE_CONNECTOR_ID) {
      // For Moodle, open the connection dialog (WebView for seamless auth)
      _uiState.update { it.copy(isMoodleConnectDialogOpen = true, moodleConnectError = null) }
>>>>>>> d7905337
      return
    }

    _uiState.update { currentState ->
      currentState.copy(
          connectors =
              currentState.connectors.map {
                if (it.id == connectorId) {
                  it.copy(isConnected = true)
                } else {
                  it
                }
              })
    }
  }

  /** Simulates a redirect to Moodle with a short loading delay. */
  private fun simulateMoodleRedirect() {
    viewModelScope.launch {
      // Show loading state
      _uiState.update { it.copy(isMoodleRedirecting = true) }

      // Simulate redirect delay (feels like we're connecting to Moodle)
      kotlinx.coroutines.delay(1000L)

      // Open the Moodle login dialog
      _uiState.update {
        it.copy(
            isMoodleRedirecting = false,
            isMoodleConnectDialogOpen = true,
            moodleConnectError = null)
      }
    }
  }

  /** Shows the disconnect confirmation dialog for a connector. */
  fun showDisconnectConfirmation(connector: Connector) {
    _uiState.update { it.copy(pendingConnectorForDisconnect = connector) }
  }

  /** Disconnects a connector after confirmation. */
  fun disconnectConnector(connectorId: String) {
    if (connectorId == "ed") {
      disconnectEdConnector()
<<<<<<< HEAD
    } else if (connectorId == "moodle") {
=======
    } else if (connectorId == MOODLE_CONNECTOR_ID) {
>>>>>>> d7905337
      disconnectMoodleConnector()
    } else {
      _uiState.update { currentState ->
        currentState.copy(
            connectors =
                currentState.connectors.map {
                  if (it.id == connectorId) {
                    it.copy(isConnected = false)
                  } else {
                    it
                  }
                },
            pendingConnectorForDisconnect = null)
      }
    }
  }

  private fun disconnectEdConnector() {
    viewModelScope.launch {
      _uiState.update { it.copy(pendingConnectorForDisconnect = null) }
      try {
        edRemoteDataSource.disconnect()
        _uiState.update { current ->
          current.copy(
              connectors =
                  current.connectors.map { connector ->
                    if (connector.id == "ed") {
                      connector.copy(isConnected = false)
                    } else {
                      connector
                    }
                  })
        }
      } catch (_: Exception) {
        // For now, we don't handle user-facing errors here yet.
      }
    }
  }

  /** Dismisses the disconnect confirmation dialog. */
  fun dismissDisconnectConfirmation() {
    _uiState.update { it.copy(pendingConnectorForDisconnect = null) }
  }

  /** Refreshes the ED connector status from the backend. */
  private fun refreshEdStatus() {
    viewModelScope.launch {
      try {
        // Indicate loading, reset ED error
        _uiState.update { it.copy(isLoadingEd = true, edError = null) }

        val config: EdConnectorConfigRemote = edRemoteDataSource.getStatus()

        _uiState.update { state ->
          val updatedConnectors =
              state.connectors.map { connector ->
                if (connector.id == "ed") {
                  connector.copy(isConnected = config.status == EdConnectorStatusRemote.CONNECTED)
                } else {
                  connector
                }
              }

          state.copy(connectors = updatedConnectors, isLoadingEd = false, edError = null)
        }
      } catch (e: Exception) {
        Log.e("ConnectorsViewModel", "Failed to refresh ED connector status", e)
        _uiState.update { state ->
          state.copy(
              isLoadingEd = false, edError = Localization.t("settings_connectors_ed_status_error"))
        }
      }
    }
  }

  /** Refreshes the EPFL Campus connector status from the backend. */
  private fun refreshEpflCampusStatus() {
    viewModelScope.launch {
      try {
        val status = epflScheduleRepository.getStatus()
        val isConnected = status is ScheduleStatus.Connected

        _uiState.update { state ->
          val updatedConnectors =
              state.connectors.map { connector ->
                if (connector.id == "epfl_campus") {
                  connector.copy(isConnected = isConnected)
                } else {
                  connector
                }
              }
          state.copy(connectors = updatedConnectors)
        }
      } catch (e: Exception) {
        Log.e("ConnectorsViewModel", "Failed to refresh EPFL Campus connector status", e)
        // Don't show error to user for EPFL Campus - just leave as disconnected
      }
    }
  }

  /** Closes the ED connection dialog. */
  fun dismissEdConnectDialog() {
    _uiState.update { it.copy(isEdConnectDialogOpen = false, edConnectError = null) }
  }

  /** Confirms ED connection with token (and optional baseUrl). */
  fun confirmEdConnect(apiToken: String, baseUrl: String?) {
    viewModelScope.launch {
      // Indicate we are connecting
      _uiState.update { it.copy(isEdConnecting = true, edConnectError = null) }

      try {
        val config = edRemoteDataSource.connect(apiToken, baseUrl)
        android.util.Log.d(
            "ED_CONNECT",
            "config after connect: status=${config.status}, lastError=${config.lastError}")

        if (config.status == EdConnectorStatusRemote.CONNECTED) {
          // Success: set ED to "connected" and close the dialog
          _uiState.update { state ->
            val updatedConnectors =
                state.connectors.map { connector ->
                  if (connector.id == "ed") {
                    connector.copy(isConnected = true)
                  } else {
                    connector
                  }
                }

            state.copy(
                connectors = updatedConnectors,
                isEdConnecting = false,
                isEdConnectDialogOpen = false,
                edConnectError = null,
            )
          }
        } else {
          // Backend returned ERROR (e.g.: invalid_credentials)
          _uiState.update { state ->
            val friendlyMessageKey =
                when (config.lastError) {
                  "invalid_credentials" -> "ed_connect_invalid_credentials"
                  "api_unreachable" -> "ed_connect_api_unreachable"
                  else -> "ed_connect_generic_error"
                }
            val friendlyMessage = Localization.t(friendlyMessageKey)

            state.copy(
                isEdConnecting = false,
                edConnectError = friendlyMessage,
            )
          }
        }
      } catch (e: Exception) {
        // Network error / other
        _uiState.update { state ->
          state.copy(
              isEdConnecting = false,
              edConnectError = Localization.t("ed_connect_generic_error"),
          )
        }
      }
    }
  }

  /** Refreshes the Moodle connector status from the backend. */
  private fun refreshMoodleStatus() {
    viewModelScope.launch {
      try {
        // Indicate loading, reset Moodle error
        _uiState.update { it.copy(isLoadingMoodle = true, moodleError = null) }

        val config: MoodleConnectorConfigRemote = moodleRemoteDataSource.getStatus()

        _uiState.update { state ->
          val updatedConnectors =
              state.connectors.map { connector ->
<<<<<<< HEAD
                if (connector.id == "moodle") {
=======
                if (connector.id == MOODLE_CONNECTOR_ID) {
>>>>>>> d7905337
                  connector.copy(
                      isConnected = config.status == MoodleConnectorStatusRemote.CONNECTED)
                } else {
                  connector
                }
              }

          state.copy(connectors = updatedConnectors, isLoadingMoodle = false, moodleError = null)
        }
      } catch (e: Exception) {
        Log.e("ConnectorsViewModel", "Failed to refresh Moodle connector status", e)
        _uiState.update { state ->
          state.copy(
              isLoadingMoodle = false,
              moodleError = Localization.t("settings_connectors_moodle_status_error"))
        }
      }
    }
  }

  private fun disconnectMoodleConnector() {
    viewModelScope.launch {
      _uiState.update { it.copy(pendingConnectorForDisconnect = null) }
      try {
        moodleRemoteDataSource.disconnect()
        _uiState.update { current ->
          current.copy(
              connectors =
                  current.connectors.map { connector ->
<<<<<<< HEAD
                    if (connector.id == "moodle") {
=======
                    if (connector.id == MOODLE_CONNECTOR_ID) {
>>>>>>> d7905337
                      connector.copy(isConnected = false)
                    } else {
                      connector
                    }
                  })
        }
      } catch (_: Exception) {
        // For now, we don't handle user-facing errors here yet.
      }
    }
  }

  /** Closes the Moodle connection dialog. */
  fun dismissMoodleConnectDialog() {
    _uiState.update { it.copy(isMoodleConnectDialogOpen = false, moodleConnectError = null) }
  }

  /**
   * Fetches a Moodle token using username and password via Firebase Function. This is more secure
   * as credentials are sent server-side only.
   */
  suspend fun fetchMoodleToken(
      baseUrl: String,
      username: String,
      password: String
  ): Result<String> {
    return try {
      val fetchTokenFn = functions.getHttpsCallable("connectorsMoodleFetchTokenFn")

      val data =
          hashMapOf(
              "baseUrl" to baseUrl.trim(),
              "username" to username.trim(),
              "password" to password.trim())

      Log.d("MOODLE_TOKEN", "Fetching token via Firebase Function")

      val result = fetchTokenFn.call(data).await()
      val responseData = result.getData() as? Map<*, *>
      val token = responseData?.get("token") as? String

      if (token.isNullOrBlank()) {
        Log.e("MOODLE_TOKEN", "No token in Firebase Function response")
        return Result.failure(Exception("No token received from Moodle"))
      }

<<<<<<< HEAD
      Log.d("MOODLE_TOKEN", "Successfully fetched token: ${token.take(10)}...")
=======
      Log.d("MOODLE_TOKEN", "Successfully fetched token")
>>>>>>> d7905337
      Result.success(token)
    } catch (e: Exception) {
      Log.e("MOODLE_TOKEN", "Exception fetching token via Firebase Function", e)
      // Extract user-friendly error message
      val errorMessage =
          when {
            e.message?.contains("unauthenticated") == true -> "Authentication required"
            e.message?.contains("invalid-argument") == true -> "Invalid credentials"
            e.message?.contains("Failed to fetch token") == true ->
                "Invalid credentials or Moodle server error"
            else -> e.message ?: "Failed to fetch token"
          }
      Result.failure(Exception(errorMessage))
    }
  }

  /**
   * Fetches Moodle token and connects automatically. This is the main entry point for Moodle
   * connection flow.
   */
  fun connectMoodleWithCredentials(baseUrl: String, username: String, password: String) {
    viewModelScope.launch {
      // Indicate we are fetching token
      _uiState.update { it.copy(isMoodleConnecting = true, moodleConnectError = null) }

      // Fetch token from Moodle API
      val tokenResult = fetchMoodleToken(baseUrl, username, password)

      if (tokenResult.isFailure) {
        // Failed to fetch token
        val error = tokenResult.exceptionOrNull() ?: Exception("Unknown error")
        val errorMessage =
            when {
<<<<<<< HEAD
              error.message?.contains("HTTP 401") == true ||
                  error.message?.contains("invalid") == true ->
                  Localization.t("moodle_connect_invalid_credentials")
=======
>>>>>>> d7905337
              error.message?.contains("HTTP") == true ->
                  Localization.t("moodle_connect_api_unreachable")
              else -> Localization.t("moodle_connect_generic_error")
            }

        _uiState.update { state ->
          state.copy(
              isMoodleConnecting = false,
              moodleConnectError = errorMessage,
          )
        }
        return@launch
      }

      // Token fetched successfully, now connect
      val token =
          tokenResult.getOrNull()
              ?: run {
                _uiState.update { state ->
                  state.copy(
                      isMoodleConnecting = false,
                      moodleConnectError = Localization.t("moodle_connect_generic_error"),
                  )
                }
                return@launch
              }
      confirmMoodleConnect(baseUrl, token)
    }
  }

  /** Confirms Moodle connection with base URL and token. */
  fun confirmMoodleConnect(baseUrl: String, token: String) {
    viewModelScope.launch {
      // Indicate we are connecting
      _uiState.update { it.copy(isMoodleConnecting = true, moodleConnectError = null) }

      try {
        val config = moodleRemoteDataSource.connect(baseUrl, token)
        android.util.Log.d(
            "MOODLE_CONNECT",
            "config after connect: status=${config.status}, lastError=${config.lastError}")

        if (config.status == MoodleConnectorStatusRemote.CONNECTED) {
          // Success: set Moodle to "connected" and close the dialog
          _uiState.update { state ->
            val updatedConnectors =
                state.connectors.map { connector ->
<<<<<<< HEAD
                  if (connector.id == "moodle") {
=======
                  if (connector.id == MOODLE_CONNECTOR_ID) {
>>>>>>> d7905337
                    connector.copy(isConnected = true)
                  } else {
                    connector
                  }
                }

            state.copy(
                connectors = updatedConnectors,
                isMoodleConnecting = false,
                isMoodleConnectDialogOpen = false,
                moodleConnectError = null,
            )
          }
        } else {
          // Backend returned ERROR
          _uiState.update { state ->
            val friendlyMessageKey =
                when (config.lastError) {
<<<<<<< HEAD
                  "invalid_credentials" -> "moodle_connect_invalid_credentials"
=======
                  "invalid_credentials" -> "moodle_connect_api_unreachable"
>>>>>>> d7905337
                  "api_unreachable" -> "moodle_connect_api_unreachable"
                  else -> "moodle_connect_generic_error"
                }
            val friendlyMessage = Localization.t(friendlyMessageKey)

            state.copy(
                isMoodleConnecting = false,
                moodleConnectError = friendlyMessage,
            )
          }
        }
      } catch (e: Exception) {
        // Network error / other
        _uiState.update { state ->
          state.copy(
              isMoodleConnecting = false,
              moodleConnectError = Localization.t("moodle_connect_generic_error"),
          )
        }
      }
    }
  }
}<|MERGE_RESOLUTION|>--- conflicted
+++ resolved
@@ -13,11 +13,8 @@
 import kotlinx.coroutines.flow.update
 import kotlinx.coroutines.launch
 import kotlinx.coroutines.tasks.await
-<<<<<<< HEAD
-=======
 
 private const val MOODLE_CONNECTOR_ID = "moodle"
->>>>>>> d7905337
 
 /** Mock data for connectors. In the future, this will come from a repository. */
 private val mockConnectors =
@@ -51,10 +48,7 @@
     private val functions: FirebaseFunctions = FirebaseFunctions.getInstance("europe-west6"),
     private val edRemoteDataSource: EdConnectorRemoteDataSource =
         EdConnectorRemoteDataSource(functions),
-<<<<<<< HEAD
-=======
     private val epflScheduleRepository: EpflScheduleRepository = EpflScheduleRepository(),
->>>>>>> d7905337
     private val moodleRemoteDataSource: MoodleConnectorRemoteDataSource =
         MoodleConnectorRemoteDataSource(functions),
 ) : ViewModel() {
@@ -66,10 +60,7 @@
 
   init {
     refreshEdStatus()
-<<<<<<< HEAD
-=======
     refreshEpflCampusStatus()
->>>>>>> d7905337
     refreshMoodleStatus()
   }
 
@@ -81,15 +72,9 @@
       return
     }
 
-<<<<<<< HEAD
-    if (connectorId == "moodle") {
+    if (connectorId == MOODLE_CONNECTOR_ID) {
       // For Moodle, simulate a redirect delay before showing the login dialog
       simulateMoodleRedirect()
-=======
-    if (connectorId == MOODLE_CONNECTOR_ID) {
-      // For Moodle, open the connection dialog (WebView for seamless auth)
-      _uiState.update { it.copy(isMoodleConnectDialogOpen = true, moodleConnectError = null) }
->>>>>>> d7905337
       return
     }
 
@@ -134,11 +119,7 @@
   fun disconnectConnector(connectorId: String) {
     if (connectorId == "ed") {
       disconnectEdConnector()
-<<<<<<< HEAD
-    } else if (connectorId == "moodle") {
-=======
     } else if (connectorId == MOODLE_CONNECTOR_ID) {
->>>>>>> d7905337
       disconnectMoodleConnector()
     } else {
       _uiState.update { currentState ->
@@ -316,11 +297,7 @@
         _uiState.update { state ->
           val updatedConnectors =
               state.connectors.map { connector ->
-<<<<<<< HEAD
-                if (connector.id == "moodle") {
-=======
                 if (connector.id == MOODLE_CONNECTOR_ID) {
->>>>>>> d7905337
                   connector.copy(
                       isConnected = config.status == MoodleConnectorStatusRemote.CONNECTED)
                 } else {
@@ -350,11 +327,7 @@
           current.copy(
               connectors =
                   current.connectors.map { connector ->
-<<<<<<< HEAD
-                    if (connector.id == "moodle") {
-=======
                     if (connector.id == MOODLE_CONNECTOR_ID) {
->>>>>>> d7905337
                       connector.copy(isConnected = false)
                     } else {
                       connector
@@ -401,11 +374,7 @@
         return Result.failure(Exception("No token received from Moodle"))
       }
 
-<<<<<<< HEAD
-      Log.d("MOODLE_TOKEN", "Successfully fetched token: ${token.take(10)}...")
-=======
       Log.d("MOODLE_TOKEN", "Successfully fetched token")
->>>>>>> d7905337
       Result.success(token)
     } catch (e: Exception) {
       Log.e("MOODLE_TOKEN", "Exception fetching token via Firebase Function", e)
@@ -439,12 +408,6 @@
         val error = tokenResult.exceptionOrNull() ?: Exception("Unknown error")
         val errorMessage =
             when {
-<<<<<<< HEAD
-              error.message?.contains("HTTP 401") == true ||
-                  error.message?.contains("invalid") == true ->
-                  Localization.t("moodle_connect_invalid_credentials")
-=======
->>>>>>> d7905337
               error.message?.contains("HTTP") == true ->
                   Localization.t("moodle_connect_api_unreachable")
               else -> Localization.t("moodle_connect_generic_error")
@@ -492,11 +455,7 @@
           _uiState.update { state ->
             val updatedConnectors =
                 state.connectors.map { connector ->
-<<<<<<< HEAD
-                  if (connector.id == "moodle") {
-=======
                   if (connector.id == MOODLE_CONNECTOR_ID) {
->>>>>>> d7905337
                     connector.copy(isConnected = true)
                   } else {
                     connector
@@ -515,11 +474,7 @@
           _uiState.update { state ->
             val friendlyMessageKey =
                 when (config.lastError) {
-<<<<<<< HEAD
-                  "invalid_credentials" -> "moodle_connect_invalid_credentials"
-=======
                   "invalid_credentials" -> "moodle_connect_api_unreachable"
->>>>>>> d7905337
                   "api_unreachable" -> "moodle_connect_api_unreachable"
                   else -> "moodle_connect_generic_error"
                 }
