--- conflicted
+++ resolved
@@ -152,21 +152,6 @@
                         .testTag("chat_user_text"))
           }
     }
-<<<<<<< HEAD
-  } else {
-    // AI: full-width markdown-rendered text
-    Column(modifier = modifier.fillMaxWidth(), horizontalAlignment = Alignment.Start) {
-      if (isStreaming && message.text.isEmpty()) {
-        LeadingThinkingDot(color = aiText)
-      } else {
-        Column(modifier = Modifier.fillMaxWidth()) {
-          // Use MarkdownText for AI messages to render rich formatting
-          MarkdownText(
-              markdown = message.text,
-              textColor = aiText,
-              modifier = Modifier.fillMaxWidth().testTag("chat_ai_text")
-          )
-=======
   }
 }
 
@@ -190,25 +175,22 @@
     } else {
       Column(modifier = Modifier.fillMaxWidth()) {
         if (moodlePayload != null && moodleContent != null) {
-          Text(
-              text = moodleContent,
-              color = aiText,
-              style = MaterialTheme.typography.bodyMedium,
-              lineHeight = 20.sp,
+          // Use MarkdownText for Moodle content to render rich formatting
+          MarkdownText(
+              markdown = moodleContent,
+              textColor = aiText,
               modifier = Modifier.fillMaxWidth().testTag("chat_ai_text"))
           Spacer(modifier = Modifier.height(8.dp))
           MoodleSourceBadge(
               metadata = moodlePayload.metadata,
               modifier = Modifier.testTag("chat_ai_moodle_badge"))
         } else {
-          Text(
-              text = message.text,
-              color = aiText,
-              style = MaterialTheme.typography.bodyMedium,
-              lineHeight = 20.sp,
+          // Use MarkdownText for AI messages to render rich formatting
+          MarkdownText(
+              markdown = message.text,
+              textColor = aiText,
               modifier = Modifier.fillMaxWidth().testTag("chat_ai_text"))
         }
->>>>>>> f9777363
 
         if (audioState != null) {
           Spacer(modifier = Modifier.height(4.dp))
