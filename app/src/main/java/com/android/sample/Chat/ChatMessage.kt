package com.android.sample.Chat

import android.annotation.SuppressLint
import androidx.compose.animation.core.FastOutSlowInEasing
import androidx.compose.animation.core.RepeatMode
import androidx.compose.animation.core.animateFloat
import androidx.compose.animation.core.infiniteRepeatable
import androidx.compose.animation.core.rememberInfiniteTransition
import androidx.compose.animation.core.tween
import androidx.compose.foundation.layout.Arrangement
import androidx.compose.foundation.layout.Box
import androidx.compose.foundation.layout.BoxScope
import androidx.compose.foundation.layout.BoxWithConstraints
import androidx.compose.foundation.layout.Column
import androidx.compose.foundation.layout.Row
import androidx.compose.foundation.layout.fillMaxWidth
import androidx.compose.foundation.layout.padding
import androidx.compose.foundation.layout.size
import androidx.compose.foundation.layout.widthIn
import androidx.compose.foundation.shape.CircleShape
import androidx.compose.foundation.shape.RoundedCornerShape
import androidx.compose.material.icons.Icons
import androidx.compose.material.icons.filled.Stop
import androidx.compose.material.icons.filled.VolumeUp
import androidx.compose.material3.CircularProgressIndicator
import androidx.compose.material3.Icon
import androidx.compose.material3.MaterialTheme
import androidx.compose.material3.Surface
import androidx.compose.material3.Text
import androidx.compose.runtime.Composable
import androidx.compose.runtime.getValue
import androidx.compose.ui.Alignment
import androidx.compose.ui.Modifier
import androidx.compose.ui.graphics.Color
import androidx.compose.ui.platform.testTag
import androidx.compose.ui.res.stringResource
import androidx.compose.ui.text.style.TextAlign
import androidx.compose.ui.unit.dp
import androidx.compose.ui.unit.sp
import com.android.sample.R
import com.android.sample.ui.theme.EulerTheme

/**
 * Renders a single chat message as either:
 * - a right-aligned grey "bubble" for user messages, or
 * - a full-width, background-less paragraph for AI messages.
 *
 * This composable is presentation-only: it consumes a [ChatUIModel] that must already encode the
 * message role (see [ChatType]) and the display text.
 *
 * ### Testing
 * - User bubble node is tagged with `chat_user_bubble`
 * - User text node is tagged with `chat_user_text`
 * - AI text node is tagged with `chat_ai_text`
 *
 * @param message The UI model for the message (text + role).
 * @param modifier Optional [Modifier] for the outer layout node of this message.
 * @param userBubbleBg Background color for the user bubble.
 * @param userBubbleText Text color for the user bubble content.
 * @param aiText Text color for the AI paragraph.
 * @param maxUserBubbleWidthFraction Maximum width fraction for the user bubble (0 < f ≤ 1).
 */
@SuppressLint("UnusedBoxWithConstraintsScope")
@Composable
fun ChatMessage(
    message: ChatUIModel,
    modifier: Modifier = Modifier,
    isStreaming: Boolean = false,
    userBubbleBg: Color = Color(0xFF2B2B2B),
    userBubbleText: Color = Color.White,
    aiText: Color = Color(0xFFEDEDED),
    maxUserBubbleWidthFraction: Float = 0.78f,
    isSpeaking: Boolean = false,
    isLoadingSpeech: Boolean = false,
    onSpeakClick: ((ChatUIModel) -> Unit)? = null
) {
  when (message.type) {
    ChatType.USER ->
        UserChatMessage(
            message = message,
            modifier = modifier,
            maxUserBubbleWidthFraction = maxUserBubbleWidthFraction,
            userBubbleBg = userBubbleBg,
            userBubbleText = userBubbleText)
    ChatType.AI ->
        AiChatMessage(
            message = message,
            modifier = modifier,
            aiText = aiText,
            isSpeaking = isSpeaking,
            isLoadingSpeech = isLoadingSpeech,
            onSpeakClick = onSpeakClick)
  }
}

@SuppressLint("UnusedBoxWithConstraintsScope")
@Composable
private fun UserChatMessage(
    message: ChatUIModel,
    modifier: Modifier,
    maxUserBubbleWidthFraction: Float,
    userBubbleBg: Color,
    userBubbleText: Color
) {
  Row(modifier = modifier.fillMaxWidth(), horizontalArrangement = Arrangement.End) {
    BoxWithConstraints {
      val maxBubbleWidth = maxWidth * maxUserBubbleWidthFraction

      Surface(
          color = userBubbleBg,
          shape = RoundedCornerShape(18.dp),
          tonalElevation = 0.dp,
          shadowElevation = 0.dp,
          modifier = Modifier.widthIn(max = maxBubbleWidth).testTag("chat_user_bubble")) {
            Text(
                text = message.text,
                color = userBubbleText,
                style = MaterialTheme.typography.bodyMedium,
                lineHeight = 18.sp,
                textAlign = TextAlign.Start,
                modifier =
                    Modifier.padding(horizontal = 14.dp, vertical = 10.dp)
                        .testTag("chat_user_text"))
          }
    }
<<<<<<< HEAD
  }
}

@Composable
private fun AiChatMessage(
    message: ChatUIModel,
    modifier: Modifier,
    aiText: Color,
    isSpeaking: Boolean,
    isLoadingSpeech: Boolean,
    onSpeakClick: ((ChatUIModel) -> Unit)?
) {
  Column(modifier = modifier.fillMaxWidth(), horizontalAlignment = Alignment.Start) {
    Box(modifier = Modifier.fillMaxWidth()) {
      Text(
          text = message.text,
          color = aiText,
          style = MaterialTheme.typography.bodyMedium,
          lineHeight = 20.sp,
          modifier = Modifier.fillMaxWidth().padding(end = 36.dp).testTag("chat_ai_text"))

      AiVoiceButton(
          message = message,
          isSpeaking = isSpeaking,
          isLoadingSpeech = isLoadingSpeech,
          onSpeakClick = onSpeakClick)
    }
  }
}

@Composable
private fun BoxScope.AiVoiceButton(
    message: ChatUIModel,
    isSpeaking: Boolean,
    isLoadingSpeech: Boolean,
    onSpeakClick: ((ChatUIModel) -> Unit)?
) {
  if (onSpeakClick == null) return

  val buttonModifier =
      Modifier.align(Alignment.BottomEnd).testTag("chat_ai_voice_btn_${message.id}")

  when {
    isLoadingSpeech -> {
      Surface(
          shape = CircleShape,
          color = Color(0x1AFFFFFF),
          tonalElevation = 0.dp,
          shadowElevation = 0.dp,
          modifier = buttonModifier.size(28.dp)) {
            Box(contentAlignment = Alignment.Center) {
              CircularProgressIndicator(
                  modifier =
                      Modifier.size(16.dp).testTag("chat_ai_voice_btn_${message.id}_loading"),
                  strokeWidth = 2.dp,
                  color = Color.Gray)
            }
          }
    }
    else -> {
      val colorScheme = MaterialTheme.colorScheme
      val voiceColors = EulerTheme.voiceButtonColors
      val background =
          if (isSpeaking) {
            colorScheme.error
          } else {
            voiceColors.idleContainer
          }
      val icon =
          if (isSpeaking) {
            Icons.Default.Stop
          } else {
            Icons.Default.VolumeUp
          }
      val description =
          if (isSpeaking) {
            stringResource(R.string.chat_ai_voice_button_stop)
          } else {
            stringResource(R.string.chat_ai_voice_button_play)
          }
      val tint =
          if (isSpeaking) {
            colorScheme.onError
          } else {
            voiceColors.idleContent
          }

      Surface(
          onClick = { onSpeakClick(message) },
          shape = CircleShape,
          color = background,
          tonalElevation = 0.dp,
          shadowElevation = 0.dp,
          modifier = buttonModifier.size(28.dp)) {
            Box(contentAlignment = Alignment.Center) {
              Icon(
                  imageVector = icon,
                  contentDescription = description,
                  tint = tint,
                  modifier = Modifier.size(16.dp))
            }
          }
=======
  } else {
    // AI: full-width plain text
    Column(modifier = modifier.fillMaxWidth(), horizontalAlignment = Alignment.Start) {
      if (isStreaming && message.text.isEmpty()) {
        LeadingThinkingDot()
      } else {
        Text(
            text = message.text,
            color = aiText,
            style = MaterialTheme.typography.bodyMedium,
            lineHeight = 20.sp,
            modifier = Modifier.fillMaxWidth().testTag("chat_ai_text"))
      }
>>>>>>> 7d40154d
    }
  }
}

@Composable
private fun LeadingThinkingDot() {
  val transition = rememberInfiniteTransition(label = "cursor")
  val alpha by
      transition.animateFloat(
          initialValue = 0.25f,
          targetValue = 1f,
          animationSpec =
              infiniteRepeatable(
                  animation = tween(durationMillis = 600, easing = FastOutSlowInEasing),
                  repeatMode = RepeatMode.Reverse),
          label = "cursorAlpha")

  Surface(
      modifier = Modifier.size(10.dp).testTag("chat_ai_cursor"),
      color = Color.White.copy(alpha = alpha),
      shape = CircleShape,
      tonalElevation = 0.dp,
      shadowElevation = 0.dp) {}
}<|MERGE_RESOLUTION|>--- conflicted
+++ resolved
@@ -123,7 +123,6 @@
                         .testTag("chat_user_text"))
           }
     }
-<<<<<<< HEAD
   }
 }
 
@@ -226,7 +225,6 @@
                   modifier = Modifier.size(16.dp))
             }
           }
-=======
   } else {
     // AI: full-width plain text
     Column(modifier = modifier.fillMaxWidth(), horizontalAlignment = Alignment.Start) {
@@ -240,7 +238,6 @@
             lineHeight = 20.sp,
             modifier = Modifier.fillMaxWidth().testTag("chat_ai_text"))
       }
->>>>>>> 7d40154d
     }
   }
 }
