--- conflicted
+++ resolved
@@ -149,11 +149,7 @@
 
   Surface(
       modifier = Modifier.size(10.dp).testTag("chat_ai_cursor"),
-<<<<<<< HEAD
       color = color.copy(alpha = alpha),
-=======
-      color = EulerThinkingCursorColor.copy(alpha = alpha),
->>>>>>> bd80a05d
       shape = CircleShape,
       tonalElevation = 0.dp,
       shadowElevation = 0.dp) {}
