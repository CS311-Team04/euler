--- conflicted
+++ resolved
@@ -1,11 +1,6 @@
 plugins {
     alias(libs.plugins.androidApplication)
     alias(libs.plugins.jetbrainsKotlinAndroid)
-<<<<<<< HEAD
-    // alias(libs.plugins.googleServices) //  Disabled for CI - google-services.json not available
-    //id("com.google.gms.google-services")
-=======
->>>>>>> 8b87d0da
     id("jacoco")
     id("org.sonarqube")
     alias(libs.plugins.ktfmt)
@@ -200,13 +195,10 @@
     implementation("com.google.code.findbugs:jsr305:3.0.2")
     implementation("com.github.spotbugs:spotbugs-annotations:4.8.3")
 
-<<<<<<< HEAD
     implementation("com.squareup.okhttp3:okhttp:4.12.0")
     testImplementation("com.squareup.okhttp3:mockwebserver:4.12.0")
-=======
     debugImplementation("androidx.compose.ui:ui-tooling")
     implementation("androidx.compose.ui:ui-tooling-preview")
->>>>>>> 8b87d0da
 
 }
 
