--- conflicted
+++ resolved
@@ -219,17 +219,14 @@
     testImplementation(libs.robolectric)
 
     // ----------       Mockito         ------------
-<<<<<<< HEAD
+    testImplementation(libs.mockito.core)
+    testImplementation(libs.mockk)
+    androidTestImplementation("org.mockito:mockito-android:5.8.0")
+    androidTestImplementation("org.mockito:mockito-core:5.8.0")
     testImplementation("org.mockito:mockito-inline:4.11.0")
     testImplementation("org.mockito.kotlin:mockito-kotlin:4.1.0")
     androidTestImplementation("org.mockito:mockito-android:4.11.0")
     androidTestImplementation("org.mockito:mockito-core:4.11.0")
-=======
-    testImplementation(libs.mockito.core)
-    testImplementation(libs.mockk)
-    androidTestImplementation("org.mockito:mockito-android:5.8.0")
-    androidTestImplementation("org.mockito:mockito-core:5.8.0")
->>>>>>> 0dfa7774
 
     implementation("com.microsoft.identity.client:msal:6.0.1")
 
