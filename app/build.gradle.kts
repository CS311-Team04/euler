--- conflicted
+++ resolved
@@ -1,11 +1,6 @@
 plugins {
     alias(libs.plugins.androidApplication)
     alias(libs.plugins.jetbrainsKotlinAndroid)
-<<<<<<< HEAD
-    alias(libs.plugins.googleServices) //  Disabled for CI - google-services.json not available
-    //id("com.google.gms.google-services")
-=======
->>>>>>> 65e25bef
     id("jacoco")
     id("org.sonarqube")
     alias(libs.plugins.ktfmt)
