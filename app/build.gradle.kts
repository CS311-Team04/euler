--- conflicted
+++ resolved
@@ -17,8 +17,11 @@
         targetSdk = 34
         versionCode = 1
         versionName = "1.0"
+
         testInstrumentationRunner = "androidx.test.runner.AndroidJUnitRunner"
-        vectorDrawables { useSupportLibrary = true }
+        vectorDrawables {
+            useSupportLibrary = true
+        }
     }
 
     buildTypes {
@@ -29,10 +32,16 @@
                 "proguard-rules.pro"
             )
         }
+
         debug {
-            enableUnitTestCoverage = true // Re-enabled with JaCoCo 0.8.14
-            enableAndroidTestCoverage = false
-        }
+            enableUnitTestCoverage = true
+            enableAndroidTestCoverage = true
+        }
+    }
+
+    kotlinOptions {
+        jvmTarget = "17"
+        freeCompilerArgs += listOf("-Xsuppress-version-warnings", "-Xskip-metadata-version-check")
     }
 
     buildFeatures {
@@ -40,11 +49,7 @@
     }
 
     composeOptions {
-<<<<<<< HEAD
-        kotlinCompilerExtensionVersion = "1.4.3"
-=======
         kotlinCompilerExtensionVersion = "1.5.10"
->>>>>>> 9a8aff5c
     }
 
     compileOptions {
@@ -54,10 +59,6 @@
 
     kotlinOptions {
         jvmTarget = "17"
-<<<<<<< HEAD
-        freeCompilerArgs += listOf("-Xsuppress-version-warnings", "-Xskip-metadata-version-check")
-=======
->>>>>>> 9a8aff5c
     }
 
     packaging {
@@ -69,8 +70,33 @@
     testOptions {
         unitTests {
             isIncludeAndroidResources = true
-        }
-    }
+            isReturnDefaultValues = true
+        }
+    }
+
+    // Robolectric needs to be run only in debug. But its tests are placed in the shared source set (test)
+    // The next lines transfers the src/test/* from shared to the testDebug one
+    //
+    // This prevent errors from occurring during unit tests
+    sourceSets.getByName("testDebug") {
+        val test = sourceSets.getByName("test")
+
+        java.setSrcDirs(test.java.srcDirs)
+        res.setSrcDirs(test.res.srcDirs)
+        resources.setSrcDirs(test.resources.srcDirs)
+    }
+
+    sourceSets.getByName("test") {
+        java.setSrcDirs(emptyList<File>())
+        res.setSrcDirs(emptyList<File>())
+        resources.setSrcDirs(emptyList<File>())
+    }
+}
+
+// When a library is used both by robolectric and connected tests, use this function
+fun DependencyHandlerScope.globalTestImplementation(dep: Any) {
+    androidTestImplementation(dep)
+    testImplementation(dep)
 }
 
 dependencies {
@@ -81,52 +107,57 @@
     implementation("com.google.firebase:firebase-analytics-ktx")
     implementation("org.jetbrains.kotlinx:kotlinx-coroutines-play-services:1.8.1")
 
-    // Compose
-    implementation(platform("androidx.compose:compose-bom:2024.10.01"))
-    implementation("androidx.compose.ui:ui")
-    implementation("androidx.compose.material3:material3")
-    implementation("androidx.compose.material:material-icons-extended")
-    implementation(libs.compose.preview)
-    debugImplementation(libs.compose.tooling)
-
-    // Navigation & Lifecycle
-    implementation("androidx.navigation:navigation-compose:2.7.6")
-    implementation("androidx.lifecycle:lifecycle-runtime-compose:2.7.0")
-    implementation("androidx.lifecycle:lifecycle-viewmodel-compose:2.7.0")
-
-    // Core Android
     implementation(libs.androidx.core.ktx)
     implementation(libs.androidx.appcompat)
     implementation(libs.material)
     implementation(libs.androidx.lifecycle.runtime.ktx)
-
-    // Testing
+    implementation(platform(libs.compose.bom))
     testImplementation(libs.junit)
-    testImplementation("io.mockk:mockk:1.13.8")
-    testImplementation("org.jetbrains.kotlinx:kotlinx-coroutines-test:1.7.3")
+    globalTestImplementation(libs.androidx.junit)
+    globalTestImplementation(libs.androidx.espresso.core)
+
+    // ------------- Jetpack Compose ------------------
+    val composeBom = platform(libs.compose.bom)
+    implementation(composeBom)
+    globalTestImplementation(composeBom)
+
+    implementation(libs.compose.ui)
+    implementation(libs.compose.ui.graphics)
+    // Material Design 3
+    implementation(libs.compose.material3)
+    // Integration with activities
+    implementation(libs.compose.activity)
+    // Integration with ViewModels
+    implementation(libs.compose.viewmodel)
+    // Android Studio Preview support
+    implementation(libs.compose.preview)
+    debugImplementation(libs.compose.tooling)
+    // UI Tests
+    globalTestImplementation(libs.compose.test.junit)
+    debugImplementation(libs.compose.test.manifest)
+
+    // --------- Kaspresso test framework ----------
+    globalTestImplementation(libs.kaspresso)
+    globalTestImplementation(libs.kaspresso.compose)
+
+    // ----------       Robolectric     ------------
     testImplementation(libs.robolectric)
-    
-    androidTestImplementation(libs.androidx.junit)
-    androidTestImplementation(libs.androidx.espresso.core)
-}
-
-// JaCoCo configuration with Java 21 compatibility
-jacoco {
-    toolVersion = "0.8.14"
 }
 
 tasks.withType<Test> {
-    extensions.configure(JacocoTaskExtension::class) {
+    // Configure Jacoco for each tests
+    configure<JacocoTaskExtension> {
         isIncludeNoLocationClasses = true
         excludes = listOf("jdk.internal.*")
     }
 }
 
 tasks.register("jacocoTestReport", JacocoReport::class) {
-    dependsOn("testDebugUnitTest")
+    mustRunAfter("testDebugUnitTest", "connectedDebugAndroidTest")
+
     reports {
-        xml.required.set(true)
-        html.required.set(true)
+        xml.required = true
+        html.required = true
     }
 
     val fileFilter = listOf(
@@ -135,19 +166,25 @@
         "**/BuildConfig.*",
         "**/Manifest*.*",
         "**/*Test*.*",
-        "android/**/*.*"
+        "android/**/*.*",
     )
+
     val debugTree = fileTree("${project.layout.buildDirectory.get()}/tmp/kotlin-classes/debug") {
         exclude(fileFilter)
     }
 
-    sourceDirectories.setFrom(files("${project.layout.projectDirectory}/src/main/java"))
+    val mainSrc = "${project.layout.projectDirectory}/src/main/java"
+    sourceDirectories.setFrom(files(mainSrc))
     classDirectories.setFrom(files(debugTree))
-    executionData.setFrom(
-        fileTree(project.layout.buildDirectory.get()) {
-            include("outputs/unit_test_code_coverage/debugUnitTest/testDebugUnitTest.exec")
-        }
-    )
+    executionData.setFrom(fileTree(project.layout.buildDirectory.get()) {
+        include("outputs/unit_test_code_coverage/debugUnitTest/testDebugUnitTest.exec")
+        include("outputs/code_coverage/debugAndroidTest/connected/*/coverage.ec")
+    })
+}
+
+// JaCoCo configuration with Java 21 compatibility
+jacoco {
+    toolVersion = "0.8.14"
 }
 
 // SonarQube configuration with JaCoCo 0.8.14
@@ -172,9 +209,4 @@
         property("sonar.junit.reportPaths", "${project.layout.buildDirectory.get()}/test-results/testDebugUnitTest/")
         property("sonar.androidLint.reportPaths", "${project.layout.buildDirectory.get()}/reports/lint-results-debug.xml")
     }
-}
-
-// ktfmt configuration
-ktfmt {
-    kotlinLangStyle()
 }