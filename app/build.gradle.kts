plugins {
    alias(libs.plugins.androidApplication)
    alias(libs.plugins.jetbrainsKotlinAndroid)
    // alias(libs.plugins.googleServices) // Temporarily disabled for CI
    id("jacoco")
    id("org.sonarqube")
<<<<<<< HEAD
=======
    alias(libs.plugins.ktfmt)
>>>>>>> cb7e923a
}

android {
    namespace = "com.android.sample"
    compileSdk = 34

    defaultConfig {
        applicationId = "com.android.sample"
        minSdk = 26
        targetSdk = 34
        versionCode = 1
        versionName = "1.0"

        testInstrumentationRunner = "androidx.test.runner.AndroidJUnitRunner"
        vectorDrawables {
            useSupportLibrary = true
        }
    }

    buildTypes {
        release {
            isMinifyEnabled = false
        }

        debug {
            enableUnitTestCoverage = false
            enableAndroidTestCoverage = false
        }
    }

<<<<<<< HEAD

    testCoverage {
        jacocoVersion = "0.8.14"
=======
    kotlinOptions {
        jvmTarget = "17"
        freeCompilerArgs += listOf("-Xsuppress-version-warnings", "-Xskip-metadata-version-check")
>>>>>>> cb7e923a
    }

    buildFeatures {
        compose = true
    }

    composeOptions {
        kotlinCompilerExtensionVersion = "1.5.10"
    }


    compileOptions {
        sourceCompatibility = JavaVersion.VERSION_17
        targetCompatibility = JavaVersion.VERSION_17
    }

    kotlinOptions {
        jvmTarget = "17"
    }

    packaging {
        resources {
            excludes += "/META-INF/{AL2.0,LGPL2.1}"
            excludes += "/META-INF/versions/9/OSGI-INF/MANIFEST.MF"
            excludes += "/META-INF/MANIFEST.MF"
            excludes += "/META-INF/DEPENDENCIES"
            excludes += "/META-INF/LICENSE"
            excludes += "/META-INF/LICENSE.txt"
            excludes += "/META-INF/license.txt"
            excludes += "/META-INF/NOTICE"
            excludes += "/META-INF/NOTICE.txt"
            excludes += "/META-INF/notice.txt"
            excludes += "/META-INF/ASL2.0"
            excludes += "/META-INF/*.kotlin_module"
        }
    }

    testOptions {
        unitTests {
            isIncludeAndroidResources = true
            isReturnDefaultValues = true
        }
    }

    // Correctif JaCoCo : exclure les libs du SDK et BouncyCastle
    // pour éviter les erreurs d'instrumentation pendant les tests
    tasks.withType<Test> {
        configure<JacocoTaskExtension> {
            isIncludeNoLocationClasses = true
            excludes = listOf(
                "jdk.internal.*", 
                "org.bouncycastle.*",
                "com.microsoft.identity.*",
                "com.google.crypto.tink.*",
                "com.google.auto.value.*",
                "com.google.code.findbugs.*"
            )
        }
    }

    // Robolectric setup
    sourceSets.getByName("testDebug") {
        val test = sourceSets.getByName("test")

        java.setSrcDirs(test.java.srcDirs)
        res.setSrcDirs(test.res.srcDirs)
        resources.setSrcDirs(test.resources.srcDirs)
    }

    sourceSets.getByName("test") {
        java.setSrcDirs(emptyList<File>())
        res.setSrcDirs(emptyList<File>())
        resources.setSrcDirs(emptyList<File>())
    }
}

// When a library is used both by robolectric and connected tests, use this function
fun DependencyHandlerScope.globalTestImplementation(dep: Any) {
    androidTestImplementation(dep)
    testImplementation(dep)
}

dependencies {
    // Firebase
    implementation(platform("com.google.firebase:firebase-bom:33.7.0"))
    implementation("com.google.firebase:firebase-auth-ktx")
    implementation("com.google.firebase:firebase-firestore-ktx")
    implementation("com.google.firebase:firebase-analytics-ktx")
    implementation("org.jetbrains.kotlinx:kotlinx-coroutines-play-services:1.8.1")

    implementation(libs.androidx.core.ktx)
    implementation(libs.androidx.appcompat)
    implementation(libs.material)
    implementation(libs.androidx.lifecycle.runtime.ktx)
    implementation(platform(libs.compose.bom))
    testImplementation(libs.junit)
    globalTestImplementation(libs.androidx.junit)
    globalTestImplementation(libs.androidx.espresso.core)

    // ------------- Jetpack Compose ------------------
    val composeBom = platform(libs.compose.bom)
    implementation(composeBom)
    globalTestImplementation(composeBom)

    implementation(libs.compose.ui)
    implementation(libs.compose.ui.graphics)
    // Material Design 3
    implementation(libs.compose.material3)
    // Integration with activities
    implementation(libs.compose.activity)
    // Integration with ViewModels
    implementation(libs.compose.viewmodel)
    // Android Studio Preview support
    implementation(libs.compose.preview)
    debugImplementation(libs.compose.tooling)
    // UI Tests
    globalTestImplementation(libs.compose.test.junit)
    debugImplementation(libs.compose.test.manifest)

    // Navigation
    implementation("androidx.navigation:navigation-compose:2.7.5")

    // --------- Kaspresso test framework ----------
    globalTestImplementation(libs.kaspresso)
    globalTestImplementation(libs.kaspresso.compose)

    // ----------       Robolectric     ------------
    testImplementation(libs.robolectric)

    implementation("com.microsoft.identity.client:msal:6.0.1")

    // --- Dépendances de sécurité manquantes requises par MSAL ---
    implementation("org.bouncycastle:bcprov-jdk18on:1.78.1")
    implementation("org.bouncycastle:bcpkix-jdk18on:1.78.1")
    implementation("com.google.crypto.tink:tink-android:1.12.0")
    implementation("com.google.auto.value:auto-value-annotations:1.10.4")
    implementation("com.google.code.findbugs:jsr305:3.0.2")
    implementation("com.github.spotbugs:spotbugs-annotations:4.8.3")

}

// JaCoCo configuration with Java 17 compatibility
jacoco {
    toolVersion = "0.8.14"
}

tasks.withType<Test> {
    // Configure Jacoco for each tests
    configure<JacocoTaskExtension> {
        isIncludeNoLocationClasses = true
        excludes = listOf(
            "jdk.internal.*",
            "org.bouncycastle.*",
            "com.microsoft.identity.*",
            "com.google.crypto.tink.*",
            "com.google.auto.value.*",
            "com.google.code.findbugs.*"
        )
    }
}

tasks.register("jacocoTestReport", JacocoReport::class) {
    mustRunAfter("testDebugUnitTest", "connectedDebugAndroidTest")

    reports {
        xml.required = true
        html.required = true
    }

    val fileFilter = listOf(
        "**/R.class",
        "**/R$*.class",
        "**/BuildConfig.*",
        "**/Manifest*.*",
        "**/*Test*.*",
        "android/**/*.*",
    )

    val debugTree = fileTree("${project.layout.buildDirectory.get()}/tmp/kotlin-classes/debug") {
        exclude(fileFilter)
    }

    val mainSrc = "${project.layout.projectDirectory}/src/main/java"
    sourceDirectories.setFrom(files(mainSrc))
    classDirectories.setFrom(files(debugTree))
    executionData.setFrom(fileTree(project.layout.buildDirectory.get()) {
        include("outputs/unit_test_code_coverage/debugUnitTest/testDebugUnitTest.exec")
        include("outputs/code_coverage/debugAndroidTest/connected/*/coverage.ec")
    })
}

<<<<<<< HEAD
=======
// JaCoCo configuration with Java 21 compatibility
jacoco {
    toolVersion = "0.8.14"
}

>>>>>>> cb7e923a
// SonarQube configuration with JaCoCo 0.8.14
sonar {
    properties {
        property("sonar.projectKey", "CS311-Team04_euler")
        property("sonar.projectName", "euler")
        property("sonar.organization", "cs311-team04")
        property("sonar.host.url", "https://sonarcloud.io")
        
        // Sources and tests
        property("sonar.sources", "src/main/java")
        property("sonar.tests", "src/test/java")
        
        // Exclusions
        property("sonar.exclusions", "**/build/**,**/R.java,**/R.kt,**/BuildConfig.*,**/*.xml,**/res/**")
        property("sonar.test.inclusions", "**/*Test.kt,**/*Test.java")
        property("sonar.coverage.exclusions", "**/*Test.kt,**/*Test.java,**/test/**/*,**/androidTest/**/*")
        
        // Coverage reports
        property("sonar.coverage.jacoco.xmlReportPaths", "${project.layout.buildDirectory.get()}/reports/jacoco/jacocoTestReport/jacocoTestReport.xml")
        property("sonar.junit.reportPaths", "${project.layout.buildDirectory.get()}/test-results/testDebugUnitTest/")
        property("sonar.androidLint.reportPaths", "${project.layout.buildDirectory.get()}/reports/lint-results-debug.xml")
    }
<<<<<<< HEAD
}

// ktfmt configuration
ktfmt {
    kotlinLangStyle()
=======
>>>>>>> cb7e923a
}<|MERGE_RESOLUTION|>--- conflicted
+++ resolved
@@ -4,10 +4,6 @@
     // alias(libs.plugins.googleServices) // Temporarily disabled for CI
     id("jacoco")
     id("org.sonarqube")
-<<<<<<< HEAD
-=======
-    alias(libs.plugins.ktfmt)
->>>>>>> cb7e923a
 }
 
 android {
@@ -38,15 +34,9 @@
         }
     }
 
-<<<<<<< HEAD
 
     testCoverage {
         jacocoVersion = "0.8.14"
-=======
-    kotlinOptions {
-        jvmTarget = "17"
-        freeCompilerArgs += listOf("-Xsuppress-version-warnings", "-Xskip-metadata-version-check")
->>>>>>> cb7e923a
     }
 
     buildFeatures {
@@ -238,14 +228,6 @@
     })
 }
 
-<<<<<<< HEAD
-=======
-// JaCoCo configuration with Java 21 compatibility
-jacoco {
-    toolVersion = "0.8.14"
-}
-
->>>>>>> cb7e923a
 // SonarQube configuration with JaCoCo 0.8.14
 sonar {
     properties {
@@ -268,12 +250,9 @@
         property("sonar.junit.reportPaths", "${project.layout.buildDirectory.get()}/test-results/testDebugUnitTest/")
         property("sonar.androidLint.reportPaths", "${project.layout.buildDirectory.get()}/reports/lint-results-debug.xml")
     }
-<<<<<<< HEAD
 }
 
 // ktfmt configuration
 ktfmt {
     kotlinLangStyle()
-=======
->>>>>>> cb7e923a
 }